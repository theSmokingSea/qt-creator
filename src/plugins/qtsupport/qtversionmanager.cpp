--- conflicted
+++ resolved
@@ -207,17 +207,13 @@
     m_versions.clear();
 }
 
-<<<<<<< HEAD
-QtVersionManager *QtVersionManager::instance()
-=======
 void QtVersionManager::initialized()
 {
     connect(ProjectExplorer::ToolChainManager::instance(), SIGNAL(toolChainsLoaded()),
             QtVersionManager::instance(), SLOT(triggerQtVersionRestore()));
 }
 
-QObject *QtVersionManager::instance()
->>>>>>> 0c68cbba
+QtVersionManager *QtVersionManager::instance()
 {
     return m_instance;
 }
