/****************************************************************************
**
** Copyright (C) 2012 Digia Plc and/or its subsidiary(-ies).
** Contact: http://www.qt-project.org/legal
**
** This file is part of Qt Creator.
**
** Commercial License Usage
** Licensees holding valid commercial Qt licenses may use this file in
** accordance with the commercial license agreement provided with the
** Software or, alternatively, in accordance with the terms contained in
** a written agreement between you and Digia.  For licensing terms and
** conditions see http://qt.digia.com/licensing.  For further information
** use the contact form at http://qt.digia.com/contact-us.
**
** GNU Lesser General Public License Usage
** Alternatively, this file may be used under the terms of the GNU Lesser
** General Public License version 2.1 as published by the Free Software
** Foundation and appearing in the file LICENSE.LGPL included in the
** packaging of this file.  Please review the following information to
** ensure the GNU Lesser General Public License version 2.1 requirements
** will be met: http://www.gnu.org/licenses/old-licenses/lgpl-2.1.html.
**
** In addition, as a special exception, Digia gives you certain additional
** rights.  These rights are described in the Digia Qt LGPL Exception
** version 1.1, included in the file LGPL_EXCEPTION.txt in this package.
**
****************************************************************************/

#include "qmakekitconfigwidget.h"

#include "qt4projectmanagerconstants.h"
#include "qmakekitinformation.h"

#include <coreplugin/icore.h>
#include <projectexplorer/projectexplorerconstants.h>

#include <QLineEdit>

namespace Qt4ProjectManager {
namespace Internal {

<<<<<<< HEAD
QmakeKitConfigWidget::QmakeKitConfigWidget(ProjectExplorer::Kit *k) :
    ProjectExplorer::KitConfigWidget(k),
    m_lineEdit(new QLineEdit)
=======
QmakeKitConfigWidget::QmakeKitConfigWidget(ProjectExplorer::Kit *k, QWidget *parent) :
    ProjectExplorer::KitConfigWidget(parent),
    m_kit(k),
    m_lineEdit(new QLineEdit),
    m_ignoreChange(false)
>>>>>>> 6d8d85b1
{
    refresh(); // set up everything according to kit
    connect(m_lineEdit, SIGNAL(textEdited(QString)), this, SLOT(mkspecWasChanged(QString)));
}

QWidget *QmakeKitConfigWidget::mainWidget() const
{
    return m_lineEdit;
}

QString QmakeKitConfigWidget::displayName() const
{
    return tr("Qt mkspec:");
}

QString QmakeKitConfigWidget::toolTip() const
{
    return tr("The mkspec to use when building the project with qmake.<br>"
              "This setting is ignored when using other build systems.");
}

void QmakeKitConfigWidget::makeReadOnly()
{
    m_lineEdit->setEnabled(false);
}

void QmakeKitConfigWidget::refresh()
{
    if (!m_ignoreChange)
        m_lineEdit->setText(QmakeKitInformation::mkspec(m_kit).toUserOutput());
}

void QmakeKitConfigWidget::mkspecWasChanged(const QString &text)
{
    m_ignoreChange = true;
    QmakeKitInformation::setMkspec(m_kit, Utils::FileName::fromString(text));
    m_ignoreChange = false;
}

} // namespace Internal
} // namespace Qt4ProjectManager<|MERGE_RESOLUTION|>--- conflicted
+++ resolved
@@ -40,17 +40,10 @@
 namespace Qt4ProjectManager {
 namespace Internal {
 
-<<<<<<< HEAD
 QmakeKitConfigWidget::QmakeKitConfigWidget(ProjectExplorer::Kit *k) :
     ProjectExplorer::KitConfigWidget(k),
-    m_lineEdit(new QLineEdit)
-=======
-QmakeKitConfigWidget::QmakeKitConfigWidget(ProjectExplorer::Kit *k, QWidget *parent) :
-    ProjectExplorer::KitConfigWidget(parent),
-    m_kit(k),
     m_lineEdit(new QLineEdit),
     m_ignoreChange(false)
->>>>>>> 6d8d85b1
 {
     refresh(); // set up everything according to kit
     connect(m_lineEdit, SIGNAL(textEdited(QString)), this, SLOT(mkspecWasChanged(QString)));
