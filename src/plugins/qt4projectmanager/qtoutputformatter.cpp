--- conflicted
+++ resolved
@@ -222,7 +222,6 @@
 void QtOutputFormatter::handleLink(const QString &href)
 {
     if (!href.isEmpty()) {
-<<<<<<< HEAD
         const QRegExp qmlLineColumnLink(QLatin1String("^(file:///.+)" // file url
                                                  ":(\\d+)"            // line
                                                  ":(\\d+)$"));        // column
@@ -231,16 +230,8 @@
             const QString fileName = QUrl(qmlLineColumnLink.cap(1)).toLocalFile();
             const int line = qmlLineColumnLink.cap(2).toInt();
             const int column = qmlLineColumnLink.cap(3).toInt();
-            TextEditor::BaseTextEditor::openEditorAt(fileName, line, column - 1);
-=======
-        const QRegExp qmlErrorLink(QLatin1String("^(file:///.+):(\\d+):(\\d+)"));
-
-        if (qmlErrorLink.indexIn(href) != -1) {
-            const QString fileName = QUrl(qmlErrorLink.cap(1)).toLocalFile();
-            const int line = qmlErrorLink.cap(2).toInt();
-            const int column = qmlErrorLink.cap(3).toInt();
             TextEditor::BaseTextEditor::openEditorAt(pathInSourceDirectory(fileName), line, column - 1);
->>>>>>> fb46c319
+
             return;
         }
 
@@ -250,7 +241,7 @@
         if (qmlLineLink.indexIn(href) != -1) {
             const QString fileName = QUrl(qmlLineLink.cap(1)).toLocalFile();
             const int line = qmlLineLink.cap(2).toInt();
-            TextEditor::BaseTextEditor::openEditorAt(fileName, line);
+            TextEditor::BaseTextEditor::openEditorAt(pathInSourceDirectory(fileName), line);
             return;
         }
 
