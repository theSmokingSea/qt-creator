--- conflicted
+++ resolved
@@ -100,30 +100,7 @@
     connect(qtVersions, SIGNAL(qtVersionsChanged(QList<int>)), this, SLOT(updateEnabled()));
     connect(qtVersions, SIGNAL(qtVersionsChanged(QList<int>)), this, SLOT(onViewerChanged()));
 
-<<<<<<< HEAD
-#ifdef Q_OS_MAC
-    const QString qmlObserverName = QLatin1String("QMLObserver.app");
-#else
-    const QString qmlObserverName = QLatin1String("qmlobserver");
-#endif
-
-    if (m_qmlViewerDefaultPath.isEmpty()) {
-        QDir qmlviewerExecutable(QCoreApplication::applicationDirPath());
-#ifdef Q_OS_WIN
-        m_qmlViewerDefaultPath = qmlviewerExecutable.absoluteFilePath(qmlObserverName + QLatin1String(".exe"));
-#else
-        m_qmlViewerDefaultPath = qmlviewerExecutable.absoluteFilePath(qmlObserverName);
-#endif
-        QFileInfo qmlviewerFileInfo(m_qmlViewerDefaultPath);
-        if (!qmlviewerFileInfo.exists()) {
-            qWarning() << "QmlProjectRunConfiguration::ctor(): QML Viewer executable does not exist at" << m_qmlViewerDefaultPath;
-            m_qmlViewerDefaultPath.clear();
-        }
-    }
-=======
-
     setDisplayName(tr("QML Viewer", "QMLRunConfiguration display name."));
->>>>>>> b7af9e06
 }
 
 QmlProjectRunConfiguration::~QmlProjectRunConfiguration()
@@ -209,7 +186,6 @@
     qmlViewerArgs->setText(m_qmlViewerArgs);
     connect(qmlViewerArgs, SIGNAL(textChanged(QString)), this, SLOT(onViewerArgsChanged()));
 
-<<<<<<< HEAD
     QLineEdit *debugServer = new QLineEdit;
     debugServer->setText(m_debugData.serverAddress);
     connect(debugServer, SIGNAL(textChanged(QString)), this, SLOT(onDebugServerAddressChanged()));
@@ -221,11 +197,10 @@
     connect(debugPort, SIGNAL(valueChanged(int)), this, SLOT(onDebugServerPortChanged()));
 
     form->addRow(tr("Custom QML Viewer:"), qmlViewer);
-=======
-    form->addRow(tr("QML Viewer"), qmlViewer);
->>>>>>> b7af9e06
     form->addRow(tr("QML Viewer arguments:"), qmlViewerArgs);
     form->addRow(QString(), m_qmlViewerExecutable.data());
+    form->addRow(tr("Debugging Address:"), debugServer);
+    form->addRow(tr("Debugging Port:"), debugPort);
 
     form->addRow(tr("Main QML File:"), m_fileListCombo.data());
 
@@ -394,11 +369,30 @@
 {
     QString path;
 
+    // Search for QmlObserver
+#ifdef Q_OS_MAC
+    const QString qmlObserverName = QLatin1String("QMLObserver.app");
+#else
+    const QString qmlObserverName = QLatin1String("qmlobserver");
+#endif
+
+    QDir appDir(QCoreApplication::applicationDirPath());
+    QString qmlObserverPath;
+#ifdef Q_OS_WIN
+    qmlObserverPath = appDir.absoluteFilePath(qmlObserverName + QLatin1String(".exe"));
+#else
+    qmlObserverPath = appDir.absoluteFilePath(qmlObserverName);
+#endif
+    if (QFileInfo(qmlObserverPath).exists()) {
+        return qmlObserverPath;
+    }
+
+    // Search for QmlViewer
+
     // prepend creator/bin dir to search path (only useful for special creator-qml package)
     const QString searchPath = QCoreApplication::applicationDirPath()
             + Utils::SynchronousProcess::pathSeparator()
             + QString::fromLocal8Bit(qgetenv("PATH"));
-
 
 #ifdef Q_OS_MAC
     const QString qmlViewerName = QLatin1String("QMLViewer");
