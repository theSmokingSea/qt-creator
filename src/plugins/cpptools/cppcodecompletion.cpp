/***************************************************************************
**
** This file is part of Qt Creator
**
** Copyright (c) 2008-2009 Nokia Corporation and/or its subsidiary(-ies).
**
** Contact:  Qt Software Information (qt-info@nokia.com)
**
**
** Non-Open Source Usage
**
** Licensees may use this file in accordance with the Qt Beta Version
** License Agreement, Agreement version 2.2 provided with the Software or,
** alternatively, in accordance with the terms contained in a written
** agreement between you and Nokia.
**
** GNU General Public License Usage
**
** Alternatively, this file may be used under the terms of the GNU General
** Public License versions 2.0 or 3.0 as published by the Free Software
** Foundation and appearing in the file LICENSE.GPL included in the packaging
** of this file.  Please review the following information to ensure GNU
** General Public Licensing requirements will be met:
**
** http://www.fsf.org/licensing/licenses/info/GPLv2.html and
** http://www.gnu.org/copyleft/gpl.html.
**
** In addition, as a special exception, Nokia gives you certain additional
** rights. These rights are described in the Nokia Qt GPL Exception
** version 1.3, included in the file GPL_EXCEPTION.txt in this package.
**
***************************************************************************/

#include "cppcodecompletion.h"

#include "cppmodelmanager.h"

#include <Control.h>
#include <AST.h>
#include <ASTVisitor.h>
#include <CoreTypes.h>
#include <Literals.h>
#include <Names.h>
#include <NameVisitor.h>
#include <Symbols.h>
#include <SymbolVisitor.h>
#include <Scope.h>
#include <TranslationUnit.h>

#include <cplusplus/ResolveExpression.h>
#include <cplusplus/LookupContext.h>
#include <cplusplus/Overview.h>
#include <cplusplus/ExpressionUnderCursor.h>
#include <cplusplus/TokenUnderCursor.h>

#include <coreplugin/icore.h>
#include <coreplugin/editormanager/editormanager.h>
#include <texteditor/itexteditor.h>
#include <texteditor/itexteditable.h>
#include <utils/qtcassert.h>
#include <texteditor/basetexteditor.h>

#include <QtCore/QDebug>
#include <QtCore/QMap>
#include <QtCore/QFile>
#include <QtGui/QAction>
#include <QtGui/QKeyEvent>
#include <QtGui/QLabel>
#include <QtGui/QVBoxLayout>
#include <QtGui/QApplication>

using namespace CPlusPlus;

namespace CppTools {
namespace Internal {

class FunctionArgumentWidget : public QLabel
{
public:
    FunctionArgumentWidget();
    void showFunctionHint(Function *functionSymbol, const LookupContext &context);

protected:
    bool eventFilter(QObject *obj, QEvent *e);

private:
    void update();
    void close();
    void updateHintText();

    int m_startpos;
    int m_currentarg;

    TextEditor::ITextEditor *m_editor;

    QFrame *m_popupFrame;
    Function *m_item;
    LookupContext m_context;
};

class ConvertToCompletionItem: protected NameVisitor
{
    // The completion collector.
    CppCodeCompletion *_collector;

    // The completion item.
    TextEditor::CompletionItem _item;

    // The current symbol.
    Symbol *_symbol;

    // The pretty printer.
    Overview overview;

public:
    ConvertToCompletionItem(CppCodeCompletion *collector)
        : _collector(collector),
          _item(0),
          _symbol(0)
    { }

    TextEditor::CompletionItem operator()(Symbol *symbol)
    {
        if (! symbol || ! symbol->name() || symbol->name()->isQualifiedNameId())
            return 0;

        TextEditor::CompletionItem previousItem = switchCompletionItem(0);
        Symbol *previousSymbol = switchSymbol(symbol);
        accept(symbol->identity());
        if (_item)
            _item.m_data = QVariant::fromValue(symbol);
        (void) switchSymbol(previousSymbol);
        return switchCompletionItem(previousItem);
    }

protected:
    Symbol *switchSymbol(Symbol *symbol)
    {
        Symbol *previousSymbol = _symbol;
        _symbol = symbol;
        return previousSymbol;
    }

    TextEditor::CompletionItem switchCompletionItem(TextEditor::CompletionItem item)
    {
        TextEditor::CompletionItem previousItem = _item;
        _item = item;
        return previousItem;
    }

    TextEditor::CompletionItem newCompletionItem(Name *name)
    {
        TextEditor::CompletionItem item(_collector);
        item.m_text = overview.prettyName(name);
        item.m_icon = _collector->iconForSymbol(_symbol);
        return item;
    }

    virtual void visit(NameId *name)
    { _item = newCompletionItem(name); }

    virtual void visit(TemplateNameId *name)
    {
        _item = newCompletionItem(name);
        _item.m_text = QLatin1String(name->identifier()->chars());
    }

    virtual void visit(DestructorNameId *name)
    { _item = newCompletionItem(name); }

    virtual void visit(OperatorNameId *name)
    { _item = newCompletionItem(name); }

    virtual void visit(ConversionNameId *name)
    { _item = newCompletionItem(name); }

    virtual void visit(QualifiedNameId *name)
    { _item = newCompletionItem(name->unqualifiedNameId()); }
};


} // namespace Internal
} // namespace CppTools

using namespace CppTools::Internal;

FunctionArgumentWidget::FunctionArgumentWidget()
    : m_item(0)
{
    QObject *editorObject = Core::EditorManager::instance()->currentEditor();
    m_editor = qobject_cast<TextEditor::ITextEditor *>(editorObject);

    m_popupFrame = new QFrame(0, Qt::ToolTip | Qt::WindowStaysOnTopHint);
    m_popupFrame->setFocusPolicy(Qt::NoFocus);
    m_popupFrame->setAttribute(Qt::WA_DeleteOnClose);

    setFrameStyle(QFrame::Box);
    setFrameShadow(QFrame::Plain);

    setParent(m_popupFrame);
    setFocusPolicy(Qt::NoFocus);

    QVBoxLayout *layout = new QVBoxLayout;
    layout->addWidget(this);
    layout->setMargin(0);
    m_popupFrame->setLayout(layout);

    QPalette pal = palette();
    setAutoFillBackground(true);
    pal.setColor(QPalette::Background, QColor(255, 255, 220));
    setPalette(pal);

    setTextFormat(Qt::RichText);
    setMargin(1);
}

void FunctionArgumentWidget::showFunctionHint(Function *functionSymbol,
                                              const LookupContext &context)
{
    m_item = functionSymbol;
    m_context = context;
    m_startpos = m_editor->position();

    // update the text
    m_currentarg = -1;
    update();

    QPoint pos = m_editor->cursorRect().topLeft();
    pos.setY(pos.y() - sizeHint().height());
    m_popupFrame->move(pos);
    m_popupFrame->show();

    QCoreApplication::instance()->installEventFilter(this);
}

void FunctionArgumentWidget::update()
{
    int curpos = m_editor->position();
    if (curpos < m_startpos) {
        close();
        return;
    }

    QString str = m_editor->textAt(m_startpos, curpos - m_startpos);
    int argnr = 0;
    int parcount = 0;
    SimpleLexer tokenize;
    QList<SimpleToken> tokens = tokenize(str);
    for (int i = 0; i < tokens.count(); ++i) {
        const SimpleToken &tk = tokens.at(i);
        if (tk.is(T_LPAREN))
            ++parcount;
        else if (tk.is(T_RPAREN))
            --parcount;
        else if (! parcount && tk.is(T_COMMA))
            ++argnr;
    }

    if (m_currentarg != argnr) {
        m_currentarg = argnr;
        updateHintText();
    }

    if (parcount < 0)
        close();
}

bool FunctionArgumentWidget::eventFilter(QObject *obj, QEvent *e)
{
    switch (e->type()) {
    case QEvent::KeyRelease:
        {
            if (static_cast<QKeyEvent*>(e)->key() == Qt::Key_Escape) {
                close();
                return false;
            }
            update();
            break;
        }
    case QEvent::WindowDeactivate:
    case QEvent::Leave:
    case QEvent::FocusOut:
        {
            if (obj != m_editor->widget())
                break;
        }
    case QEvent::MouseButtonPress:
    case QEvent::MouseButtonRelease:
    case QEvent::MouseButtonDblClick:
    case QEvent::Wheel:
        close();
        break;
    default:
        break;
    }

    return false;
}

void FunctionArgumentWidget::close()
{
    m_popupFrame->close();
}

void FunctionArgumentWidget::updateHintText()
{
    Overview overview;
    overview.setShowReturnTypes(true);
    overview.setShowArgumentNames(true);
    overview.setMarkArgument(m_currentarg + 1);
    QString text = overview(m_item->type(), m_item->name());
    setText(text);
}

CppCodeCompletion::CppCodeCompletion(CppModelManager *manager)
    : ICompletionCollector(manager),
      m_manager(manager),
      m_caseSensitivity(Qt::CaseSensitive),
      m_autoInsertBraces(true),
      m_forcedCompletion(false),
      m_completionOperator(T_EOF_SYMBOL)
{
}

QIcon CppCodeCompletion::iconForSymbol(Symbol *symbol) const
{
    return m_icons.iconForSymbol(symbol);
}

Qt::CaseSensitivity CppCodeCompletion::caseSensitivity() const
{
    return m_caseSensitivity;
}

void CppCodeCompletion::setCaseSensitivity(Qt::CaseSensitivity caseSensitivity)
{
    m_caseSensitivity = caseSensitivity;
}

bool CppCodeCompletion::autoInsertBraces() const
{
    return m_autoInsertBraces;
}

void CppCodeCompletion::setAutoInsertBraces(bool autoInsertBraces)
{
    m_autoInsertBraces = autoInsertBraces;
}

bool CppCodeCompletion::isPartialCompletionEnabled() const
{
    return m_partialCompletionEnabled;
}

void CppCodeCompletion::setPartialCompletionEnabled(bool partialCompletionEnabled)
{
    m_partialCompletionEnabled = partialCompletionEnabled;
}

/*
  Searches beckward for an access operator.
*/
static int startOfOperator(TextEditor::ITextEditable *editor,
                           int pos, unsigned *kind,
                           bool wantFunctionCall)
{
    const QChar ch  = pos > -1 ? editor->characterAt(pos - 1) : QChar();
    const QChar ch2 = pos >  0 ? editor->characterAt(pos - 2) : QChar();
    const QChar ch3 = pos >  1 ? editor->characterAt(pos - 3) : QChar();

    int start = pos;

    if        (ch2 != QLatin1Char('.') && ch == QLatin1Char('.')) {
        if (kind)
            *kind = T_DOT;
        --start;
    } else if (wantFunctionCall        && ch == QLatin1Char('(')) {
        if (kind)
            *kind = T_LPAREN;
        --start;
    } else if (ch2 == QLatin1Char(':') && ch == QLatin1Char(':')) {
        if (kind)
            *kind = T_COLON_COLON;
        start -= 2;
    } else if (ch2 == QLatin1Char('-') && ch == QLatin1Char('>')) {
        if (kind)
            *kind = T_ARROW;
        start -= 2;
    } else if (ch2 == QLatin1Char('.') && ch == QLatin1Char('*')) {
        if (kind)
            *kind = T_DOT_STAR;
        start -= 2;
    } else if (ch3 == QLatin1Char('-') && ch2 == QLatin1Char('>') && ch == QLatin1Char('*')) {
        if (kind)
            *kind = T_ARROW_STAR;
        start -= 3;
    }

    if (start != pos) {
        TextEditor::BaseTextEditor *edit = qobject_cast<TextEditor::BaseTextEditor *>(editor->widget());
        QTextCursor tc(edit->textCursor());
        tc.setPosition(pos);
        static CPlusPlus::TokenUnderCursor tokenUnderCursor;
        const SimpleToken tk = tokenUnderCursor(tc);
        if (tk.is(T_COMMENT) || tk.isLiteral()) {
            if (kind)
                *kind = T_EOF_SYMBOL;
            return pos;
        }
    }

    return start;
}

bool CppCodeCompletion::triggersCompletion(TextEditor::ITextEditable *editor)
{
    if (! m_manager->isCppEditor(editor)) // ### remove me
        return false;

    const int pos = editor->position();
    if (startOfOperator(editor, pos, /*token =*/ 0,
                        /*want function call=*/ true) != pos)
        return true;

    return false;
}

int CppCodeCompletion::startCompletion(TextEditor::ITextEditable *editor)
{
    TextEditor::BaseTextEditor *edit = qobject_cast<TextEditor::BaseTextEditor *>(editor->widget());
    if (! edit)
        return -1;

    m_editor = editor;
    m_startPosition = findStartOfName();
    m_completionOperator = T_EOF_SYMBOL;

    int endOfOperator = m_startPosition;

    // Skip whitespace preceding this position
    while (editor->characterAt(endOfOperator - 1).isSpace())
        --endOfOperator;

    int endOfExpression = startOfOperator(editor, endOfOperator,
                                          &m_completionOperator,
                                          /*want function call =*/ true);

    Core::IFile *file = editor->file();
    QString fileName = file->fileName();

    int line = 0, column = 0;
    edit->convertPosition(editor->position(), &line, &column);
    // qDebug() << "line:" << line << "column:" << column;

    ExpressionUnderCursor expressionUnderCursor;
    QString expression;

    if (m_completionOperator) {
        QTextCursor tc(edit->document());
        tc.setPosition(endOfExpression);
        expression = expressionUnderCursor(tc);
        if (m_completionOperator == T_LPAREN) {
            if (expression.endsWith(QLatin1String("SIGNAL")))
                m_completionOperator = T_SIGNAL;
            else if (expression.endsWith(QLatin1String("SLOT")))
                m_completionOperator = T_SLOT;
            else if (editor->position() != endOfOperator) {
                // We don't want a function completion when the cursor isn't at the opening brace
                expression.clear();
                m_completionOperator = T_EOF_SYMBOL;
            }
        }
    }

    //if (! expression.isEmpty())
        //qDebug() << "***** expression:" << expression;

    const Snapshot snapshot = m_manager->snapshot();

    if (Document::Ptr thisDocument = snapshot.value(fileName)) {
        Symbol *symbol = thisDocument->findSymbolAt(line, column);

        typeOfExpression.setSnapshot(m_manager->snapshot());

        QList<TypeOfExpression::Result> resolvedTypes = typeOfExpression(expression, thisDocument, symbol,
                                                                         TypeOfExpression::Preprocess);
        LookupContext context = typeOfExpression.lookupContext();

        if (!typeOfExpression.expressionAST() && (! m_completionOperator ||
                                                    m_completionOperator == T_COLON_COLON)) {
            if (!m_completionOperator) {
                addKeywords();
                addMacros(context);
            }

            const QList<Scope *> scopes = context.expand(context.visibleScopes());
            foreach (Scope *scope, scopes) {
                for (unsigned i = 0; i < scope->symbolCount(); ++i) {
                    addCompletionItem(scope->symbolAt(i));
                }
            }
            return m_startPosition;
        }

        // qDebug() << "found" << resolvedTypes.count() << "symbols for expression:" << expression;

        if (resolvedTypes.isEmpty() && (m_completionOperator == T_SIGNAL ||
                                        m_completionOperator == T_SLOT)) {
            // Apply signal/slot completion on 'this'
            expression = QLatin1String("this");
            resolvedTypes = typeOfExpression(expression, thisDocument, symbol);
            context = typeOfExpression.lookupContext();
        }

        if (! resolvedTypes.isEmpty() && resolvedTypes.first().first) {
            FullySpecifiedType exprTy = resolvedTypes.first().first;

            if (exprTy->isReferenceType())
                exprTy = exprTy->asReferenceType()->elementType();

            if (m_completionOperator == T_LPAREN && completeConstructorOrFunction(exprTy, resolvedTypes)) {
                return m_startPosition;
            } else if ((m_completionOperator == T_DOT || m_completionOperator == T_ARROW) &&
                      completeMember(resolvedTypes, context)) {
                return m_startPosition;
            } else if (m_completionOperator == T_COLON_COLON && completeScope(resolvedTypes, context)) {
                return m_startPosition;
            } else if (m_completionOperator == T_SIGNAL && completeSignal(exprTy, resolvedTypes, context)) {
                return m_startPosition;
            } else if (m_completionOperator == T_SLOT && completeSlot(exprTy, resolvedTypes, context)) {
                return m_startPosition;
            }
        }

        if (m_completionOperator == T_LPAREN) {
            // Find the expression that precedes the current name
            int index = endOfExpression;
            while (m_editor->characterAt(index - 1).isSpace())
                --index;
            index = findStartOfName(index);

            QTextCursor tc(edit->document());
            tc.setPosition(index);
            QString baseExpression = expressionUnderCursor(tc);

            // Resolve the type of this expression
            QList<TypeOfExpression::Result> results =
                    typeOfExpression(baseExpression, thisDocument, symbol, TypeOfExpression::Preprocess);

            // If it's a class, add completions for the constructors
            foreach (const TypeOfExpression::Result &result, results) {
<<<<<<< HEAD
                if (result.first->isClassType()) {
=======
                if (result.first->isClass()) {
>>>>>>> d94dd392
                    FullySpecifiedType exprTy = result.first;
                    if (completeConstructorOrFunction(exprTy, QList<TypeOfExpression::Result>()))
                        return m_startPosition;
                    break;
                }
            }
        }
    }

    // nothing to do.
    return -1;
}

bool CppCodeCompletion::completeConstructorOrFunction(FullySpecifiedType exprTy,
                                                      const QList<TypeOfExpression::Result> &resolvedTypes)
{
    ConvertToCompletionItem toCompletionItem(this);
    Overview o;
    o.setShowReturnTypes(true);
    o.setShowArgumentNames(true);

    if (Class *klass = exprTy->asClassType()) {
        for (unsigned i = 0; i < klass->memberCount(); ++i) {
            Symbol *member = klass->memberAt(i);
            if (! member->type()->isFunctionType())
                continue;
            else if (! member->identity())
                continue;
            else if (! member->identity()->isEqualTo(klass->identity()))
                continue;
            if (TextEditor::CompletionItem item = toCompletionItem(member)) {
                item.m_text = o(member->type(), member->name());
                m_completions.append(item);
            }
        }
    } else {
        QSet<QString> signatures;
        foreach (TypeOfExpression::Result p, resolvedTypes) {
            FullySpecifiedType ty = p.first;
            if (Function *fun = ty->asFunctionType()) {
                if (TextEditor::CompletionItem item = toCompletionItem(fun)) {
                    QString signature;
                    signature += overview.prettyName(fun->name());
                    signature += overview.prettyType(fun->type());
                    if (signatures.contains(signature))
                        continue;
                    signatures.insert(signature);

                    item.m_text = o(ty, fun->name());
                    m_completions.append(item);
                }
            }
        }
    }

    // If there is only one item, show the function argument widget immediately
    if (m_completions.size() == 1)
        complete(m_completions.takeFirst());

    return ! m_completions.isEmpty();
}

bool CppCodeCompletion::completeMember(const QList<TypeOfExpression::Result> &results,
                                       const LookupContext &context)
{
    if (results.isEmpty())
        return false;

    TypeOfExpression::Result result = results.first();
    QList<Symbol *> classObjectCandidates;

    if (m_completionOperator == T_ARROW)  {
        FullySpecifiedType ty = result.first;

        if (ReferenceType *refTy = ty->asReferenceType())
            ty = refTy->elementType();

        if (Class *classTy = ty->asClassType()) {
            Symbol *symbol = result.second;
            if (symbol && ! symbol->isClass())
                classObjectCandidates.append(classTy);
        } else if (NamedType *namedTy = ty->asNamedType()) {
            // ### This code is pretty slow.
            const QList<Symbol *> candidates = context.resolve(namedTy->name());
            foreach (Symbol *candidate, candidates) {
                if (candidate->isTypedef()) {
                    ty = candidate->type();
                    const ResolveExpression::Result r(ty, candidate);
                    result = r;
                    break;
                }
            }
        }

        if (NamedType *namedTy = ty->asNamedType()) {
            ResolveExpression resolveExpression(context);
            ResolveClass resolveClass;

            const QList<Symbol *> candidates = resolveClass(result, context);
            foreach (Symbol *classObject, candidates) {
                const QList<TypeOfExpression::Result> overloads =
                        resolveExpression.resolveArrowOperator(result, namedTy,
                                                               classObject->asClass());

                foreach (TypeOfExpression::Result r, overloads) {
                    FullySpecifiedType ty = r.first;
                    Function *funTy = ty->asFunctionType();
                    if (! funTy)
                        continue;

                    ty = funTy->returnType();

                    if (ReferenceType *refTy = ty->asReferenceType())
                        ty = refTy->elementType();

                    if (PointerType *ptrTy = ty->asPointerType()) {
                        if (NamedType *namedTy = ptrTy->elementType()->asNamedType()) {
                            const QList<Symbol *> classes =
                                    resolveClass(namedTy, result, context);

                            foreach (Symbol *c, classes) {
                                if (! classObjectCandidates.contains(c))
                                    classObjectCandidates.append(c);
                            }
                        }
                    }
                }
            }
        } else if (PointerType *ptrTy = ty->asPointerType()) {
            if (NamedType *namedTy = ptrTy->elementType()->asNamedType()) {
                ResolveClass resolveClass;

                const QList<Symbol *> classes = resolveClass(namedTy, result,
                                                             context);

                foreach (Symbol *c, classes) {
                    if (! classObjectCandidates.contains(c))
                        classObjectCandidates.append(c);
                }
            } else if (Class *classTy = ptrTy->elementType()->asClassType()) {
                // typedef struct { int x } *Ptr;
                // Ptr p;
                // p->
                classObjectCandidates.append(classTy);
            }
        }
    } else if (m_completionOperator == T_DOT) {
        FullySpecifiedType ty = result.first;

        if (ReferenceType *refTy = ty->asReferenceType())
            ty = refTy->elementType();

        NamedType *namedTy = 0;

        if (ArrayType *arrayTy = ty->asArrayType()) {
            // Replace . with [0]. when `ty' is an array type.
            FullySpecifiedType elementTy = arrayTy->elementType();

            if (ReferenceType *refTy = elementTy->asReferenceType())
                elementTy = refTy->elementType();

            if (elementTy->isNamedType() || elementTy->isPointerType()) {
                ty = elementTy;

                const int length = m_editor->position() - m_startPosition + 1;
                m_editor->setCurPos(m_startPosition - 1);
                m_editor->replace(length, QLatin1String("[0]."));
                m_startPosition += 3;
            }
        }

        if (PointerType *ptrTy = ty->asPointerType()) {
            if (ptrTy->elementType()->isNamedType()) {
                // Replace . with ->
                int length = m_editor->position() - m_startPosition + 1;
                m_editor->setCurPos(m_startPosition - 1);
                m_editor->replace(length, QLatin1String("->"));
                ++m_startPosition;
                namedTy = ptrTy->elementType()->asNamedType();
            }
        } else if (Class *classTy = ty->asClassType()) {
            Symbol *symbol = result.second;
            if (symbol && ! symbol->isClass())
                classObjectCandidates.append(classTy);
        } else {
            namedTy = ty->asNamedType();
            if (! namedTy) {
                Function *fun = ty->asFunctionType();
                if (fun && (fun->scope()->isBlockScope() || fun->scope()->isNamespaceScope()))
                    namedTy = fun->returnType()->asNamedType();
            }
        }

        if (namedTy) {
            ResolveClass resolveClass;
            const QList<Symbol *> symbols = resolveClass(namedTy, result,
                                                         context);
            foreach (Symbol *symbol, symbols) {
                if (classObjectCandidates.contains(symbol))
                    continue;
                if (Class *klass = symbol->asClass())
                    classObjectCandidates.append(klass);
            }
        }
    }

    completeClass(classObjectCandidates, context, /*static lookup = */ false);
    if (! m_completions.isEmpty())
        return true;

    return false;
}

bool CppCodeCompletion::completeScope(const QList<TypeOfExpression::Result> &results,
                                      const LookupContext &context)
{
    if (results.isEmpty())
        return false; // nothing to do.

    // Search for a class or a namespace.
    TypeOfExpression::Result result;
    foreach (result, results) {
        FullySpecifiedType ty = result.first;

        if (ty->isClassType() || ty->isNamespaceType())
            break;
    }

    FullySpecifiedType exprTy = result.first;
    if (! exprTy) {
        return false;
    } else if (exprTy->isNamespaceType()) {
        QList<Symbol *> candidates;
        foreach (TypeOfExpression::Result p, results) {
            if (Namespace *ns = p.first->asNamespaceType())
                candidates.append(ns);
        }
        completeNamespace(candidates, context);
    } else if (exprTy->isClassType()) {
        QList<Symbol *> candidates;
        foreach (TypeOfExpression::Result p, results) {
            if (Class *k = p.first->asClassType())
                candidates.append(k);
        }
        completeClass(candidates, context);
    } else if (Symbol *symbol = result.second) {
        if (symbol->isTypedef()) {
            ResolveClass resolveClass;
            const QList<Symbol *> candidates = resolveClass(result, context);
            completeClass(candidates, context);
        }
    }

    return ! m_completions.isEmpty();
}

void CppCodeCompletion::addKeywords()
{
    // keyword completion items.
    for (int i = T_FIRST_KEYWORD; i < T_FIRST_OBJC_AT_KEYWORD; ++i) {
        TextEditor::CompletionItem item(this);
        item.m_text = QLatin1String(Token::name(i));
        item.m_icon = m_icons.keywordIcon();
        m_completions.append(item);
    }
}

void CppCodeCompletion::addMacros(const LookupContext &context)
{
    // macro completion items.
    QSet<QByteArray> macroNames;
    QSet<QString> processed;
    QList<QString> todo;
    todo.append(context.thisDocument()->fileName());
    while (! todo.isEmpty()) {
        QString fn = todo.last();
        todo.removeLast();
        if (processed.contains(fn))
            continue;
        processed.insert(fn);
        if (Document::Ptr doc = context.document(fn)) {
            foreach (const Macro &macro, doc->definedMacros()) {
                macroNames.insert(macro.name());
            }
            todo += doc->includedFiles();
        }
    }

    foreach (const QByteArray &macroName, macroNames) {
        TextEditor::CompletionItem item(this);
        item.m_text = QString::fromUtf8(macroName.constData(), macroName.length());
        item.m_icon = m_icons.macroIcon();
        m_completions.append(item);
    }
}

void CppCodeCompletion::addCompletionItem(Symbol *symbol)
{
    ConvertToCompletionItem toCompletionItem(this);
    if (TextEditor::CompletionItem item = toCompletionItem(symbol))
        m_completions.append(item);
}

void CppCodeCompletion::completeNamespace(const QList<Symbol *> &candidates,
                                          const LookupContext &context)
{
    QList<Scope *> todo;
    QList<Scope *> visibleScopes = context.visibleScopes();
    foreach (Symbol *candidate, candidates) {
        if (Namespace *ns = candidate->asNamespace())
            context.expand(ns->members(), visibleScopes, &todo);
    }

    foreach (Scope *scope, todo) {
        addCompletionItem(scope->owner());

        for (unsigned i = 0; i < scope->symbolCount(); ++i) {
            addCompletionItem(scope->symbolAt(i));
        }
    }
}

void CppCodeCompletion::completeClass(const QList<Symbol *> &candidates,
                                      const LookupContext &context,
                                      bool staticLookup)
{
    if (candidates.isEmpty())
        return;

    Class *klass = candidates.first()->asClass();

    QList<Scope *> todo;
    context.expand(klass->members(), context.visibleScopes(), &todo);

    foreach (Scope *scope, todo) {
        addCompletionItem(scope->owner());

        for (unsigned i = 0; i < scope->symbolCount(); ++i) {
            Symbol *symbol = scope->symbolAt(i);

            if (symbol->type().isFriend())
                continue;
            else if (! staticLookup && (symbol->isTypedef() ||
                                        symbol->isEnum()    ||
                                        symbol->isClass()))
                continue;

            addCompletionItem(symbol);
        }
    }
}

bool CppCodeCompletion::completeQtMethod(CPlusPlus::FullySpecifiedType,
                                         const QList<TypeOfExpression::Result> &results,
                                         const LookupContext &context,
                                         bool wantSignals)
{
    if (results.isEmpty())
        return false;

    ResolveClass resolveClass;

    ConvertToCompletionItem toCompletionItem(this);
    Overview o;
    o.setShowReturnTypes(false);
    o.setShowArgumentNames(false);
    o.setShowFunctionSignatures(true);

    QSet<QString> signatures;
    foreach (TypeOfExpression::Result p, results) {
        FullySpecifiedType ty = p.first;
        if (ReferenceType *refTy = ty->asReferenceType())
            ty = refTy->elementType();
        if (PointerType *ptrTy = ty->asPointerType())
            ty = ptrTy->elementType();
        else
            continue; // not a pointer or a reference to a pointer.

        NamedType *namedTy = ty->asNamedType();
        if (! namedTy) // not a class name.
            continue;

        const QList<Symbol *> classObjects =
                resolveClass(namedTy, p, context);

        if (classObjects.isEmpty())
            continue;

        Class *klass = classObjects.first()->asClass();

        QList<Scope *> todo;
        const QList<Scope *> visibleScopes = context.visibleScopes(p);
        context.expand(klass->members(), visibleScopes, &todo);

        foreach (Scope *scope, todo) {
            if (! scope->isClassScope())
                continue;

            for (unsigned i = 0; i < scope->symbolCount(); ++i) {
                Symbol *member = scope->symbolAt(i);
                Function *fun = member->type()->asFunctionType();
                if (! fun)
                    continue;
                if (wantSignals && ! fun->isSignal())
                    continue;
                else if (! wantSignals && ! fun->isSlot())
                    continue;
                if (TextEditor::CompletionItem item = toCompletionItem(fun)) {
                    unsigned count = fun->argumentCount();
                    while (true) {
                        TextEditor::CompletionItem ci = item;

                        QString signature;
                        signature += overview.prettyName(fun->name());
                        signature += QLatin1Char('(');
                        for (unsigned i = 0; i < count; ++i) {
                            Symbol *arg = fun->argumentAt(i);
                            if (i != 0)
                                signature += QLatin1Char(',');
                            signature += o.prettyType(arg->type());
                        }
                        signature += QLatin1Char(')');

                        const QByteArray normalized =
                                QMetaObject::normalizedSignature(signature.toLatin1());

                        signature = QString::fromLatin1(normalized, normalized.size());

                        if (! signatures.contains(signature)) {
                            signatures.insert(signature);

                            ci.m_text = signature; // fix the completion item.
                            m_completions.append(ci);
                        }

                        if (count && fun->argumentAt(count - 1)->asArgument()->hasInitializer())
                            --count;
                        else
                            break;
                    }
                }
            }
        }
    }

    return ! m_completions.isEmpty();
}

void CppCodeCompletion::completions(QList<TextEditor::CompletionItem> *completions)
{
    const int length = m_editor->position() - m_startPosition;

    if (length == 0)
        *completions = m_completions;
    else if (length > 0) {
        const QString key = m_editor->textAt(m_startPosition, length);

        if (m_completionOperator != T_LPAREN) {
            /*
             * This code builds a regular expression in order to more intelligently match
             * camel-case style. This means upper-case characters will be rewritten as follows:
             *
             *   A => [a-z0-9_]*A (for any but the first capital letter)
             *
             * Meaning it allows any sequence of lower-case characters to preceed an
             * upper-case character. So for example gAC matches getActionController.
             */
            QString keyRegExp;
            keyRegExp += QLatin1Char('^');
            bool first = true;
            foreach (const QChar &c, key) {
                if (c.isUpper() && !first) {
                    keyRegExp += QLatin1String("[a-z0-9_]*");
                    keyRegExp += c;
                } else if (m_caseSensitivity == Qt::CaseInsensitive && c.isLower()) {
                    keyRegExp += QLatin1Char('[');
                    keyRegExp += c;
                    keyRegExp += c.toUpper();
                    keyRegExp += QLatin1Char(']');
                } else {
                    keyRegExp += QRegExp::escape(c);
                }
                first = false;
            }
            const QRegExp regExp(keyRegExp, Qt::CaseSensitive);

            foreach (TextEditor::CompletionItem item, m_completions) {
                if (regExp.indexIn(item.m_text) == 0) {
                    item.m_relevance = (key.length() > 0 &&
                                         item.m_text.startsWith(key, Qt::CaseInsensitive)) ? 1 : 0;
                    (*completions) << item;
                }
            }
        } else if (m_completionOperator == T_LPAREN ||
                   m_completionOperator == T_SIGNAL ||
                   m_completionOperator == T_SLOT) {
            foreach (TextEditor::CompletionItem item, m_completions) {
                if (item.m_text.startsWith(key, Qt::CaseInsensitive)) {
                    (*completions) << item;
                }
            }
        }
    }
}

void CppCodeCompletion::complete(const TextEditor::CompletionItem &item)
{
    Symbol *symbol = 0;

    if (item.m_data.isValid())
        symbol = item.m_data.value<Symbol *>();

    // qDebug() << "*** complete symbol:" << symbol->fileName() << symbol->line();

    if (m_completionOperator == T_LPAREN) {
        if (symbol) {
            Function *function = symbol->type()->asFunctionType();
            QTC_ASSERT(function, return);

            // Recreate if necessary
            if (!m_functionArgumentWidget)
                m_functionArgumentWidget = new FunctionArgumentWidget;

<<<<<<< HEAD
            m_functionArgumentWidget->showFunctionHint(function, typeOfExpression.snapshot());
=======
            m_functionArgumentWidget->showFunctionHint(function, typeOfExpression.lookupContext());
>>>>>>> d94dd392
        }
    } else if (m_completionOperator == T_SIGNAL || m_completionOperator == T_SLOT) {
        QString toInsert = item.m_text;
        toInsert += QLatin1Char(')');
        // Insert the remainder of the name
        int length = m_editor->position() - m_startPosition;
        m_editor->setCurPos(m_startPosition);
        m_editor->replace(length, toInsert);
    } else {
        QString toInsert = item.m_text;
        int extraLength = 0;

        //qDebug() << "current symbol:" << overview.prettyName(symbol->name())
        //<< overview.prettyType(symbol->type());

<<<<<<< HEAD
        if (m_autoInsertBraces && symbol && symbol->type()) {
            QString extraChars;

            if (Function *function = symbol->type()->asFunctionType()) {
=======
        if (m_autoInsertBraces && symbol) {
            QString extraChars;

            if (Function *function = symbol->type()->asFunction()) {
>>>>>>> d94dd392
                // If the member is a function, automatically place the opening parenthesis,
                // except when it might take template parameters.
                const bool hasReturnType = function->returnType().isValid()  ||
                                           function->returnType().isSigned() ||
                                           function->returnType().isUnsigned();
                if (! hasReturnType && (function->identity() && !function->identity()->isDestructorNameId())) {
                    // Don't insert any magic, since the user might have just wanted to select the class

                } else if (function->templateParameterCount() != 0) {
                    // If there are no arguments, then we need the template specification
                    if (function->argumentCount() == 0) {
                        extraChars += QLatin1Char('<');
                    }
                } else {
                    extraChars += QLatin1Char('(');

                    // If the function takes no arguments, automatically place the closing parenthesis
                    if (function->argumentCount() == 0 || (function->argumentCount() == 1 &&
                                                           function->argumentAt(0)->type()->isVoidType())) {
                        extraChars += QLatin1Char(')');

                        // If the function doesn't return anything, automatically place the semicolon,
                        // unless we're doing a scope completion (then it might be function definition).
                        if (function->returnType()->isVoidType() && m_completionOperator != T_COLON_COLON) {
                            extraChars += QLatin1Char(';');
                        }
                    }
                }
            }

            // Avoid inserting characters that are already there
            for (int i = 0; i < extraChars.length(); ++i) {
                const QChar a = extraChars.at(i);
                const QChar b = m_editor->characterAt(m_editor->position() + i);
                if (a == b)
                    ++extraLength;
                else
                    break;
            }

            toInsert += extraChars;
        }

        // Insert the remainder of the name
        int length = m_editor->position() - m_startPosition + extraLength;
        m_editor->setCurPos(m_startPosition);
        m_editor->replace(length, toInsert);
    }
}

bool CppCodeCompletion::partiallyComplete(const QList<TextEditor::CompletionItem> &completionItems)
{
    if (m_completionOperator == T_SIGNAL || m_completionOperator == T_SLOT) {
        return false;
    } else if (completionItems.count() == 1) {
        complete(completionItems.first());
        return true;
    } else if (m_partialCompletionEnabled && m_completionOperator != T_LPAREN) {
        // Compute common prefix
        QString firstKey = completionItems.first().m_text;
        QString lastKey = completionItems.last().m_text;
        const int length = qMin(firstKey.length(), lastKey.length());
        firstKey.truncate(length);
        lastKey.truncate(length);

        while (firstKey != lastKey) {
            firstKey.chop(1);
            lastKey.chop(1);
        }

        int typedLength = m_editor->position() - m_startPosition;
        if (!firstKey.isEmpty() && firstKey.length() > typedLength) {
            m_editor->setCurPos(m_startPosition);
            m_editor->replace(typedLength, firstKey);
        }
    }

    return false;
}

void CppCodeCompletion::cleanup()
{
    m_completions.clear();

    // Set empty map in order to avoid referencing old versions of the documents
    // until the next completion
    typeOfExpression.setSnapshot(Snapshot());
}

int CppCodeCompletion::findStartOfName(int pos) const
{
    if (pos == -1)
        pos = m_editor->position();
    QChar chr;

    // Skip to the start of a name
    do {
        chr = m_editor->characterAt(--pos);
    } while (chr.isLetterOrNumber() || chr == QLatin1Char('_'));

    return pos + 1;
}<|MERGE_RESOLUTION|>--- conflicted
+++ resolved
@@ -549,11 +549,7 @@
 
             // If it's a class, add completions for the constructors
             foreach (const TypeOfExpression::Result &result, results) {
-<<<<<<< HEAD
                 if (result.first->isClassType()) {
-=======
-                if (result.first->isClass()) {
->>>>>>> d94dd392
                     FullySpecifiedType exprTy = result.first;
                     if (completeConstructorOrFunction(exprTy, QList<TypeOfExpression::Result>()))
                         return m_startPosition;
@@ -1077,11 +1073,7 @@
             if (!m_functionArgumentWidget)
                 m_functionArgumentWidget = new FunctionArgumentWidget;
 
-<<<<<<< HEAD
-            m_functionArgumentWidget->showFunctionHint(function, typeOfExpression.snapshot());
-=======
             m_functionArgumentWidget->showFunctionHint(function, typeOfExpression.lookupContext());
->>>>>>> d94dd392
         }
     } else if (m_completionOperator == T_SIGNAL || m_completionOperator == T_SLOT) {
         QString toInsert = item.m_text;
@@ -1097,17 +1089,10 @@
         //qDebug() << "current symbol:" << overview.prettyName(symbol->name())
         //<< overview.prettyType(symbol->type());
 
-<<<<<<< HEAD
         if (m_autoInsertBraces && symbol && symbol->type()) {
             QString extraChars;
 
             if (Function *function = symbol->type()->asFunctionType()) {
-=======
-        if (m_autoInsertBraces && symbol) {
-            QString extraChars;
-
-            if (Function *function = symbol->type()->asFunction()) {
->>>>>>> d94dd392
                 // If the member is a function, automatically place the opening parenthesis,
                 // except when it might take template parameters.
                 const bool hasReturnType = function->returnType().isValid()  ||
