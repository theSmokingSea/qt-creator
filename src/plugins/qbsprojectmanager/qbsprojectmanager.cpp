--- conflicted
+++ resolved
@@ -116,11 +116,7 @@
     return new Internal::QbsProject(this, fileName);
 }
 
-<<<<<<< HEAD
-QString QbsManager::profileForKit(const ProjectExplorer::Kit *k)
-=======
 QString QbsManager::profileForKit(ProjectExplorer::Kit *k)
->>>>>>> a4a4f7a4
 {
     if (!k)
         return QString();
