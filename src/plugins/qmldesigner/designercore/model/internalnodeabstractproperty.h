// Copyright (C) 2016 The Qt Company Ltd.
// SPDX-License-Identifier: LicenseRef-Qt-Commercial OR GPL-3.0-only WITH Qt-GPL-exception-1.0

#pragma once

#include "internalproperty.h"


namespace QmlDesigner {
namespace Internal {

class InternalNodeAbstractProperty : public InternalProperty
{
    friend InternalNode;

public:
    using Pointer = std::shared_ptr<InternalNodeAbstractProperty>;
    using WeakPointer = std::weak_ptr<InternalNodeAbstractProperty>;
<<<<<<< HEAD

    virtual QList<InternalNodePointer> allSubNodes() const = 0;
    virtual QList<InternalNodePointer> directSubNodes() const = 0;
=======
>>>>>>> 3473d9d3

    virtual bool isEmpty() const = 0;
    virtual int count() const = 0;
    virtual int indexOf(const InternalNodePointer &node) const = 0;

    bool isValid() const override;

protected:
    InternalNodeAbstractProperty(const PropertyName &name,
                                 const InternalNodePointer &propertyOwner,
                                 PropertyType propertyType);
    virtual void remove(const InternalNodePointer &node) = 0;
    virtual void add(const InternalNodePointer &node) = 0;
};

} // namespace Internal
} // namespace QmlDesigner<|MERGE_RESOLUTION|>--- conflicted
+++ resolved
@@ -16,12 +16,6 @@
 public:
     using Pointer = std::shared_ptr<InternalNodeAbstractProperty>;
     using WeakPointer = std::weak_ptr<InternalNodeAbstractProperty>;
-<<<<<<< HEAD
-
-    virtual QList<InternalNodePointer> allSubNodes() const = 0;
-    virtual QList<InternalNodePointer> directSubNodes() const = 0;
-=======
->>>>>>> 3473d9d3
 
     virtual bool isEmpty() const = 0;
     virtual int count() const = 0;
