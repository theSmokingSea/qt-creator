/****************************************************************************
**
** Copyright (C) 2014 Digia Plc and/or its subsidiary(-ies).
** Contact: http://www.qt-project.org/legal
**
** This file is part of Qt Creator.
**
** Commercial License Usage
** Licensees holding valid commercial Qt licenses may use this file in
** accordance with the commercial license agreement provided with the
** Software or, alternatively, in accordance with the terms contained in
** a written agreement between you and Digia.  For licensing terms and
** conditions see http://qt.digia.com/licensing.  For further information
** use the contact form at http://qt.digia.com/contact-us.
**
** GNU Lesser General Public License Usage
** Alternatively, this file may be used under the terms of the GNU Lesser
** General Public License version 2.1 as published by the Free Software
** Foundation and appearing in the file LICENSE.LGPL included in the
** packaging of this file.  Please review the following information to
** ensure the GNU Lesser General Public License version 2.1 requirements
** will be met: http://www.gnu.org/licenses/old-licenses/lgpl-2.1.html.
**
** In addition, as a special exception, Digia gives you certain additional
** rights.  These rights are described in the Digia Qt LGPL Exception
** version 1.1, included in the file LGPL_EXCEPTION.txt in this package.
**
****************************************************************************/

#include "texttomodelmerger.h"
#include "abstractproperty.h"
#include "bindingproperty.h"
#include "filemanager/firstdefinitionfinder.h"
#include "filemanager/objectlengthcalculator.h"
#include "filemanager/qmlrefactoring.h"
#include "filemanager/qmlwarningdialog.h"
#include "nodeproperty.h"
#include "propertyparser.h"
#include "rewriterview.h"
#include "variantproperty.h"
#include "signalhandlerproperty.h"
#include "nodemetainfo.h"
#include "enumeration.h"

#include <qmljs/qmljsevaluate.h>
#include <qmljs/qmljslink.h>
#include <qmljs/parser/qmljsast_p.h>
#include <qmljs/qmljscheck.h>
#include <qmljs/qmljsutils.h>
#include <qmljs/qmljsmodelmanagerinterface.h>
#include <qmljs/qmljsqrcparser.h>
#include <qmljs/qmljsinterpreter.h>

#include <utils/qtcassert.h>

#include <QSet>
#include <QDir>

using namespace LanguageUtils;
using namespace QmlJS;
using namespace QmlJS::AST;

namespace {

static inline QStringList supportedVersionsList()
{
    QStringList list;
    list << QStringLiteral("1.0") << QStringLiteral("1.1")
         << QStringLiteral("2.0") << QStringLiteral("2.1")
         << QStringLiteral("2.2") << QStringLiteral("2.3");
    return list;
}

static inline QStringList globalQtEnums()
{
    static QStringList list = QStringList() << QStringLiteral("Horizontal") << QStringLiteral("Vertical") << QStringLiteral("AlignVCenter")
         << QStringLiteral("AlignLeft") << QStringLiteral("LeftToRight") << QStringLiteral("RightToLeft") <<  QStringLiteral("AlignHCenter")
         << QStringLiteral("AlignRight") <<  QStringLiteral("AlignBottom") << QStringLiteral("AlignBaseline") <<  QStringLiteral("AlignTop")
         << QStringLiteral("BottomLeft") <<  QStringLiteral("LeftEdge") <<  QStringLiteral("RightEdge") <<  QStringLiteral("BottomEdge");

    return list;
}

static inline bool supportedQtQuickVersion(const QString &version)
{
    static QStringList supportedVersions = supportedVersionsList();

    return supportedVersions.contains(version);
}

static inline QString stripQuotes(const QString &str)
{
    if ((str.startsWith(QLatin1Char('"')) && str.endsWith(QLatin1Char('"')))
            || (str.startsWith(QLatin1Char('\'')) && str.endsWith(QLatin1Char('\''))))
        return str.mid(1, str.length() - 2);

    return str;
}

static inline QString deEscape(const QString &value)
{
    QString result = value;

    result.replace(QStringLiteral("\\\\"), QStringLiteral("\\"));
    result.replace(QStringLiteral("\\\""), QStringLiteral("\""));
    result.replace(QStringLiteral("\\t"), QStringLiteral("\t"));
    result.replace(QStringLiteral("\\r"), QStringLiteral("\\\r"));
    result.replace(QStringLiteral("\\n"), QStringLiteral("\n"));

    return result;
}

static inline unsigned char convertHex(ushort c)
{
    if (c >= '0' && c <= '9')
        return (c - '0');
    else if (c >= 'a' && c <= 'f')
        return (c - 'a' + 10);
    else
        return (c - 'A' + 10);
}

QChar convertUnicode(ushort c1, ushort c2,
                             ushort c3, ushort c4)
{
    return QChar((convertHex(c3) << 4) + convertHex(c4),
                  (convertHex(c1) << 4) + convertHex(c2));
}

static inline bool isHexDigit(ushort c)
{
    return ((c >= '0' && c <= '9')
            || (c >= 'a' && c <= 'f')
            || (c >= 'A' && c <= 'F'));
}


static inline QString fixEscapedUnicodeChar(const QString &value) //convert "\u2939"
{
    if (value.count() == 6 && value.at(0) == '\\' && value.at(1) == 'u' &&
        isHexDigit(value.at(2).unicode()) && isHexDigit(value.at(3).unicode()) &&
        isHexDigit(value.at(4).unicode()) && isHexDigit(value.at(5).unicode())) {
            return convertUnicode(value.at(2).unicode(), value.at(3).unicode(), value.at(4).unicode(), value.at(5).unicode());
    }
    return value;
}

static inline bool isSignalPropertyName(const QString &signalName)
{
    // see QmlCompiler::isSignalPropertyName
    return signalName.length() >= 3 && signalName.startsWith(QStringLiteral("on")) &&
           signalName.at(2).isLetter();
}

static inline QVariant cleverConvert(const QString &value)
{
    if (value == "true")
        return QVariant(true);
    if (value == "false")
        return QVariant(false);
    bool flag;
    int i = value.toInt(&flag);
    if (flag)
        return QVariant(i);
    double d = value.toDouble(&flag);
    if (flag)
        return QVariant(d);
    return QVariant(value);
}

static bool isLiteralValue(ExpressionNode *expr)
{
    if (cast<NumericLiteral*>(expr))
        return true;
    else if (cast<StringLiteral*>(expr))
        return true;
    else if (UnaryPlusExpression *plusExpr = cast<UnaryPlusExpression*>(expr))
        return isLiteralValue(plusExpr->expression);
    else if (UnaryMinusExpression *minusExpr = cast<UnaryMinusExpression*>(expr))
        return isLiteralValue(minusExpr->expression);
    else if (cast<TrueLiteral*>(expr))
        return true;
    else if (cast<FalseLiteral*>(expr))
        return true;
    else
        return false;
}

static bool isLiteralValue(Statement *stmt)
{
    ExpressionStatement *exprStmt = cast<ExpressionStatement *>(stmt);
    if (exprStmt)
        return isLiteralValue(exprStmt->expression);
    else
        return false;
}

static inline bool isLiteralValue(UiScriptBinding *script)
{
    if (!script || !script->statement)
        return false;

    return isLiteralValue(script->statement);
}

static inline int propertyType(const QString &typeName)
{
    if (typeName == QStringLiteral("bool"))
        return QMetaType::type("bool");
    else if (typeName == QStringLiteral("color"))
        return QMetaType::type("QColor");
    else if (typeName == QStringLiteral("date"))
        return QMetaType::type("QDate");
    else if (typeName == QStringLiteral("int"))
        return QMetaType::type("int");
    else if (typeName == QStringLiteral("real"))
        return QMetaType::type("double");
    else if (typeName == QStringLiteral("double"))
        return QMetaType::type("double");
    else if (typeName == QStringLiteral("string"))
        return QMetaType::type("QString");
    else if (typeName == QStringLiteral("url"))
        return QMetaType::type("QUrl");
    else if (typeName == QStringLiteral("var") || typeName == QStringLiteral("variant"))
        return QMetaType::type("QVariant");
    else
        return -1;
}

static inline QVariant convertDynamicPropertyValueToVariant(const QString &astValue,
                                                            const QString &astType)
{
    const QString cleanedValue = fixEscapedUnicodeChar(deEscape(stripQuotes(astValue.trimmed())));

    if (astType.isEmpty())
        return QString();

    const int type = propertyType(astType);
    if (type == QMetaType::type("QVariant")) {
        if (cleanedValue.isNull()) // Explicitly isNull, NOT isEmpty!
            return QVariant(static_cast<QVariant::Type>(type));
        else
            return QVariant(cleanedValue);
    } else {
        QVariant value = QVariant(cleanedValue);
        value.convert(static_cast<QVariant::Type>(type));
        return value;
    }
}

static bool isListElementType(const QmlDesigner::TypeName &type)
{
    return  type == "ListElement" || type == "QtQuick.ListElement" || type == "Qt.ListElement";
}

static bool isComponentType(const QmlDesigner::TypeName &type)
{
    return  type == "Component" || type == "Qt.Component" || type == "QtQuick.Component" || type == "<cpp>.QQmlComponent";
}

static bool isCustomParserType(const QString &type)
{
    return type == "QtQuick.VisualItemModel" || type == "Qt.VisualItemModel" ||
           type == "QtQuick.VisualDataModel" || type == "Qt.VisualDataModel" ||
           type == "QtQuick.ListModel" || type == "Qt.ListModel" ||
           type == "QtQuick.XmlListModel" || type == "Qt.XmlListModel";
}


static bool isPropertyChangesType(const QmlDesigner::TypeName &type)
{
    return  type == "PropertyChanges" || type == "QtQuick.PropertyChanges" || type == "Qt.PropertyChanges";
}

static bool isConnectionsType(const QmlDesigner::TypeName &type)
{
    return  type == "Connections" || type == "QtQuick.Connections" || type == "Qt.Connections";
}

static bool propertyIsComponentType(const QmlDesigner::NodeAbstractProperty &property, const QmlDesigner::TypeName &type, QmlDesigner::Model *model)
{
    if (model->metaInfo(type, -1, -1).isSubclassOf("QtQuick.Component", -1, -1) && !isComponentType(type))
        return false; //If the type is already a subclass of Component keep it

    return property.parentModelNode().isValid() &&
            isComponentType(property.parentModelNode().metaInfo().propertyTypeName(property.name()));
}

static inline QString extractComponentFromQml(const QString &source)
{
    if (source.isEmpty())
        return QString();

    QString result;
    if (source.contains("Component")) { //explicit component
        QmlDesigner::FirstDefinitionFinder firstDefinitionFinder(source);
        int offset = firstDefinitionFinder(0);
        if (offset < 0)
            return QString(); //No object definition found
        QmlDesigner::ObjectLengthCalculator objectLengthCalculator;
        unsigned length;
        if (objectLengthCalculator(source, offset, length))
            result = source.mid(offset, length);
        else
            result = source;
    } else {
        result = source; //implicit component
    }
    return result;
}

} // anonymous namespace

namespace QmlDesigner {
namespace Internal {

class ReadingContext
{
public:
    ReadingContext(const Snapshot &snapshot, const Document::Ptr &doc,
                   const ViewerContext &vContext)
        : m_snapshot(snapshot)
        , m_doc(doc)
        , m_link(snapshot, vContext,
                 QmlJS::ModelManagerInterface::instance()->builtins(doc))
        , m_context(m_link(doc, &m_diagnosticLinkMessages))
        , m_scopeChain(doc, m_context)
        , m_scopeBuilder(&m_scopeChain)
    {
    }

    ~ReadingContext()
    {}

    Document::Ptr doc() const
    { return m_doc; }

    void enterScope(Node *node)
    { m_scopeBuilder.push(node); }

    void leaveScope()
    { m_scopeBuilder.pop(); }

    void lookup(UiQualifiedId *astTypeNode, QString &typeName, int &majorVersion,
                int &minorVersion, QString &defaultPropertyName)
    {
        const ObjectValue *value = m_context->lookupType(m_doc.data(), astTypeNode);
        defaultPropertyName = m_context->defaultPropertyName(value);

        const CppComponentValue * qmlValue = value_cast<CppComponentValue>(value);
        if (qmlValue) {
            typeName = qmlValue->moduleName() + QStringLiteral(".") + qmlValue->className();

            majorVersion = qmlValue->componentVersion().majorVersion();
            minorVersion = qmlValue->componentVersion().minorVersion();
        } else {
            for (UiQualifiedId *iter = astTypeNode; iter; iter = iter->next)
                if (!iter->next && !iter->name.isEmpty())
                    typeName = iter->name.toString();

            QString fullTypeName;
            for (UiQualifiedId *iter = astTypeNode; iter; iter = iter->next)
                if (!iter->name.isEmpty())
                    fullTypeName += iter->name.toString() + QLatin1Char('.');

            if (fullTypeName.endsWith(QLatin1Char('.')))
                fullTypeName.chop(1);

            majorVersion = ComponentVersion::NoVersion;
            minorVersion = ComponentVersion::NoVersion;

            const Imports *imports = m_context->imports(m_doc.data());
            ImportInfo importInfo = imports->info(fullTypeName, m_context.data());
            if (importInfo.isValid() && importInfo.type() == ImportType::Library) {
                QString name = importInfo.name();
                majorVersion = importInfo.version().majorVersion();
                minorVersion = importInfo.version().minorVersion();
                typeName.prepend(name + QLatin1Char('.'));
            } else if (importInfo.isValid() && importInfo.type() == ImportType::Directory) {
                QString path = importInfo.path();
                QDir dir(m_doc->path());
                // should probably try to make it relatve to some import path, not to the document path
                QString relativeDir = dir.relativeFilePath(path);
                QString name = relativeDir.replace(QLatin1Char('/'), QLatin1Char('.'));
                if (!name.isEmpty())
                    typeName.prepend(name + QLatin1Char('.'));
            } else if (importInfo.isValid() && importInfo.type() == ImportType::QrcDirectory) {
                QString path = QrcParser::normalizedQrcDirectoryPath(importInfo.path());
                path = path.mid(1, path.size() - ((path.size() > 1) ? 2 : 1));
                const QString name = path.replace(QLatin1Char('/'), QLatin1Char('.'));
                if (!name.isEmpty())
                    typeName.prepend(name + QLatin1Char('.'));
            }
        }
    }

    /// When something is changed here, also change Check::checkScopeObjectMember in
    /// qmljscheck.cpp
    /// ### Maybe put this into the context as a helper function.
    bool lookupProperty(const QString &prefix, const UiQualifiedId *id, const Value **property = 0, const ObjectValue **parentObject = 0, QString *name = 0)
    {
        QList<const ObjectValue *> scopeObjects = m_scopeChain.qmlScopeObjects();
        if (scopeObjects.isEmpty())
            return false;

        if (! id)
            return false; // ### error?

        if (id->name.isEmpty()) // possible after error recovery
            return false;

        QString propertyName;
        if (prefix.isEmpty())
            propertyName = id->name.toString();
        else
            propertyName = prefix;

        if (name)
            *name = propertyName;

        if (propertyName == QStringLiteral("id") && ! id->next)
            return false; // ### should probably be a special value

        // attached properties
        bool isAttachedProperty = false;
        if (! propertyName.isEmpty() && propertyName[0].isUpper()) {
            isAttachedProperty = true;
            if (const ObjectValue *qmlTypes = m_scopeChain.qmlTypes())
                scopeObjects += qmlTypes;
        }

        if (scopeObjects.isEmpty())
            return false;

        // global lookup for first part of id
        const ObjectValue *objectValue = 0;
        const Value *value = 0;
        for (int i = scopeObjects.size() - 1; i >= 0; --i) {
            objectValue = scopeObjects[i];
            value = objectValue->lookupMember(propertyName, m_context);
            if (value)
                break;
        }
        if (parentObject)
            *parentObject = objectValue;
        if (!value) {
            qWarning() << "Skipping invalid property name" << propertyName;
            return false;
        }

        // can't look up members for attached properties
        if (isAttachedProperty)
            return false;

        // resolve references
        if (const Reference *ref = value->asReference())
            value = m_context->lookupReference(ref);

        // member lookup
        const UiQualifiedId *idPart = id;
        if (prefix.isEmpty())
            idPart = idPart->next;
        for (; idPart; idPart = idPart->next) {
            objectValue = value_cast<ObjectValue>(value);
            if (! objectValue) {
//                if (idPart->name)
//                    qDebug() << idPart->name->asString() << "has no property named"
//                             << propertyName;
                return false;
            }
            if (parentObject)
                *parentObject = objectValue;

            if (idPart->name.isEmpty()) {
                // somebody typed "id." and error recovery still gave us a valid tree,
                // so just bail out here.
                return false;
            }

            propertyName = idPart->name.toString();
            if (name)
                *name = propertyName;

            value = objectValue->lookupMember(propertyName, m_context);
            if (! value) {
//                if (idPart->name)
//                    qDebug() << "In" << idPart->name->asString() << ":"
//                             << objectValue->className() << "has no property named"
//                             << propertyName;
                return false;
            }
        }

        if (property)
            *property = value;
        return true;
    }

    bool isArrayProperty(const Value *value, const ObjectValue *containingObject, const QString &name)
    {
        if (!value)
            return false;
        const ObjectValue *objectValue = value->asObjectValue();
        if (objectValue && objectValue->prototype(m_context) == m_context->valueOwner()->arrayPrototype())
            return true;

        PrototypeIterator iter(containingObject, m_context);
        while (iter.hasNext()) {
            const ObjectValue *proto = iter.next();
            if (proto->lookupMember(name, m_context) == m_context->valueOwner()->arrayPrototype())
                return true;
            if (const CppComponentValue *qmlIter = value_cast<CppComponentValue>(proto)) {
                if (qmlIter->isListProperty(name))
                    return true;
            }
        }
        return false;
    }

    QVariant convertToVariant(const QString &astValue, const QString &propertyPrefix, UiQualifiedId *propertyId)
    {
        const bool hasQuotes = astValue.trimmed().left(1) == QStringLiteral("\"") && astValue.trimmed().right(1) == QStringLiteral("\"");
        const QString cleanedValue = fixEscapedUnicodeChar(deEscape(stripQuotes(astValue.trimmed())));
        const Value *property = 0;
        const ObjectValue *containingObject = 0;
        QString name;
        if (!lookupProperty(propertyPrefix, propertyId, &property, &containingObject, &name)) {
            qWarning() << "Unknown property" << propertyPrefix + QLatin1Char('.') + toString(propertyId)
                       << "on line" << propertyId->identifierToken.startLine
                       << "column" << propertyId->identifierToken.startColumn;
            return hasQuotes ? QVariant(cleanedValue) : cleverConvert(cleanedValue);
        }

        if (containingObject)
            containingObject->lookupMember(name, m_context, &containingObject);

        if (const CppComponentValue * qmlObject = value_cast<CppComponentValue>(containingObject)) {
            const QString typeName = qmlObject->propertyType(name);
            if (qmlObject->getEnum(typeName).isValid()) {
                return QVariant(cleanedValue);
            } else {
                int type = QMetaType::type(typeName.toUtf8().constData());
                QVariant result;
                if (type)
                    result = PropertyParser::read(type, cleanedValue);
                if (result.isValid())
                    return result;
            }
        }

        if (property->asColorValue())
            return PropertyParser::read(QVariant::Color, cleanedValue);
        else if (property->asUrlValue())
            return PropertyParser::read(QVariant::Url, cleanedValue);

        QVariant value(cleanedValue);
        if (property->asBooleanValue()) {
            value.convert(QVariant::Bool);
            return value;
        } else if (property->asNumberValue()) {
            value.convert(QVariant::Double);
            return value;
        } else if (property->asStringValue()) {
            // nothing to do
        } else { //property alias et al
            if (!hasQuotes)
                return cleverConvert(cleanedValue);
        }
        return value;
    }

    QVariant convertToEnum(Statement *rhs, const QString &propertyPrefix, UiQualifiedId *propertyId, const QString &astValue)
    {
        QStringList astValueList = astValue.split(QStringLiteral("."));

        if (astValueList.count() == 2 //Check for global Qt enums
                && astValueList.first() == QStringLiteral("Qt")
                && globalQtEnums().contains(astValueList.last()))
            return QVariant::fromValue(Enumeration(astValue));

        ExpressionStatement *eStmt = cast<ExpressionStatement *>(rhs);
        if (!eStmt || !eStmt->expression)
            return QVariant();

        const ObjectValue *containingObject = 0;
        QString name;
        if (!lookupProperty(propertyPrefix, propertyId, 0, &containingObject, &name))
            return QVariant();

        if (containingObject)
            containingObject->lookupMember(name, m_context, &containingObject);
        const CppComponentValue * lhsCppComponent = value_cast<CppComponentValue>(containingObject);
        if (!lhsCppComponent)
            return QVariant();
        const QString lhsPropertyTypeName = lhsCppComponent->propertyType(name);

        const ObjectValue *rhsValueObject = 0;
        QString rhsValueName;
        if (IdentifierExpression *idExp = cast<IdentifierExpression *>(eStmt->expression)) {
            if (!m_scopeChain.qmlScopeObjects().isEmpty())
                rhsValueObject = m_scopeChain.qmlScopeObjects().last();
            if (!idExp->name.isEmpty())
                rhsValueName = idExp->name.toString();
        } else if (FieldMemberExpression *memberExp = cast<FieldMemberExpression *>(eStmt->expression)) {
            Evaluate evaluate(&m_scopeChain);
            const Value *result = evaluate(memberExp->base);
            rhsValueObject = result->asObjectValue();

            if (!memberExp->name.isEmpty())
                rhsValueName = memberExp->name.toString();
        }

        if (rhsValueObject)
            rhsValueObject->lookupMember(rhsValueName, m_context, &rhsValueObject);

        const CppComponentValue *rhsCppComponentValue = value_cast<CppComponentValue>(rhsValueObject);
        if (!rhsCppComponentValue)
            return QVariant();

        if (rhsCppComponentValue->getEnum(lhsPropertyTypeName).hasKey(rhsValueName))
            return QVariant::fromValue(Enumeration(astValue));
        else
            return QVariant();
    }


    const ScopeChain &scopeChain() const
    { return m_scopeChain; }

    QList<DiagnosticMessage> diagnosticLinkMessages() const
    { return m_diagnosticLinkMessages; }

private:
    Snapshot m_snapshot;
    Document::Ptr m_doc;
    Link m_link;
    QList<DiagnosticMessage> m_diagnosticLinkMessages;
    ContextPtr m_context;
    ScopeChain m_scopeChain;
    ScopeBuilder m_scopeBuilder;
};

} // namespace Internal
} // namespace QmlDesigner

using namespace QmlDesigner;
using namespace QmlDesigner::Internal;


static inline bool smartVeryFuzzyCompare(QVariant value1, QVariant value2)
{ //we ignore slight changes on doubles and only check three digits
    if ((value1.type() == QVariant::Double) || (value2.type() == QVariant::Double)) {
        bool ok1, ok2;
        qreal a = value1.toDouble(&ok1);
        qreal b = value2.toDouble(&ok2);

        if (!ok1 || !ok2)
            return false;

        if (qFuzzyCompare(a, b))
            return true;

        int ai = qRound(a * 1000);
        int bi = qRound(b * 1000);

        if (qFuzzyCompare((qreal(ai) / 1000), (qreal(bi) / 1000)))
            return true;
    }
    return false;
}

static inline bool equals(const QVariant &a, const QVariant &b)
{
    if (a.canConvert<Enumeration>() && b.canConvert<Enumeration>())
        return a.value<Enumeration>().toString() == b.value<Enumeration>().toString();
    if (a == b)
        return true;
    if (smartVeryFuzzyCompare(a, b))
        return true;
    return false;
}

TextToModelMerger::TextToModelMerger(RewriterView *reWriterView) :
        m_rewriterView(reWriterView),
        m_isActive(false)
{
    Q_ASSERT(reWriterView);
    m_setupTimer.setSingleShot(true);
    RewriterView::connect(&m_setupTimer, SIGNAL(timeout()), reWriterView, SLOT(delayedSetup()));
}

void TextToModelMerger::setActive(bool active)
{
    m_isActive = active;
}

bool TextToModelMerger::isActive() const
{
    return m_isActive;
}

void TextToModelMerger::setupImports(const Document::Ptr &doc,
                                     DifferenceHandler &differenceHandler)
{
    QList<Import> existingImports = m_rewriterView->model()->imports();

    for (UiHeaderItemList *iter = doc->qmlProgram()->headers; iter; iter = iter->next) {
        UiImport *import = AST::cast<UiImport *>(iter->headerItem);
        if (!import)
            continue;

        QString version;
        if (import->versionToken.isValid())
            version = textAt(doc, import->versionToken);
        const QString &as = import->importId.toString();

        if (!import->fileName.isEmpty()) {
            const QString strippedFileName = stripQuotes(import->fileName.toString());
            const Import newImport = Import::createFileImport(strippedFileName,
                                                              version, as, m_rewriterView->importDirectories());

            if (!existingImports.removeOne(newImport))
                differenceHandler.modelMissesImport(newImport);
        } else {
            QString importUri = toString(import->importUri);
            if (importUri == QStringLiteral("Qt") && version == QStringLiteral("4.7")) {
                importUri = QStringLiteral("QtQuick");
                version = QStringLiteral("1.0");
            }

            const Import newImport =
                    Import::createLibraryImport(importUri, version, as, m_rewriterView->importDirectories());

            if (!existingImports.removeOne(newImport))
                differenceHandler.modelMissesImport(newImport);
        }
    }

    foreach (const Import &import, existingImports)
        differenceHandler.importAbsentInQMl(import);
}

static bool isLatestImportVersion(const ImportKey &importKey, const QHash<QString, ImportKey> &filteredPossibleImportKeys)
{
    return !filteredPossibleImportKeys.contains(importKey.path())
            || filteredPossibleImportKeys.value(importKey.path()).majorVersion < importKey.majorVersion
            || (filteredPossibleImportKeys.value(importKey.path()).majorVersion == importKey.majorVersion
                && filteredPossibleImportKeys.value(importKey.path()).minorVersion < importKey.minorVersion);
}

static bool isBlacklistImport(const ImportKey &importKey)
{
    QString importPathFirst = importKey.splitPath.first();
    QString importPathLast = importKey.splitPath.last();
    return importPathFirst == QStringLiteral("<cpp>")
            || importPathFirst == QStringLiteral("QML")
            || importPathFirst == QStringLiteral("QtQml")
            || (importPathFirst == QStringLiteral("QtQuick") && importPathLast == QStringLiteral("PrivateWidgets"))
            || importPathLast == QStringLiteral("Private")
            || importKey.libraryQualifiedPath() == QStringLiteral("QtQuick.Particles") //Unsupported
            || importKey.libraryQualifiedPath() == QStringLiteral("QtQuick.Dialogs")   //Unsupported
            || importKey.libraryQualifiedPath() == QStringLiteral("QtQuick.Controls.Styles")   //Unsupported
            || importKey.libraryQualifiedPath().contains(QStringLiteral("Qt.labs"))    //No support for labs plugins
            || (importKey.splitPath.count() == 1 && importPathFirst == QStringLiteral("QtQuick")); // Don't show Quick X.X imports
}

static QHash<QString, ImportKey> filterPossibleImportKeys(const QSet<ImportKey> &possibleImportKeys)
{
    QHash<QString, ImportKey> filteredPossibleImportKeys;
    foreach (const ImportKey &importKey, possibleImportKeys) {
        if (isLatestImportVersion(importKey, filteredPossibleImportKeys) && !isBlacklistImport(importKey))
            filteredPossibleImportKeys.insert(importKey.path(), importKey);
    }

    return filteredPossibleImportKeys;
}

static void removeUsedImports(QHash<QString, ImportKey> &filteredPossibleImportKeys, const QList<QmlJS::Import> &usedImports)
{
    foreach (const QmlJS::Import &import, usedImports)
        filteredPossibleImportKeys.remove(import.info.path());
}

static QList<QmlDesigner::Import> generatePossibleImports(const QHash<QString, ImportKey> &filteredPossibleImportKeys)
{
    QList<QmlDesigner::Import> possibleImports;

    foreach (const ImportKey &importKey, filteredPossibleImportKeys) {
        QString libraryName = importKey.splitPath.join(QLatin1Char('.'));
        int majorVersion = importKey.majorVersion;
        if (majorVersion >= 0) {
            int minorVersion = (importKey.minorVersion == LanguageUtils::ComponentVersion::NoVersion) ? 0 : importKey.minorVersion;
            QString version = QStringLiteral("%1.%2").arg(majorVersion).arg(minorVersion);
            possibleImports.append(QmlDesigner::Import::createLibraryImport(libraryName, version));
        }
    }

    return possibleImports;
}

void TextToModelMerger::setupPossibleImports(const QmlJS::Snapshot &snapshot, const QmlJS::ViewerContext &viewContext)
{
    QHash<QString, ImportKey> filteredPossibleImportKeys = filterPossibleImportKeys(snapshot.importDependencies()->libraryImports(viewContext));

    removeUsedImports(filteredPossibleImportKeys, m_scopeChain->context()->imports(m_document.data())->all());

    QList<QmlDesigner::Import> possibleImports = generatePossibleImports(filteredPossibleImportKeys);

    if ( m_rewriterView->isAttached())
        m_rewriterView->model()->setPossibleImports(possibleImports);
}

void TextToModelMerger::setupUsedImports()
{
     QList<QmlJS::Import> allImports = m_scopeChain->context()->imports(m_document.data())->all();

     QList<Import> usedImports;

     foreach (const QmlJS::Import &import, allImports) {
         if (import.used && !import.info.name().isEmpty()) {
            if (import.info.type() == ImportType::Library) {
                usedImports.append(Import::createLibraryImport(import.info.name(), import.info.version().toString(), import.info.as()));
            } else if (import.info.type() == ImportType::Directory || import.info.type() == ImportType::File) {
                usedImports.append(Import::createFileImport(import.info.name(), import.info.version().toString(), import.info.as()));
            }
         }
     }

    if (m_rewriterView->isAttached())
        m_rewriterView->model()->setUsedImports(usedImports);
}

bool TextToModelMerger::load(const QString &data, DifferenceHandler &differenceHandler)
{
//    qDebug() << "TextToModelMerger::load with data:" << data;

    const QUrl url = m_rewriterView->model()->fileUrl();

    setActive(true);

    try {
        Snapshot snapshot = m_rewriterView->textModifier()->qmljsSnapshot();
        const QString fileName = url.toLocalFile();
        Document::MutablePtr doc = Document::create(fileName.isEmpty() ? QStringLiteral("<internal>") : fileName, Dialect::Qml);
        doc->setSource(data);
        doc->parseQml();

        if (!doc->isParsedCorrectly()) {
            QList<RewriterView::Error> errors;
            foreach (const QmlJS::DiagnosticMessage &message, doc->diagnosticMessages())
                errors.append(RewriterView::Error(message, QUrl::fromLocalFile(doc->fileName())));
            m_rewriterView->setErrors(errors);
            setActive(false);
            return false;
        }
        snapshot.insert(doc);
<<<<<<< HEAD
        QmlJS::ViewerContext vContext = QmlJS::ModelManagerInterface::instance()->defaultVContext(Dialect::Qml, doc, true);
        ReadingContext ctxt(snapshot, doc, vContext);
=======
        m_vContext = QmlJS::ModelManagerInterface::instance()->defaultVContext(Language::Qml, doc, true);
        ReadingContext ctxt(snapshot, doc, m_vContext);
>>>>>>> a4db6db3
        m_scopeChain = QSharedPointer<const ScopeChain>(
                    new ScopeChain(ctxt.scopeChain()));
        m_document = doc;

        QList<RewriterView::Error> errors;
        QList<RewriterView::Error> warnings;

        foreach (const QmlJS::DiagnosticMessage &diagnosticMessage, ctxt.diagnosticLinkMessages()) {
            errors.append(RewriterView::Error(diagnosticMessage, QUrl::fromLocalFile(doc->fileName())));
        }

        setupImports(doc, differenceHandler);
        setupPossibleImports(snapshot, m_vContext);

        if (m_rewriterView->model()->imports().isEmpty()) {
            const QmlJS::DiagnosticMessage diagnosticMessage(QmlJS::Severity::Error, AST::SourceLocation(0, 0, 0, 0), QCoreApplication::translate("QmlDesigner::TextToModelMerger", "No import statements found"));
            errors.append(RewriterView::Error(diagnosticMessage, QUrl::fromLocalFile(doc->fileName())));
        }

        foreach (const QmlDesigner::Import &import, m_rewriterView->model()->imports()) {
            if (import.isLibraryImport() && import.url() == QStringLiteral("QtQuick") && !supportedQtQuickVersion(import.version())) {
                const QmlJS::DiagnosticMessage diagnosticMessage(QmlJS::Severity::Error, AST::SourceLocation(0, 0, 0, 0),
                                                                 QCoreApplication::translate("QmlDesigner::TextToModelMerger", "Unsupported QtQuick version"));
                errors.append(RewriterView::Error(diagnosticMessage, QUrl::fromLocalFile(doc->fileName())));
            }
        }

        if (view()->checkSemanticErrors()) {
            Check check(doc, m_scopeChain->context());
            check.disableMessage(StaticAnalysis::ErrPrototypeCycle);
            check.disableMessage(StaticAnalysis::ErrCouldNotResolvePrototype);
            check.disableMessage(StaticAnalysis::ErrCouldNotResolvePrototypeOf);

            foreach (StaticAnalysis::Type type, StaticAnalysis::Message::allMessageTypes()) {
                StaticAnalysis::PrototypeMessageData prototypeMessageData = StaticAnalysis::Message::prototypeForMessageType(type);
                if (prototypeMessageData.severity == Severity::MaybeWarning
                        || prototypeMessageData.severity == Severity::Warning) {
                    check.disableMessage(type);
                }
            }

            check.enableMessage(StaticAnalysis::WarnImperativeCodeNotEditableInVisualDesigner);
            check.enableMessage(StaticAnalysis::WarnUnsupportedTypeInVisualDesigner);
            check.enableMessage(StaticAnalysis::WarnReferenceToParentItemNotSupportedByVisualDesigner);
            check.enableMessage(StaticAnalysis::WarnReferenceToParentItemNotSupportedByVisualDesigner);
            check.enableMessage(StaticAnalysis::WarnAboutQtQuick1InsteadQtQuick2);
            check.enableMessage(StaticAnalysis::ErrUnsupportedRootTypeInVisualDesigner);
            //## triggers too often ## check.enableMessage(StaticAnalysis::WarnUndefinedValueForVisualDesigner);

            foreach (const StaticAnalysis::Message &message, check()) {
                if (message.severity == Severity::Error) {
                    if (message.type == StaticAnalysis::ErrUnknownComponent)
                        warnings.append(RewriterView::Error(message.toDiagnosticMessage(), QUrl::fromLocalFile(doc->fileName())));
                    else
                        errors.append(RewriterView::Error(message.toDiagnosticMessage(), QUrl::fromLocalFile(doc->fileName())));
                }
                if (message.severity == Severity::Warning) {
                    if (message.type == StaticAnalysis::WarnAboutQtQuick1InsteadQtQuick2) {
                        errors.append(RewriterView::Error(message.toDiagnosticMessage(), QUrl::fromLocalFile(doc->fileName())));
                    } else {
                        warnings.append(RewriterView::Error(message.toDiagnosticMessage(), QUrl::fromLocalFile(doc->fileName())));
                    }
                }
            }

            if (!errors.isEmpty()) {
                m_rewriterView->setErrors(errors);
                setActive(false);
                return false;
            }

            if (!warnings.isEmpty() && differenceHandler.isValidator() && !m_rewriterView->inErrorState()) {

                QStringList message;

                foreach (const RewriterView::Error &warning, warnings) {
                    QString string = QStringLiteral("Line: ") +  QString::number(warning.line()) + QStringLiteral(": ")  + warning.description();
                    //string += QStringLiteral(" <a href=\"") + QString::number(warning.line()) + QStringLiteral("\">Go to error</a>") + QStringLiteral("<p>");
                    message << string;
                }

                QmlWarningDialog warningDialog(0, message);
                if (warningDialog.warningsEnabled() && warningDialog.exec()) {
                    m_rewriterView->setErrors(warnings);
                    setActive(false);
                    return false;
                }
            }
        }
        setupUsedImports();

        UiObjectMember *astRootNode = 0;
        if (UiProgram *program = doc->qmlProgram())
            if (program->members)
                astRootNode = program->members->member;
        ModelNode modelRootNode = m_rewriterView->rootModelNode();
        syncNode(modelRootNode, astRootNode, &ctxt, differenceHandler);
        m_rewriterView->positionStorage()->cleanupInvalidOffsets();
        m_rewriterView->clearErrors();

        setActive(false);
        return true;
    } catch (Exception &e) {
        RewriterView::Error error(&e);
        // Somehow, the error below gets eaten in upper levels, so printing the
        // exception info here for debugging purposes:
        qDebug() << "*** An exception occurred while reading the QML file:"
                 << error.toString();
        m_rewriterView->addError(error);

        setActive(false);

        return false;
    }
}

void TextToModelMerger::syncNode(ModelNode &modelNode,
                                 UiObjectMember *astNode,
                                 ReadingContext *context,
                                 DifferenceHandler &differenceHandler)
{
    UiQualifiedId *astObjectType = qualifiedTypeNameId(astNode);
    UiObjectInitializer *astInitializer = initializerOfObject(astNode);

    if (!astObjectType || !astInitializer)
        return;

    m_rewriterView->positionStorage()->setNodeOffset(modelNode, astObjectType->identifierToken.offset);

    QString typeNameString;
    QString defaultPropertyNameString;
    int majorVersion;
    int minorVersion;
    context->lookup(astObjectType, typeNameString, majorVersion, minorVersion, defaultPropertyNameString);

    TypeName typeName = typeNameString.toUtf8();
    PropertyName defaultPropertyName = defaultPropertyNameString.toUtf8();

    if (defaultPropertyName.isEmpty()) //fallback and use the meta system of the model
        defaultPropertyName = modelNode.metaInfo().defaultPropertyName();

    if (typeName.isEmpty()) {
        qWarning() << "Skipping node with unknown type" << toString(astObjectType);
        return;
    }

    if (modelNode.isRootNode() && isComponentType(typeName)) {
        for (UiObjectMemberList *iter = astInitializer->members; iter; iter = iter->next) {
            if (UiObjectDefinition *def = cast<UiObjectDefinition *>(iter->member)) {
                syncNode(modelNode, def, context, differenceHandler);
                return;
            }
        }
    }

    bool isImplicitComponent = modelNode.hasParentProperty() && propertyIsComponentType(modelNode.parentProperty(), typeName, modelNode.model());


    if (modelNode.type() != typeName //If there is no valid parentProperty                                                                                                      //the node has just been created. The type is correct then.
            || modelNode.majorVersion() != majorVersion
            || modelNode.minorVersion() != minorVersion) {
        const bool isRootNode = m_rewriterView->rootModelNode() == modelNode;
        differenceHandler.typeDiffers(isRootNode, modelNode, typeName,
                                      majorVersion, minorVersion,
                                      astNode, context);
        if (!isRootNode)
            return; // the difference handler will create a new node, so we're done.
    }

    if (isComponentType(typeName) || isImplicitComponent)
        setupComponentDelayed(modelNode, differenceHandler.isValidator());

    if (isCustomParserType(typeName))
        setupCustomParserNodeDelayed(modelNode, differenceHandler.isValidator());

    context->enterScope(astNode);

    QSet<PropertyName> modelPropertyNames = QSet<PropertyName>::fromList(modelNode.propertyNames());
    if (!modelNode.id().isEmpty())
        modelPropertyNames.insert("id");
    QList<UiObjectMember *> defaultPropertyItems;

    for (UiObjectMemberList *iter = astInitializer->members; iter; iter = iter->next) {
        UiObjectMember *member = iter->member;
        if (!member)
            continue;

        if (UiArrayBinding *array = cast<UiArrayBinding *>(member)) {
            const QString astPropertyName = toString(array->qualifiedId);
            if (isPropertyChangesType(typeName) || isConnectionsType(typeName) || context->lookupProperty(QString(), array->qualifiedId)) {
                AbstractProperty modelProperty = modelNode.property(astPropertyName.toUtf8());
                QList<UiObjectMember *> arrayMembers;
                for (UiArrayMemberList *iter = array->members; iter; iter = iter->next)
                    if (UiObjectMember *member = iter->member)
                        arrayMembers.append(member);

                syncArrayProperty(modelProperty, arrayMembers, context, differenceHandler);
                modelPropertyNames.remove(astPropertyName.toUtf8());
            } else {
                qWarning() << "Skipping invalid array property" << astPropertyName
                           << "for node type" << modelNode.type();
            }
        } else if (UiObjectDefinition *def = cast<UiObjectDefinition *>(member)) {
            const QString &name = def->qualifiedTypeNameId->name.toString();
            if (name.isEmpty() || !name.at(0).isUpper()) {
                QStringList props = syncGroupedProperties(modelNode,
                                                          name,
                                                          def->initializer->members,
                                                          context,
                                                          differenceHandler);
                foreach (const QString &prop, props)
                    modelPropertyNames.remove(prop.toUtf8());
            } else {
                defaultPropertyItems.append(member);
            }
        } else if (UiObjectBinding *binding = cast<UiObjectBinding *>(member)) {
            const QString astPropertyName = toString(binding->qualifiedId);
            if (binding->hasOnToken) {
                // skip value sources
            } else {
                const Value *propertyType = 0;
                const ObjectValue *containingObject = 0;
                QString name;
                if (context->lookupProperty(QString(), binding->qualifiedId, &propertyType, &containingObject, &name)
                        || isPropertyChangesType(typeName)
                        || isConnectionsType(typeName)) {
                    AbstractProperty modelProperty = modelNode.property(astPropertyName.toUtf8());
                    if (context->isArrayProperty(propertyType, containingObject, name))
                        syncArrayProperty(modelProperty, QList<QmlJS::AST::UiObjectMember*>() << member, context, differenceHandler);
                    else
                        syncNodeProperty(modelProperty, binding, context, differenceHandler);
                    modelPropertyNames.remove(astPropertyName.toUtf8());
                } else {
                    qWarning() << "Skipping invalid node property" << astPropertyName
                               << "for node type" << modelNode.type();
                }
            }
        } else if (UiScriptBinding *script = cast<UiScriptBinding *>(member)) {
            modelPropertyNames.remove(syncScriptBinding(modelNode, QString(), script, context, differenceHandler));
        } else if (UiPublicMember *property = cast<UiPublicMember *>(member)) {
            if (property->type == UiPublicMember::Signal)
                continue; // QML designer doesn't support this yet.

            if (property->name.isEmpty() || property->memberType.isEmpty())
                continue; // better safe than sorry.

            const QStringRef astName = property->name;
            QString astValue;
            if (property->statement)
                astValue = textAt(context->doc(),
                                  property->statement->firstSourceLocation(),
                                  property->statement->lastSourceLocation());
            const TypeName &astType = property->memberType.toUtf8();
            AbstractProperty modelProperty = modelNode.property(astName.toUtf8());
            if (!property->statement || isLiteralValue(property->statement)) {
                const QVariant variantValue = convertDynamicPropertyValueToVariant(astValue, astType);
                syncVariantProperty(modelProperty, variantValue, astType, differenceHandler);
            } else {
                syncExpressionProperty(modelProperty, astValue, astType, differenceHandler);
            }
            modelPropertyNames.remove(astName.toUtf8());
        } else {
            qWarning() << "Found an unknown QML value.";
        }
    }

    if (!defaultPropertyItems.isEmpty()) {
        if (isComponentType(modelNode.type()))
            setupComponentDelayed(modelNode, differenceHandler.isValidator());
        if (defaultPropertyName.isEmpty()) {
            qWarning() << "No default property for node type" << modelNode.type() << ", ignoring child items.";
        } else {
            AbstractProperty modelProperty = modelNode.property(defaultPropertyName);
            if (modelProperty.isNodeListProperty()) {
                NodeListProperty nodeListProperty = modelProperty.toNodeListProperty();
                syncNodeListProperty(nodeListProperty, defaultPropertyItems, context,
                                     differenceHandler);
            } else {
                differenceHandler.shouldBeNodeListProperty(modelProperty,
                                                           defaultPropertyItems,
                                                           context);
            }
            modelPropertyNames.remove(defaultPropertyName);
        }
    }

    foreach (const PropertyName &modelPropertyName, modelPropertyNames) {
        AbstractProperty modelProperty = modelNode.property(modelPropertyName);

        // property deleted.
        if (modelPropertyName == "id")
            differenceHandler.idsDiffer(modelNode, QString());
        else
            differenceHandler.propertyAbsentFromQml(modelProperty);
    }

    context->leaveScope();
}

static QVariant parsePropertyExpression(ExpressionNode *expressionNode)
{
    Q_ASSERT(expressionNode);

    ArrayLiteral *arrayLiteral = cast<ArrayLiteral *>(expressionNode);

    if (arrayLiteral) {
        QList<QVariant> variantList;
        for (ElementList *it = arrayLiteral->elements; it; it = it->next)
            variantList << parsePropertyExpression(it->expression);
        return variantList;
    }

    StringLiteral *stringLiteral = cast<AST::StringLiteral *>(expressionNode);
    if (stringLiteral)
        return stringLiteral->value.toString();

    TrueLiteral *trueLiteral = cast<AST::TrueLiteral *>(expressionNode);
    if (trueLiteral)
        return true;

    FalseLiteral *falseLiteral = cast<AST::FalseLiteral *>(expressionNode);
    if (falseLiteral)
        return false;

    NumericLiteral *numericLiteral = cast<AST::NumericLiteral *>(expressionNode);
    if (numericLiteral)
        return numericLiteral->value;


    return QVariant();
}

QVariant parsePropertyScriptBinding(UiScriptBinding *uiScriptBinding)
{
    Q_ASSERT(uiScriptBinding);

    ExpressionStatement *expStmt = cast<ExpressionStatement *>(uiScriptBinding->statement);
    if (!expStmt)
        return QVariant();

    return parsePropertyExpression(expStmt->expression);
}

QmlDesigner::PropertyName TextToModelMerger::syncScriptBinding(ModelNode &modelNode,
                                             const QString &prefix,
                                             UiScriptBinding *script,
                                             ReadingContext *context,
                                             DifferenceHandler &differenceHandler)
{
    QString astPropertyName = toString(script->qualifiedId);
    if (!prefix.isEmpty())
        astPropertyName.prepend(prefix + QLatin1Char('.'));

    QString astValue;
    if (script->statement) {
        astValue = textAt(context->doc(),
                          script->statement->firstSourceLocation(),
                          script->statement->lastSourceLocation());
        astValue = astValue.trimmed();
        if (astValue.endsWith(QLatin1Char(';')))
            astValue = astValue.left(astValue.length() - 1);
        astValue = astValue.trimmed();
    }

    if (astPropertyName == QStringLiteral("id")) {
        syncNodeId(modelNode, astValue, differenceHandler);
        return astPropertyName.toUtf8();
    }

    if (isSignalPropertyName(astPropertyName)) {
        AbstractProperty modelProperty = modelNode.property(astPropertyName.toUtf8());
        syncSignalHandler(modelProperty, astValue, differenceHandler);
        return astPropertyName.toUtf8();
    }

    if (isLiteralValue(script)) {
        if (isPropertyChangesType(modelNode.type())
                || isConnectionsType(modelNode.type())
                || isListElementType(modelNode.type())) {
            AbstractProperty modelProperty = modelNode.property(astPropertyName.toUtf8());
            QVariant variantValue = parsePropertyScriptBinding(script);
            if (!variantValue.isValid())
                variantValue = deEscape(stripQuotes(astValue));
            syncVariantProperty(modelProperty, variantValue, TypeName(), differenceHandler);
            return astPropertyName.toUtf8();
        } else {
            const QVariant variantValue = context->convertToVariant(astValue, prefix, script->qualifiedId);
            if (variantValue.isValid()) {
                AbstractProperty modelProperty = modelNode.property(astPropertyName.toUtf8());
                syncVariantProperty(modelProperty, variantValue, TypeName(), differenceHandler);
                return astPropertyName.toUtf8();
            } else {
                qWarning() << "Skipping invalid variant property" << astPropertyName
                           << "for node type" << modelNode.type();
                return PropertyName();
            }
        }
    }

    const QVariant enumValue = context->convertToEnum(script->statement, prefix, script->qualifiedId, astValue);
    if (enumValue.isValid()) { // It is a qualified enum:
        AbstractProperty modelProperty = modelNode.property(astPropertyName.toUtf8());
        syncVariantProperty(modelProperty, enumValue, TypeName(), differenceHandler); // TODO: parse type
        return astPropertyName.toUtf8();
    } else { // Not an enum, so:
        if (isPropertyChangesType(modelNode.type())
                || isConnectionsType(modelNode.type())
                || context->lookupProperty(prefix, script->qualifiedId)) {
            AbstractProperty modelProperty = modelNode.property(astPropertyName.toUtf8());
            syncExpressionProperty(modelProperty, astValue, TypeName(), differenceHandler); // TODO: parse type
            return astPropertyName.toUtf8();
        } else {
            qWarning() << "Skipping invalid expression property" << astPropertyName
                    << "for node type" << modelNode.type();
            return PropertyName();
        }
    }
}

void TextToModelMerger::syncNodeId(ModelNode &modelNode, const QString &astObjectId,
                                   DifferenceHandler &differenceHandler)
{
    if (astObjectId.isEmpty()) {
        if (!modelNode.id().isEmpty()) {
            ModelNode existingNodeWithId = m_rewriterView->modelNodeForId(astObjectId);
            if (existingNodeWithId.isValid())
                existingNodeWithId.setIdWithoutRefactoring(QString());
            differenceHandler.idsDiffer(modelNode, astObjectId);
        }
    } else {
        if (modelNode.id() != astObjectId) {
            ModelNode existingNodeWithId = m_rewriterView->modelNodeForId(astObjectId);
            if (existingNodeWithId.isValid())
                existingNodeWithId.setIdWithoutRefactoring(QString());
            differenceHandler.idsDiffer(modelNode, astObjectId);
        }
    }
}

void TextToModelMerger::syncNodeProperty(AbstractProperty &modelProperty,
                                         UiObjectBinding *binding,
                                         ReadingContext *context,
                                         DifferenceHandler &differenceHandler)
{
    QString typeNameString;
    QString dummy;
    int majorVersion;
    int minorVersion;
    context->lookup(binding->qualifiedTypeNameId, typeNameString, majorVersion, minorVersion, dummy);

    TypeName typeName = typeNameString.toUtf8();

    if (typeName.isEmpty()) {
        qWarning() << "Skipping node with unknown type" << toString(binding->qualifiedTypeNameId);
        return;
    }

    if (modelProperty.isNodeProperty()) {
        ModelNode nodePropertyNode = modelProperty.toNodeProperty().modelNode();
        syncNode(nodePropertyNode, binding, context, differenceHandler);
    } else {
        differenceHandler.shouldBeNodeProperty(modelProperty,
                                               typeName,
                                               majorVersion,
                                               minorVersion,
                                               binding,
                                               context);
    }
}

void TextToModelMerger::syncExpressionProperty(AbstractProperty &modelProperty,
                                               const QString &javascript,
                                               const TypeName &astType,
                                               DifferenceHandler &differenceHandler)
{
    if (modelProperty.isBindingProperty()) {
        BindingProperty bindingProperty = modelProperty.toBindingProperty();
        if (bindingProperty.expression() != javascript
                || !astType.isEmpty() != bindingProperty.isDynamic()
                || astType != bindingProperty.dynamicTypeName()) {
            differenceHandler.bindingExpressionsDiffer(bindingProperty, javascript, astType);
        }
    } else {
        differenceHandler.shouldBeBindingProperty(modelProperty, javascript, astType);
    }
}

void TextToModelMerger::syncSignalHandler(AbstractProperty &modelProperty,
                                               const QString &javascript,
                                               DifferenceHandler &differenceHandler)
{
    if (modelProperty.isSignalHandlerProperty()) {
        SignalHandlerProperty signalHandlerProperty = modelProperty.toSignalHandlerProperty();
        if (signalHandlerProperty.source() != javascript)
            differenceHandler.signalHandlerSourceDiffer(signalHandlerProperty, javascript);
    } else {
        differenceHandler.shouldBeSignalHandlerProperty(modelProperty, javascript);
    }
}


void TextToModelMerger::syncArrayProperty(AbstractProperty &modelProperty,
                                          const QList<UiObjectMember *> &arrayMembers,
                                          ReadingContext *context,
                                          DifferenceHandler &differenceHandler)
{
    if (modelProperty.isNodeListProperty()) {
        NodeListProperty nodeListProperty = modelProperty.toNodeListProperty();
        syncNodeListProperty(nodeListProperty, arrayMembers, context, differenceHandler);
    } else {
        differenceHandler.shouldBeNodeListProperty(modelProperty,
                                                   arrayMembers,
                                                   context);
    }
}

void TextToModelMerger::syncVariantProperty(AbstractProperty &modelProperty,
                                            const QVariant &astValue,
                                            const TypeName &astType,
                                            DifferenceHandler &differenceHandler)
{
    if (modelProperty.isVariantProperty()) {
        VariantProperty modelVariantProperty = modelProperty.toVariantProperty();

        if (!equals(modelVariantProperty.value(), astValue)
                || !astType.isEmpty() != modelVariantProperty.isDynamic()
                || astType != modelVariantProperty.dynamicTypeName()) {
            differenceHandler.variantValuesDiffer(modelVariantProperty,
                                                  astValue,
                                                  astType);
        }
    } else {
        differenceHandler.shouldBeVariantProperty(modelProperty,
                                                  astValue,
                                                  astType);
    }
}

void TextToModelMerger::syncNodeListProperty(NodeListProperty &modelListProperty,
                                             const QList<UiObjectMember *> arrayMembers,
                                             ReadingContext *context,
                                             DifferenceHandler &differenceHandler)
{
    QList<ModelNode> modelNodes = modelListProperty.toModelNodeList();
    int i = 0;
    for (; i < modelNodes.size() && i < arrayMembers.size(); ++i) {
        ModelNode modelNode = modelNodes.at(i);
        syncNode(modelNode, arrayMembers.at(i), context, differenceHandler);
    }

    for (int j = i; j < arrayMembers.size(); ++j) {
        // more elements in the dom-list, so add them to the model
        UiObjectMember *arrayMember = arrayMembers.at(j);
        const ModelNode newNode = differenceHandler.listPropertyMissingModelNode(modelListProperty, context, arrayMember);
    }

    for (int j = i; j < modelNodes.size(); ++j) {
        // more elements in the model, so remove them.
        ModelNode modelNode = modelNodes.at(j);
        differenceHandler.modelNodeAbsentFromQml(modelNode);
    }
}

ModelNode TextToModelMerger::createModelNode(const TypeName &typeName,
                                             int majorVersion,
                                             int minorVersion,
                                             bool isImplicitComponent,
                                             UiObjectMember *astNode,
                                             ReadingContext *context,
                                             DifferenceHandler &differenceHandler)
{
    QString nodeSource;

    UiQualifiedId *astObjectType = qualifiedTypeNameId(astNode);

    if (isCustomParserType(typeName))
        nodeSource = textAt(context->doc(),
                                    astObjectType->identifierToken.offset,
                                    astNode->lastSourceLocation());


    if (isComponentType(typeName) || isImplicitComponent) {
        QString componentSource = extractComponentFromQml(textAt(context->doc(),
                                  astObjectType->identifierToken.offset,
                                  astNode->lastSourceLocation()));


        nodeSource = componentSource;
    }

    ModelNode::NodeSourceType nodeSourceType = ModelNode::NodeWithoutSource;

    if (isComponentType(typeName) || isImplicitComponent)
        nodeSourceType = ModelNode::NodeWithComponentSource;
    else if (isCustomParserType(typeName))
        nodeSourceType = ModelNode::NodeWithCustomParserSource;

    ModelNode newNode = m_rewriterView->createModelNode(typeName,
                                                        majorVersion,
                                                        minorVersion,
                                                        PropertyListType(),
                                                        PropertyListType(),
                                                        nodeSource,
                                                        nodeSourceType);

    syncNode(newNode, astNode, context, differenceHandler);
    return newNode;
}

QStringList TextToModelMerger::syncGroupedProperties(ModelNode &modelNode,
                                                     const QString &name,
                                                     UiObjectMemberList *members,
                                                     ReadingContext *context,
                                                     DifferenceHandler &differenceHandler)
{
    QStringList props;

    for (UiObjectMemberList *iter = members; iter; iter = iter->next) {
        UiObjectMember *member = iter->member;

        if (UiScriptBinding *script = cast<UiScriptBinding *>(member)) {
            const QString prop = syncScriptBinding(modelNode, name, script, context, differenceHandler);
            if (!prop.isEmpty())
                props.append(prop);
        }
    }

    return props;
}

void ModelValidator::modelMissesImport(const QmlDesigner::Import &import)
{
    Q_UNUSED(import)
    Q_ASSERT(m_merger->view()->model()->imports().contains(import));
}

void ModelValidator::importAbsentInQMl(const QmlDesigner::Import &import)
{
    Q_UNUSED(import)
    Q_ASSERT(! m_merger->view()->model()->imports().contains(import));
}

void ModelValidator::bindingExpressionsDiffer(BindingProperty &modelProperty,
                                              const QString &javascript,
                                              const TypeName &astType)
{
    Q_UNUSED(modelProperty)
    Q_UNUSED(javascript)
    Q_UNUSED(astType)
    Q_ASSERT(modelProperty.expression() == javascript);
    Q_ASSERT(modelProperty.dynamicTypeName() == astType);
    Q_ASSERT(0);
}

void ModelValidator::shouldBeBindingProperty(AbstractProperty &modelProperty,
                                             const QString &/*javascript*/,
                                             const TypeName &/*astType*/)
{
    Q_UNUSED(modelProperty)
    Q_ASSERT(modelProperty.isBindingProperty());
    Q_ASSERT(0);
}

void ModelValidator::signalHandlerSourceDiffer(SignalHandlerProperty &modelProperty, const QString &javascript)
{
    Q_UNUSED(modelProperty)
    Q_UNUSED(javascript)
    QTC_ASSERT(modelProperty.source() == javascript, return);
}

void ModelValidator::shouldBeSignalHandlerProperty(AbstractProperty &modelProperty, const QString & /*javascript*/)
{
    Q_UNUSED(modelProperty)
    Q_ASSERT(modelProperty.isSignalHandlerProperty());
    Q_ASSERT(0);
}

void ModelValidator::shouldBeNodeListProperty(AbstractProperty &modelProperty,
                                              const QList<UiObjectMember *> /*arrayMembers*/,
                                              ReadingContext * /*context*/)
{
    Q_UNUSED(modelProperty)
    Q_ASSERT(modelProperty.isNodeListProperty());
    Q_ASSERT(0);
}

void ModelValidator::variantValuesDiffer(VariantProperty &modelProperty, const QVariant &qmlVariantValue, const TypeName &dynamicTypeName)
{
    Q_UNUSED(modelProperty)
    Q_UNUSED(qmlVariantValue)
    Q_UNUSED(dynamicTypeName)

    QTC_ASSERT(modelProperty.isDynamic() == !dynamicTypeName.isEmpty(), return);
    if (modelProperty.isDynamic()) {
        QTC_ASSERT(modelProperty.dynamicTypeName() == dynamicTypeName, return);
    }

    QTC_ASSERT(equals(modelProperty.value(), qmlVariantValue), return);
    QTC_ASSERT(0, return);
}

void ModelValidator::shouldBeVariantProperty(AbstractProperty &modelProperty, const QVariant &/*qmlVariantValue*/, const TypeName &/*dynamicTypeName*/)
{
    Q_UNUSED(modelProperty)

    Q_ASSERT(modelProperty.isVariantProperty());
    Q_ASSERT(0);
}

void ModelValidator::shouldBeNodeProperty(AbstractProperty &modelProperty,
                                          const TypeName &/*typeName*/,
                                          int /*majorVersion*/,
                                          int /*minorVersion*/,
                                          UiObjectMember * /*astNode*/,
                                          ReadingContext * /*context*/)
{
    Q_UNUSED(modelProperty)

    Q_ASSERT(modelProperty.isNodeProperty());
    Q_ASSERT(0);
}

void ModelValidator::modelNodeAbsentFromQml(ModelNode &modelNode)
{
    Q_UNUSED(modelNode)

    Q_ASSERT(!modelNode.isValid());
    Q_ASSERT(0);
}

ModelNode ModelValidator::listPropertyMissingModelNode(NodeListProperty &/*modelProperty*/,
                                                       ReadingContext * /*context*/,
                                                       UiObjectMember * /*arrayMember*/)
{
    Q_ASSERT(0);
    return ModelNode();
}

void ModelValidator::typeDiffers(bool /*isRootNode*/,
                                 ModelNode &modelNode,
                                 const TypeName &typeName,
                                 int majorVersion,
                                 int minorVersion,
                                 QmlJS::AST::UiObjectMember * /*astNode*/,
                                 ReadingContext * /*context*/)
{
    Q_UNUSED(modelNode)
    Q_UNUSED(typeName)
    Q_UNUSED(minorVersion)
    Q_UNUSED(majorVersion)

    QTC_ASSERT(modelNode.type() == typeName, return);
    QTC_ASSERT(modelNode.majorVersion() == majorVersion, return);
    QTC_ASSERT(modelNode.minorVersion() == minorVersion, return);
    QTC_ASSERT(0, return);
}

void ModelValidator::propertyAbsentFromQml(AbstractProperty &modelProperty)
{
    Q_UNUSED(modelProperty)

    Q_ASSERT(!modelProperty.isValid());
    Q_ASSERT(0);
}

void ModelValidator::idsDiffer(ModelNode &modelNode, const QString &qmlId)
{
    Q_UNUSED(modelNode)
    Q_UNUSED(qmlId)

    QTC_ASSERT(modelNode.id() == qmlId, return);
    QTC_ASSERT(0, return);
}

void ModelAmender::modelMissesImport(const QmlDesigner::Import &import)
{
    m_merger->view()->model()->changeImports(QList<QmlDesigner::Import>() << import, QList<QmlDesigner::Import>());
}

void ModelAmender::importAbsentInQMl(const QmlDesigner::Import &import)
{
    m_merger->view()->model()->changeImports(QList<Import>(), QList<Import>() << import);
}

void ModelAmender::bindingExpressionsDiffer(BindingProperty &modelProperty,
                                            const QString &javascript,
                                            const TypeName &astType)
{
    if (astType.isEmpty())
        modelProperty.setExpression(javascript);
    else
        modelProperty.setDynamicTypeNameAndExpression(astType, javascript);
}

void ModelAmender::shouldBeBindingProperty(AbstractProperty &modelProperty,
                                           const QString &javascript,
                                           const TypeName &astType)
{
    ModelNode theNode = modelProperty.parentModelNode();
    BindingProperty newModelProperty = theNode.bindingProperty(modelProperty.name());
    if (astType.isEmpty())
        newModelProperty.setExpression(javascript);
    else
        newModelProperty.setDynamicTypeNameAndExpression(astType, javascript);
}

void ModelAmender::signalHandlerSourceDiffer(SignalHandlerProperty &modelProperty, const QString &javascript)
{
    modelProperty.setSource(javascript);
}

void ModelAmender::shouldBeSignalHandlerProperty(AbstractProperty &modelProperty, const QString &javascript)
{
    ModelNode theNode = modelProperty.parentModelNode();
    SignalHandlerProperty newModelProperty = theNode.signalHandlerProperty(modelProperty.name());
    newModelProperty.setSource(javascript);
}

void ModelAmender::shouldBeNodeListProperty(AbstractProperty &modelProperty,
                                            const QList<UiObjectMember *> arrayMembers,
                                            ReadingContext *context)
{
    ModelNode theNode = modelProperty.parentModelNode();
    NodeListProperty newNodeListProperty = theNode.nodeListProperty(modelProperty.name());
    m_merger->syncNodeListProperty(newNodeListProperty,
                                   arrayMembers,
                                   context,
                                   *this);
}



void ModelAmender::variantValuesDiffer(VariantProperty &modelProperty, const QVariant &qmlVariantValue, const TypeName &dynamicType)
{
//    qDebug()<< "ModelAmender::variantValuesDiffer for property"<<modelProperty.name()
//            << "in node" << modelProperty.parentModelNode().id()
//            << ", old value:" << modelProperty.value()
//            << "new value:" << qmlVariantValue;

    if (dynamicType.isEmpty())
        modelProperty.setValue(qmlVariantValue);
    else
        modelProperty.setDynamicTypeNameAndValue(dynamicType, qmlVariantValue);
}

void ModelAmender::shouldBeVariantProperty(AbstractProperty &modelProperty, const QVariant &qmlVariantValue, const TypeName &dynamicTypeName)
{
    ModelNode theNode = modelProperty.parentModelNode();
    VariantProperty newModelProperty = theNode.variantProperty(modelProperty.name());

    if (dynamicTypeName.isEmpty())
        newModelProperty.setValue(qmlVariantValue);
    else
        newModelProperty.setDynamicTypeNameAndValue(dynamicTypeName, qmlVariantValue);
}

void ModelAmender::shouldBeNodeProperty(AbstractProperty &modelProperty,
                                        const TypeName &typeName,
                                        int majorVersion,
                                        int minorVersion,
                                        UiObjectMember *astNode,
                                        ReadingContext *context)
{
    ModelNode theNode = modelProperty.parentModelNode();
    NodeProperty newNodeProperty = theNode.nodeProperty(modelProperty.name());

    const bool propertyTakesComponent = propertyIsComponentType(newNodeProperty, typeName, theNode.model());

    const ModelNode &newNode = m_merger->createModelNode(typeName,
                                                          majorVersion,
                                                          minorVersion,
                                                          propertyTakesComponent,
                                                          astNode,
                                                          context,
                                                          *this);

    newNodeProperty.setModelNode(newNode);

    if (propertyTakesComponent)
        m_merger->setupComponentDelayed(newNode, true);

}

void ModelAmender::modelNodeAbsentFromQml(ModelNode &modelNode)
{
    modelNode.destroy();
}

ModelNode ModelAmender::listPropertyMissingModelNode(NodeListProperty &modelProperty,
                                                     ReadingContext *context,
                                                     UiObjectMember *arrayMember)
{
    UiQualifiedId *astObjectType = 0;
    UiObjectInitializer *astInitializer = 0;
    if (UiObjectDefinition *def = cast<UiObjectDefinition *>(arrayMember)) {
        astObjectType = def->qualifiedTypeNameId;
        astInitializer = def->initializer;
    } else if (UiObjectBinding *bin = cast<UiObjectBinding *>(arrayMember)) {
        astObjectType = bin->qualifiedTypeNameId;
        astInitializer = bin->initializer;
    }

    if (!astObjectType || !astInitializer)
        return ModelNode();

    QString typeNameString;
    QString dummy;
    int majorVersion;
    int minorVersion;
    context->lookup(astObjectType, typeNameString, majorVersion, minorVersion, dummy);

    TypeName typeName = typeNameString.toUtf8();

    if (typeName.isEmpty()) {
        qWarning() << "Skipping node with unknown type" << toString(astObjectType);
        return ModelNode();
    }

    const bool propertyTakesComponent = propertyIsComponentType(modelProperty, typeName, m_merger->view()->model());


    const ModelNode &newNode = m_merger->createModelNode(typeName,
                                                         majorVersion,
                                                         minorVersion,
                                                         propertyTakesComponent,
                                                         arrayMember,
                                                         context,
                                                         *this);


    if (propertyTakesComponent)
        m_merger->setupComponentDelayed(newNode, true);

    if (modelProperty.isDefaultProperty() || isComponentType(modelProperty.parentModelNode().type())) { //In the default property case we do some magic
        if (modelProperty.isNodeListProperty()) {
            modelProperty.reparentHere(newNode);
        } else { //The default property could a NodeProperty implicitly (delegate:)
            modelProperty.parentModelNode().removeProperty(modelProperty.name());
            modelProperty.reparentHere(newNode);
        }
    } else {
        modelProperty.reparentHere(newNode);
    }
    return newNode;
}

void ModelAmender::typeDiffers(bool isRootNode,
                               ModelNode &modelNode,
                               const TypeName &typeName,
                               int majorVersion,
                               int minorVersion,
                               QmlJS::AST::UiObjectMember *astNode,
                               ReadingContext *context)
{
    const bool propertyTakesComponent = modelNode.hasParentProperty() && propertyIsComponentType(modelNode.parentProperty(), typeName, modelNode.model());

    if (isRootNode) {
        modelNode.view()->changeRootNodeType(typeName, majorVersion, minorVersion);
    } else {
        NodeAbstractProperty parentProperty = modelNode.parentProperty();
        int nodeIndex = -1;
        if (parentProperty.isNodeListProperty()) {
            nodeIndex = parentProperty.toNodeListProperty().toModelNodeList().indexOf(modelNode);
            Q_ASSERT(nodeIndex >= 0);
        }

        modelNode.destroy();

        const ModelNode &newNode = m_merger->createModelNode(typeName,
                                                             majorVersion,
                                                             minorVersion,
                                                             propertyTakesComponent,
                                                             astNode,
                                                             context,
                                                             *this);
        parentProperty.reparentHere(newNode);
        if (parentProperty.isNodeListProperty()) {
            int currentIndex = parentProperty.toNodeListProperty().toModelNodeList().indexOf(newNode);
            if (nodeIndex != currentIndex)
                parentProperty.toNodeListProperty().slide(currentIndex, nodeIndex);
        }
    }
}

void ModelAmender::propertyAbsentFromQml(AbstractProperty &modelProperty)
{
    modelProperty.parentModelNode().removeProperty(modelProperty.name());
}

void ModelAmender::idsDiffer(ModelNode &modelNode, const QString &qmlId)
{
    modelNode.setIdWithoutRefactoring(qmlId);
}

void TextToModelMerger::setupComponent(const ModelNode &node)
{
    if (!node.isValid())
        return;

    QString componentText = m_rewriterView->extractText(QList<ModelNode>() << node).value(node);

    if (componentText.isEmpty())
        return;

    QString result = extractComponentFromQml(componentText);

    if (result.isEmpty())
        return; //No object definition found

    if (node.nodeSource() != result)
        ModelNode(node).setNodeSource(result);
}

void TextToModelMerger::setupComponentDelayed(const ModelNode &node, bool synchron)
{
    if (synchron) {
        setupComponent(node);
    } else {
        m_setupComponentList.insert(node);
        m_setupTimer.start();
    }
}

void TextToModelMerger::setupCustomParserNode(const ModelNode &node)
{
    if (!node.isValid())
        return;

    QString modelText = m_rewriterView->extractText(QList<ModelNode>() << node).value(node);

    if (modelText.isEmpty())
        return;

    if (node.nodeSource() != modelText)
        ModelNode(node).setNodeSource(modelText);

}

void TextToModelMerger::setupCustomParserNodeDelayed(const ModelNode &node, bool synchron)
{
    Q_ASSERT(isCustomParserType(node.type()));

    if (synchron) {
        setupCustomParserNode(node);
    } else {
        m_setupCustomParserList.insert(node);
        m_setupTimer.start();
    }
}

void TextToModelMerger::delayedSetup()
{
    foreach (const ModelNode node, m_setupComponentList)
        setupComponent(node);

    foreach (const ModelNode node, m_setupCustomParserList)
        setupCustomParserNode(node);
    m_setupCustomParserList.clear();
    m_setupComponentList.clear();
}

QString TextToModelMerger::textAt(const Document::Ptr &doc,
                                  const SourceLocation &location)
{
    return doc->source().mid(location.offset, location.length);
}

QString TextToModelMerger::textAt(const Document::Ptr &doc,
                                  const SourceLocation &from,
                                  const SourceLocation &to)
{
    return doc->source().mid(from.offset, to.end() - from.begin());
}<|MERGE_RESOLUTION|>--- conflicted
+++ resolved
@@ -854,13 +854,8 @@
             return false;
         }
         snapshot.insert(doc);
-<<<<<<< HEAD
-        QmlJS::ViewerContext vContext = QmlJS::ModelManagerInterface::instance()->defaultVContext(Dialect::Qml, doc, true);
-        ReadingContext ctxt(snapshot, doc, vContext);
-=======
-        m_vContext = QmlJS::ModelManagerInterface::instance()->defaultVContext(Language::Qml, doc, true);
+        m_vContext = QmlJS::ModelManagerInterface::instance()->defaultVContext(Dialect::Qml, doc, true);
         ReadingContext ctxt(snapshot, doc, m_vContext);
->>>>>>> a4db6db3
         m_scopeChain = QSharedPointer<const ScopeChain>(
                     new ScopeChain(ctxt.scopeChain()));
         m_document = doc;
