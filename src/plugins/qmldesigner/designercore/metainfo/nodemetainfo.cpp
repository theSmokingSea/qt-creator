// Copyright (C) 2016 The Qt Company Ltd.
// SPDX-License-Identifier: LicenseRef-Qt-Commercial OR GPL-3.0-only WITH Qt-GPL-exception-1.0

#include "nodemetainfo.h"
#include "model.h"
#include "model/model_p.h"

#include "metainfo.h"
#include <enumeration.h>
#include <projectstorage/projectstorage.h>
#include <propertyparser.h>
#include <rewriterview.h>

#include <QDebug>
#include <QDir>
#include <QVector2D>
#include <QVector3D>
#include <QVector4D>

#include <languageutils/fakemetaobject.h>
#include <qmljs/parser/qmljsast_p.h>
#include <qmljs/qmljsmodelmanagerinterface.h>
#include <qmljs/qmljsscopechain.h>
#include <qmljs/qmljsvalueowner.h>

#include <utils/qtcassert.h>
#include <utils/algorithm.h>

// remove that if the old code model is removed
QT_WARNING_PUSH
QT_WARNING_DISABLE_GCC("-Wdeprecated-declarations")
QT_WARNING_DISABLE_CLANG("-Wdeprecated-declarations")
QT_WARNING_DISABLE_MSVC(4996)

namespace QmlDesigner {

/*!
\class QmlDesigner::NodeMetaInfo
\ingroup CoreModel
\brief The NodeMetaInfo class provides meta information about a qml type.

A NodeMetaInfo object can be created via ModelNode::metaInfo, or MetaInfo::nodeMetaInfo.

The object can be invalid - you can check this by calling isValid().
The object is invalid if you ask for meta information for
an non-existing qml property. Also the node meta info can become invalid
if the enclosing type is deregistered from the meta type system (e.g.
a sub component qml file is deleted). Trying to call any accessor functions on an invalid
NodeMetaInfo object will result in an InvalidMetaInfoException being thrown.

\see QmlDesigner::MetaInfo, QmlDesigner::PropertyMetaInfo, QmlDesigner::EnumeratorMetaInfo
*/

namespace {

using Storage::ModuleKind;

auto category = MetaInfoTracing::category;

struct TypeDescription
{
    QString className;
    int minorVersion{};
    int majorVersion{};
};

using namespace QmlJS;

using PropertyInfo = QPair<PropertyName, TypeName>;

QVector<PropertyInfo> getObjectTypes(const ObjectValue *ov, const ContextPtr &context, bool local = false, int rec = 0);


static QByteArray getUnqualifiedName(const QByteArray &name)
{
    const QList<QByteArray> nameComponents = name.split('.');
    if (nameComponents.size() < 2)
        return name;
    return nameComponents.constLast();
}

static TypeName resolveTypeName(const ASTPropertyReference *ref, const ContextPtr &context, QVector<PropertyInfo> &dotProperties)
{
    TypeName type = "unknown";

    if (ref->ast()->propertyToken().isValid()) {
        type = ref->ast()->memberType->name.toUtf8();

        const Value *value = context->lookupReference(ref);

        if (!value)
            return type;

        if (const CppComponentValue * componentObjectValue = value->asCppComponentValue()) {
            type = componentObjectValue->className().toUtf8();
            dotProperties = getObjectTypes(componentObjectValue, context);
        }  else if (const ObjectValue * objectValue = value->asObjectValue()) {
            dotProperties = getObjectTypes(objectValue, context);
        }

        if (type == "alias") {

            if (const ASTObjectValue * astObjectValue = value->asAstObjectValue()) {
                if (astObjectValue->typeName()) {
                    type = astObjectValue->typeName()->name.toUtf8();
                    const ObjectValue *objectValue = context->lookupType(astObjectValue->document(), astObjectValue->typeName());
                    if (objectValue)
                        dotProperties = getObjectTypes(objectValue, context);
                }
            } else if (const ObjectValue * objectValue = value->asObjectValue()) {
                type = objectValue->className().toUtf8();
                dotProperties = getObjectTypes(objectValue, context);
            } else if (value->asColorValue()) {
                type = "color";
            } else if (value->asUrlValue()) {
                type = "url";
            } else if (value->asStringValue()) {
                type = "string";
            } else if (value->asRealValue()) {
                type = "real";
            } else if (value->asIntValue()) {
                type = "int";
            } else if (value->asBooleanValue()) {
                type = "boolean";
            }
        }
    }

    return type;
}

static QString qualifiedTypeNameForContext(const ObjectValue *objectValue,
                                           const ViewerContext &vContext,
                                           const ImportDependencies &dep)
{
    QString cppName;
    QStringList packages;
    if (const CppComponentValue *cppComponent = value_cast<CppComponentValue>(objectValue)) {
        QString className = cppComponent->className();
        const QList<LanguageUtils::FakeMetaObject::Export> &exports = cppComponent->metaObject()->exports();
        for (const LanguageUtils::FakeMetaObject::Export &e : exports) {
            if (e.type == className)
                packages << e.package;
            if (e.package == CppQmlTypes::cppPackage)
                cppName = e.type;
        }
        if (packages.size() == 1 && packages.at(0) == CppQmlTypes::cppPackage)
            return packages.at(0) + QLatin1Char('.') + className;
    }
    // try to recover a "global context name"
    QStringList possibleLibraries;
    QStringList possibleQrcFiles;
    QStringList possibleFiles;
    bool hasQtQuick = false;
    do {
        if (objectValue->originId().isEmpty())
            break;
        CoreImport cImport = dep.coreImport(objectValue->originId());
        if (!cImport.valid())
            break;
        for (const Export &e : std::as_const(cImport.possibleExports)) {
            if (e.pathRequired.isEmpty() || vContext.paths.count(e.pathRequired) > 0) {
                switch (e.exportName.type) {
                case ImportType::Library:
                {
                    QString typeName = objectValue->className();
                    if (!e.typeName.isEmpty() && e.typeName != Export::libraryTypeName()) {
                        typeName = e.typeName;
                        if (typeName != objectValue->className())
                            qCWarning(qmljsLog) << "Outdated classname " << objectValue->className()
                                                << " vs " << typeName
                                                << " for " << e.exportName.toString();
                    }
                    if (packages.isEmpty() || packages.contains(e.exportName.libraryQualifiedPath())) {
                        if (e.exportName.splitPath.value(0) == QLatin1String("QtQuick"))
                            hasQtQuick = true;
                        possibleLibraries.append(e.exportName.libraryQualifiedPath() + '.' + typeName);
                    }
                    break;
                }
                case ImportType::File:
                {
                    // remove the search path prefix.
                    // this means that the same relative path wrt. different import paths will clash
                    QString filePath = e.exportName.path();
                    for (const Utils::FilePath &path : std::as_const(vContext.paths)) {
                        if (filePath.startsWith(path.path()) && filePath.size() > path.path().size()
                            && filePath.at(path.path().size()) == QLatin1Char('/')) {
                            filePath = filePath.mid(path.path().size() + 1);
                            break;
                        }
                    }

                    if (filePath.startsWith(QLatin1Char('/')))
                        filePath = filePath.mid(1);
                    QFileInfo fileInfo(filePath);
                    QStringList splitName = fileInfo.path().split(QLatin1Char('/'));
                    QString typeName = fileInfo.baseName();
                    if (!e.typeName.isEmpty()) {
                        if (e.typeName != fileInfo.baseName())
                            qCWarning(qmljsLog) << "type renaming in file import " << e.typeName
                                                << " for " << e.exportName.path();
                        typeName = e.typeName;
                    }
                    if (typeName != objectValue->className())
                        qCWarning(qmljsLog) << "Outdated classname " << objectValue->className()
                                            << " vs " << typeName
                                            << " for " << e.exportName.toString();
                    splitName.append(typeName);
                    possibleFiles.append(splitName.join(QLatin1Char('.')));
                    break;
                }
                case ImportType::QrcFile:
                {
                    QString filePath = e.exportName.path();
                    if (filePath.startsWith(QLatin1Char('/')))
                        filePath = filePath.mid(1);
                    QFileInfo fileInfo(filePath);
                    QStringList splitName = fileInfo.path().split(QLatin1Char('/'));
                    QString typeName = fileInfo.baseName();
                    if (!e.typeName.isEmpty()) {
                        if (e.typeName != fileInfo.baseName())
                            qCWarning(qmljsLog) << "type renaming in file import " << e.typeName
                                                << " for " << e.exportName.path();
                        typeName = e.typeName;
                    }
                    if (typeName != objectValue->className())
                        qCWarning(qmljsLog) << "Outdated classname " << objectValue->className()
                                            << " vs " << typeName
                                            << " for " << e.exportName.toString();
                    splitName.append(typeName);
                    possibleQrcFiles.append(splitName.join(QLatin1Char('.')));
                    break;
                }
                case ImportType::Invalid:
                case ImportType::UnknownFile:
                    break;
                case ImportType::Directory:
                case ImportType::ImplicitDirectory:
                case ImportType::QrcDirectory:
                    qCWarning(qmljsLog) << "unexpected import type in export "
                                        << e.exportName.toString() << " of coreExport "
                                        << objectValue->originId();
                    break;
                }
            }
        }
        auto optimalName = [] (const QStringList &list) -> QString {
            QString res = list.at(0);
            for (int i = 1; i < list.size(); ++i) {
                const QString &nameNow = list.at(i);
                if (nameNow.size() < res.size()
                        || (nameNow.size() == res.size() && nameNow < res))
                    res = nameNow;
            }
            return res;
        };
        if (!possibleLibraries.isEmpty()) {
            if (hasQtQuick) {
                for (const QString &libImport : std::as_const(possibleLibraries))
                    if (!libImport.startsWith(QLatin1String("QtQuick")))
                        possibleLibraries.removeAll(libImport);
            }
            return optimalName(possibleLibraries);
        }
        if (!possibleQrcFiles.isEmpty())
            return optimalName(possibleQrcFiles);
        if (!possibleFiles.isEmpty())
            return optimalName(possibleFiles);
    } while (false);
    if (!cppName.isEmpty())
        return CppQmlTypes::cppPackage + QLatin1Char('.') + cppName;
    if (const CppComponentValue *cppComponent = value_cast<CppComponentValue>(objectValue)) {
        if (cppComponent->moduleName().isEmpty())
            return cppComponent->className();
        else
            return cppComponent->moduleName() + QLatin1Char('.') + cppComponent->className();
    } else {
        return objectValue->className();
    }
}

class PropertyMemberProcessor : public MemberProcessor
{
public:
    PropertyMemberProcessor(const ContextPtr &context) : m_context(context)
    {}
    bool processProperty(const QString &name, const Value *value, const QmlJS::PropertyInfo &) override
    {
        PropertyName propertyName = name.toUtf8();
        const ASTPropertyReference *ref = value_cast<ASTPropertyReference>(value);
        if (ref) {
            QVector<PropertyInfo> dotProperties;
            const TypeName type = resolveTypeName(ref, m_context, dotProperties);
            m_properties.append({propertyName, type});
            if (!dotProperties.isEmpty()) {
                for (const PropertyInfo &propertyInfo : std::as_const(dotProperties)) {
                    PropertyName dotName = propertyInfo.first;
                    TypeName type = propertyInfo.second;
                    dotName = propertyName + '.' + dotName;
                    m_properties.append({dotName, type});
                }
            }
        } else {
            if (const CppComponentValue * cppComponentValue = value_cast<CppComponentValue>(value)) {
                TypeName qualifiedTypeName = qualifiedTypeNameForContext(cppComponentValue,
                    m_context->viewerContext(), *m_context->snapshot().importDependencies()).toUtf8();
                m_properties.append({propertyName, qualifiedTypeName});
            } else {
                QmlJS::TypeId typeId;
                TypeName typeName = typeId(value).toUtf8();

                if (typeName == "Function")
                    return processSlot(name, value);

                if (typeName == "number")
                    typeName = value->asIntValue() ? "int" : "real";

                m_properties.append({propertyName, typeName});
            }
        }
        return true;
    }

    bool processSignal(const QString &name, const Value * /*value*/) override
    {
        m_signals.append(name.toUtf8());
        return true;
    }

    bool processSlot(const QString &name, const Value * /*value*/) override
    {
        m_slots.append(name.toUtf8());
        return true;
    }

    QVector<PropertyInfo> properties() const { return m_properties; }

    PropertyNameList signalList() const { return m_signals; }
    PropertyNameList slotList() const { return m_slots; }

private:
    QVector<PropertyInfo> m_properties;
    PropertyNameList m_signals;
    PropertyNameList m_slots;
    const ContextPtr m_context;
};

inline static bool isValueType(const TypeName &type)
{
    static const PropertyTypeList objectValuesList({"QFont",
                                                    "QPoint",
                                                    "QPointF",
                                                    "QSize",
                                                    "QSizeF",
                                                    "QRect",
                                                    "QRectF",
                                                    "QVector2D",
                                                    "QVector3D",
                                                    "QVector4D",
                                                    "vector2d",
                                                    "vector3d",
                                                    "vector4d",
                                                    "font",
                                                    "QQuickIcon"});
    return objectValuesList.contains(type);
}

inline static bool isValueType(const QString &type)
{
    static const QStringList objectValuesList({"QFont",
                                               "QPoint",
                                               "QPointF",
                                               "QSize",
                                               "QSizeF",
                                               "QRect",
                                               "QRectF",
                                               "QVector2D",
                                               "QVector3D",
                                               "QVector4D",
                                               "vector2d",
                                               "vector3d",
                                               "vector4d",
                                               "font",
                                               "QQuickIcon"});
    return objectValuesList.contains(type);
}

const CppComponentValue *findQmlPrototype(const ObjectValue *ov, const ContextPtr &context)
{
    if (!ov)
        return nullptr;

    const CppComponentValue * qmlValue = value_cast<CppComponentValue>(ov);
    if (qmlValue)
        return qmlValue;

    return findQmlPrototype(ov->prototype(context), context);
}

QVector<PropertyInfo> getQmlTypes(const CppComponentValue *objectValue, const ContextPtr &context, bool local = false, int rec = 0);

QVector<PropertyInfo> getTypes(const ObjectValue *objectValue, const ContextPtr &context, bool local = false, int rec = 0)
{
    const CppComponentValue * qmlObjectValue = value_cast<CppComponentValue>(objectValue);

    if (qmlObjectValue)
        return getQmlTypes(qmlObjectValue, context, local, rec);

    return getObjectTypes(objectValue, context, local, rec);
}

QVector<PropertyInfo> getQmlTypes(const CppComponentValue *objectValue, const ContextPtr &context, bool local, int rec)
{
    QVector<PropertyInfo> propertyList;

    if (!objectValue)
        return propertyList;
    if (objectValue->className().isEmpty())
        return propertyList;

    if (rec > 4)
        return propertyList;

    PropertyMemberProcessor processor(context);
    objectValue->processMembers(&processor);

    for (const PropertyInfo &property : processor.properties()) {
        const PropertyName name = property.first;
        const QString nameAsString = QString::fromUtf8(name);
        if (!objectValue->isWritable(nameAsString) && objectValue->isPointer(nameAsString)) {
            //dot property
            const CppComponentValue * qmlValue = value_cast<CppComponentValue>(objectValue->lookupMember(nameAsString, context));
            if (qmlValue) {
                const QVector<PropertyInfo> dotProperties = getQmlTypes(qmlValue, context, false, rec + 1);
                for (const PropertyInfo &propertyInfo : dotProperties) {
                    const PropertyName dotName = name + '.' + propertyInfo.first;
                    const TypeName type = propertyInfo.second;
                    propertyList.append({dotName, type});
                }
            }
        }
        if (isValueType(objectValue->propertyType(nameAsString))) {
            const ObjectValue *dotObjectValue = value_cast<ObjectValue>(
                objectValue->lookupMember(nameAsString, context));

            if (dotObjectValue) {
                const QVector<PropertyInfo> dotProperties = getObjectTypes(dotObjectValue,
                                                                           context,
                                                                           false,
                                                                           rec + 1);
                for (const PropertyInfo &propertyInfo : dotProperties) {
                    const PropertyName dotName = name + '.' + propertyInfo.first;
                    const TypeName type = propertyInfo.second;
                    propertyList.append({dotName, type});
                }
            }
        }
        TypeName type = property.second;
        if (!objectValue->isPointer(nameAsString) && !objectValue->isListProperty(nameAsString))
            type = objectValue->propertyType(nameAsString).toUtf8();

        if (type == "unknown" && objectValue->hasProperty(nameAsString))
            type = objectValue->propertyType(nameAsString).toUtf8();

        propertyList.append({name, type});
    }

    if (!local)
        propertyList.append(getTypes(objectValue->prototype(context), context, local, rec));

    return propertyList;
}

PropertyNameList getSignals(const ObjectValue *objectValue, const ContextPtr &context, bool local = false)
{
    PropertyNameList signalList;

    if (!objectValue)
        return signalList;
    if (objectValue->className().isEmpty())
        return signalList;

    PropertyMemberProcessor processor(context);
    objectValue->processMembers(&processor);

    signalList.append(processor.signalList());

    PrototypeIterator prototypeIterator(objectValue, context);
    QList<const ObjectValue *> objects = prototypeIterator.all();

    if (!local) {
        for (const ObjectValue *prototype : objects)
            signalList.append(getSignals(prototype, context, true));
    }

    std::sort(signalList.begin(), signalList.end());
    signalList.erase(std::unique(signalList.begin(), signalList.end()), signalList.end());

    return signalList;
}

PropertyNameList getSlots(const ObjectValue *objectValue, const ContextPtr &context, bool local = false)
{
    PropertyNameList slotList;

    if (!objectValue)
        return slotList;
    if (objectValue->className().isEmpty())
        return slotList;

    PropertyMemberProcessor processor(context);
    objectValue->processMembers(&processor);

    if (const ASTObjectValue *astObjectValue = objectValue->asAstObjectValue())
        astObjectValue->processMembers(&processor);

    slotList.append(processor.slotList());

    PrototypeIterator prototypeIterator(objectValue, context);
    const QList<const ObjectValue *> objects = prototypeIterator.all();

    if (!local) {
        for (const ObjectValue *prototype : objects)
            slotList.append(getSlots(prototype, context, true));
    }

    std::sort(slotList.begin(), slotList.end());
    slotList.erase(std::unique(slotList.begin(), slotList.end()), slotList.end());

    return slotList;
}

QVector<PropertyInfo> getObjectTypes(const ObjectValue *objectValue, const ContextPtr &context, bool local, int rec)
{
    QVector<PropertyInfo> propertyList;

    if (!objectValue)
        return propertyList;
    if (objectValue->className().isEmpty())
        return propertyList;

    if (rec > 4)
        return propertyList;

    PropertyMemberProcessor processor(context);
    objectValue->processMembers(&processor);

    const auto props = processor.properties();

    for (const PropertyInfo &property : props) {
        const PropertyName name = property.first;
        const QString nameAsString = QString::fromUtf8(name);

        if (isValueType(property.second)) {
            const Value *dotValue = objectValue->lookupMember(nameAsString, context);

            if (!dotValue)
                continue;

            if (const Reference *ref = dotValue->asReference())
                dotValue = context->lookupReference(ref);

            if (const ObjectValue *dotObjectValue = dotValue->asObjectValue()) {
                const QVector<PropertyInfo> dotProperties = getObjectTypes(dotObjectValue,
                                                                           context,
                                                                           false,
                                                                           rec + 1);
                for (const PropertyInfo &propertyInfo : dotProperties) {
                    const PropertyName dotName = name + '.' + propertyInfo.first;
                    const TypeName type = propertyInfo.second;
                    propertyList.append({dotName, type});
                }
            }
        }
        propertyList.append(property);
    }

    if (!local) {
        const ObjectValue* prototype = objectValue->prototype(context);
        // TODO: can we move this to getType methode and use that one here then
        if (prototype == objectValue)
            return propertyList;

        const CppComponentValue * qmlObjectValue = value_cast<CppComponentValue>(prototype);

        if (qmlObjectValue)
            propertyList.append(getQmlTypes(qmlObjectValue, context, local, rec + 1));
        else
            propertyList.append(getObjectTypes(prototype, context, local, rec + 1));
    }

    return propertyList;
}
} // namespace

class NodeMetaInfoPrivate
{
public:
    using Pointer = std::shared_ptr<NodeMetaInfoPrivate>;
    NodeMetaInfoPrivate() = delete;
    NodeMetaInfoPrivate(Model *model, TypeName type, int maj = -1, int min = -1);
    NodeMetaInfoPrivate(const NodeMetaInfoPrivate &) = delete;
    NodeMetaInfoPrivate &operator=(const NodeMetaInfoPrivate &) = delete;
    ~NodeMetaInfoPrivate() = default;

    bool isValid() const;
    bool isFileComponent() const;
    const PropertyNameList &properties() const;
    const PropertyNameList &localProperties() const;
    PropertyNameList signalNames() const;
    PropertyNameList slotNames() const;
    PropertyName defaultPropertyName() const;
    const TypeName &propertyType(const PropertyName &propertyName) const;

    void setupPrototypes();
    QList<TypeDescription> prototypes() const;

    bool isPropertyWritable(const PropertyName &propertyName) const;
    bool isPropertyPointer(const PropertyName &propertyName) const;
    bool isPropertyList(const PropertyName &propertyName) const;
    bool isPropertyEnum(const PropertyName &propertyName) const;
    QStringList keysForEnum(const QString &enumName) const;
    bool cleverCheckType(const TypeName &otherType) const;
    QVariant::Type variantTypeId(const PropertyName &properyName) const;

    int majorVersion() const;
    int minorVersion() const;
    const TypeName &qualfiedTypeName() const;
    Model *model() const;

    QByteArray cppPackageName() const;

    QString componentFileName() const;
    QString importDirectoryPath() const;
    Import requiredImport() const;

    static std::shared_ptr<NodeMetaInfoPrivate> create(Model *model,
                                                       const TypeName &type,
                                                       int maj = -1,
                                                       int min = -1);

    QSet<QByteArray> &prototypeCachePositives();
    QSet<QByteArray> &prototypeCacheNegatives();

private:

    const CppComponentValue *getCppComponentValue() const;
    const ObjectValue *getObjectValue() const;
    void setupPropertyInfo(const QVector<PropertyInfo> &propertyInfos);
    void setupLocalPropertyInfo(const QVector<PropertyInfo> &propertyInfos);
    QString lookupName() const;
    QStringList lookupNameComponent() const;
    const CppComponentValue *getNearestCppComponentValue() const;
    QString fullQualifiedImportAliasType() const;

    void ensureProperties() const;
    void initialiseProperties();

    TypeName m_qualfiedTypeName;
    int m_majorVersion = -1;
    int m_minorVersion = -1;
    bool m_isValid = false;
    bool m_isFileComponent = false;
    PropertyNameList m_properties;
    PropertyNameList m_signals;
    PropertyNameList m_slots;
    QList<TypeName> m_propertyTypes;
    PropertyNameList m_localProperties;
    PropertyName m_defaultPropertyName;
    QList<TypeDescription> m_prototypes;
    QSet<QByteArray> m_prototypeCachePositives;
    QSet<QByteArray> m_prototypeCacheNegatives;

    //storing the pointer would not be save
    ContextPtr context() const;
    const Document *document() const;

    QPointer<Model> m_model;
    const ObjectValue *m_objectValue = nullptr;
    bool m_propertiesSetup = false;
};

bool NodeMetaInfoPrivate::isFileComponent() const
{
    return m_isFileComponent;
}

const PropertyNameList &NodeMetaInfoPrivate::properties() const
{
    ensureProperties();

    return m_properties;
}

const PropertyNameList &NodeMetaInfoPrivate::localProperties() const
{
    ensureProperties();

    return m_localProperties;
}

PropertyNameList NodeMetaInfoPrivate::signalNames() const
{
    ensureProperties();
    return m_signals;
}

PropertyNameList NodeMetaInfoPrivate::slotNames() const
{
    ensureProperties();
    return m_slots;
}

QSet<QByteArray> &NodeMetaInfoPrivate::prototypeCachePositives()
{
    return m_prototypeCachePositives;
}

QSet<QByteArray> &NodeMetaInfoPrivate::prototypeCacheNegatives()
{
    return m_prototypeCacheNegatives;
}

PropertyName NodeMetaInfoPrivate::defaultPropertyName() const
{
    if (!m_defaultPropertyName.isEmpty())
        return m_defaultPropertyName;
    return PropertyName("data");
}

static TypeName stringIdentifier(const TypeName &type, int maj, int min)
{
    return type + QByteArray::number(maj) + '_' + QByteArray::number(min);
}

std::shared_ptr<NodeMetaInfoPrivate> NodeMetaInfoPrivate::create(Model *model,
                                                                 const TypeName &type,
                                                                 int major,
                                                                 int minor)
{
    auto stringfiedType = stringIdentifier(type, major, minor);
    auto &cache = model->d->nodeMetaInfoCache();
    if (auto found = cache.find(stringfiedType); found != cache.end())
        return *found;

    auto newData = std::make_shared<NodeMetaInfoPrivate>(model, type, major, minor);

    if (!newData->isValid())
        return newData;

    auto stringfiedQualifiedType = stringIdentifier(newData->qualfiedTypeName(),
                                                    newData->majorVersion(),
                                                    newData->minorVersion());

    if (auto found = cache.find(stringfiedQualifiedType); found != cache.end()) {
        newData = *found;
        cache.insert(stringfiedType, newData);
        return newData;
    }

    if (stringfiedQualifiedType != stringfiedType)
        cache.insert(stringfiedQualifiedType, newData);

    cache.insert(stringfiedType, newData);

    return newData;
}

NodeMetaInfoPrivate::NodeMetaInfoPrivate(Model *model, TypeName type, int maj, int min)
    : m_qualfiedTypeName(type)
    , m_majorVersion(maj)
    , m_minorVersion(min)
    , m_model(model)
{
    if (context()) {
        const CppComponentValue *cppObjectValue = getCppComponentValue();

        if (cppObjectValue) {
            if (m_majorVersion == -1 && m_minorVersion == -1) {
                m_majorVersion = cppObjectValue->componentVersion().majorVersion();
                m_minorVersion = cppObjectValue->componentVersion().minorVersion();
            }
            m_objectValue = cppObjectValue;
            m_defaultPropertyName = cppObjectValue->defaultPropertyName().toUtf8();
            m_isValid = true;
            setupPrototypes();
        } else {
            const ObjectValue *objectValue = getObjectValue();
            if (objectValue) {
                const CppComponentValue *qmlValue = value_cast<CppComponentValue>(objectValue);

                if (qmlValue) {
                    if (m_majorVersion == -1 && m_minorVersion == -1) {
                        m_majorVersion = qmlValue->componentVersion().majorVersion();
                        m_minorVersion = qmlValue->componentVersion().minorVersion();
                        m_qualfiedTypeName = qmlValue->moduleName().toUtf8() + '.'
                                             + qmlValue->className().toUtf8();

                    } else if (m_majorVersion == qmlValue->componentVersion().majorVersion()
                               && m_minorVersion == qmlValue->componentVersion().minorVersion()) {
                        m_qualfiedTypeName = qmlValue->moduleName().toUtf8() + '.' + qmlValue->className().toUtf8();
                    } else {
                        return;
                    }
                } else {
                    m_isFileComponent = true;
                    const auto *imports = context()->imports(document());
                    const ImportInfo importInfo = imports->info(lookupNameComponent().constLast(),
                                                                context().data());

                    if (importInfo.isValid()) {
                        if (importInfo.type() == ImportType::Library) {
                            m_majorVersion = importInfo.version().majorVersion();
                            m_minorVersion = importInfo.version().minorVersion();
                        }
                        bool prepandName = (importInfo.type() == ImportType::Library
                                            || importInfo.type() == ImportType::Directory)
                                           && !m_qualfiedTypeName.contains('.');
                        if (prepandName)
                            m_qualfiedTypeName.prepend(importInfo.name().toUtf8() + '.');
                    }
                }
                m_objectValue = objectValue;
                m_defaultPropertyName = context()->defaultPropertyName(objectValue).toUtf8();
                m_isValid = true;
                setupPrototypes();
            } else {
                // Special case for aliased types for the rewriter

                const auto *imports = context()->imports(document());
                const ImportInfo importInfo = imports->info(QString::fromUtf8(m_qualfiedTypeName),
                                                            context().data());
                if (importInfo.isValid()) {
                    if (importInfo.type() == ImportType::Library) {
                        m_majorVersion = importInfo.version().majorVersion();
                        m_minorVersion = importInfo.version().minorVersion();
                    } else {
                        m_isFileComponent = true;
                    }

                    m_qualfiedTypeName = getUnqualifiedName(m_qualfiedTypeName);

                    bool prepandName = (importInfo.type() == ImportType::Library
                                        || importInfo.type() == ImportType::Directory);
                    if (prepandName)
                        m_qualfiedTypeName.prepend(importInfo.name().toUtf8() + '.');

                    m_qualfiedTypeName.replace("/", ".");
                }

                m_objectValue = getObjectValue();
                m_defaultPropertyName = context()->defaultPropertyName(objectValue).toUtf8();
                m_isValid = true;
                setupPrototypes();
            }
        }
    }
}

const CppComponentValue *NodeMetaInfoPrivate::getCppComponentValue() const
{
    const QList<TypeName> nameComponents = m_qualfiedTypeName.split('.');
    if (nameComponents.size() < 2)
        return nullptr;
    const TypeName &type = nameComponents.constLast();

    TypeName module;
    for (int i = 0; i < nameComponents.size() - 1; ++i) {
        if (i != 0)
            module += '/';
        module += nameComponents.at(i);
    }

    // get the qml object value that's available in the document
    const QmlJS::Imports *importsPtr = context()->imports(document());
    if (importsPtr) {
        const QList<QmlJS::Import> &imports = importsPtr->all();
        for (const QmlJS::Import &import : imports) {
            if (import.info.path() != QString::fromUtf8(module))
                continue;
            const Value *lookupResult = import.object->lookupMember(QString::fromUtf8(type), context());
            const CppComponentValue *cppValue = value_cast<CppComponentValue>(lookupResult);
            if (cppValue
                    && (m_majorVersion == -1 || m_majorVersion == cppValue->componentVersion().majorVersion())
                    && (m_minorVersion == -1 || m_minorVersion == cppValue->componentVersion().minorVersion())
                    )
                return cppValue;
        }
    }

    const CppComponentValue *value = value_cast<CppComponentValue>(getObjectValue());
    if (value)
        return value;

    // maybe 'type' is a cpp name
    const CppComponentValue *cppValue = context()->valueOwner()->cppQmlTypes().objectByCppName(QString::fromUtf8(type));

    if (cppValue) {
        const QList<LanguageUtils::FakeMetaObject::Export> exports = cppValue->metaObject()->exports();
        for (const LanguageUtils::FakeMetaObject::Export &exportValue : exports) {
            if (exportValue.package.toUtf8() != "<cpp>") {
                const QList<QmlJS::Import> imports = context()->imports(document())->all();
                for (const QmlJS::Import &import : imports) {
                    if (import.info.path() != exportValue.package)
                        continue;
                    const Value *lookupResult = import.object->lookupMember(exportValue.type, context());
                    const CppComponentValue *cppValue = value_cast<CppComponentValue>(lookupResult);
                    if (cppValue)
                        return cppValue;
                }
            }
        }
    }

    return cppValue;
}

const ObjectValue *NodeMetaInfoPrivate::getObjectValue() const
{
    return context()->lookupType(document(), lookupNameComponent());
}

ContextPtr NodeMetaInfoPrivate::context() const
{
#ifndef QDS_USE_PROJECTSTORAGE
    if (m_model && m_model->rewriterView() && m_model->rewriterView()->scopeChain())
        return m_model->rewriterView()->scopeChain()->context();
#endif

    return ContextPtr(nullptr);
}

const Document *NodeMetaInfoPrivate::document() const
{
    if (m_model && m_model->rewriterView())
        return m_model->rewriterView()->document();
    return nullptr;
}

void NodeMetaInfoPrivate::setupLocalPropertyInfo(const QVector<PropertyInfo> &localPropertyInfos)
{
    for (const PropertyInfo &propertyInfo : localPropertyInfos) {
        m_localProperties.append(propertyInfo.first);
    }
}

void NodeMetaInfoPrivate::setupPropertyInfo(const QVector<PropertyInfo> &propertyInfos)
{
    for (const PropertyInfo &propertyInfo : propertyInfos) {
        if (!m_properties.contains(propertyInfo.first)) {
            m_properties.append(propertyInfo.first);
            m_propertyTypes.append(propertyInfo.second);
        }
    }
}

bool NodeMetaInfoPrivate::isPropertyWritable(const PropertyName &propertyName) const
{
    if (!isValid())
        return false;

    ensureProperties();

    if (propertyName.contains('.')) {
        const PropertyNameList parts = propertyName.split('.');
        const PropertyName &objectName = parts.constFirst();
        const PropertyName &rawPropertyName = parts.constLast();
        const TypeName objectType = propertyType(objectName);

        if (isValueType(objectType))
            return true;

        auto objectInfo = create(m_model, objectType);
        if (objectInfo->isValid())
            return objectInfo->isPropertyWritable(rawPropertyName);
        else
            return true;
    }

    const CppComponentValue *qmlObjectValue = getNearestCppComponentValue();
    if (!qmlObjectValue)
        return true;
    if (qmlObjectValue->hasProperty(QString::fromUtf8(propertyName)))
        return qmlObjectValue->isWritable(QString::fromUtf8(propertyName));
    else
        return true; //all properties of components are writable
}

bool NodeMetaInfoPrivate::isPropertyList(const PropertyName &propertyName) const
{
    if (!isValid())
        return false;

    ensureProperties();

    if (propertyName.contains('.')) {
        const PropertyNameList parts = propertyName.split('.');
        const PropertyName &objectName = parts.constFirst();
        const PropertyName &rawPropertyName = parts.constLast();
        const TypeName objectType = propertyType(objectName);

        if (isValueType(objectType))
            return false;

        auto objectInfo = create(m_model, objectType);
        if (objectInfo->isValid())
            return objectInfo->isPropertyList(rawPropertyName);
        else
            return true;
    }

    const CppComponentValue *qmlObjectValue = getNearestCppComponentValue();
    if (!qmlObjectValue)
        return false;

    if (!qmlObjectValue->hasProperty(QString::fromUtf8(propertyName))) {
        const TypeName typeName = propertyType(propertyName);
        return (typeName == "Item"  || typeName == "QtObject");
    }

    return qmlObjectValue->isListProperty(QString::fromUtf8(propertyName));
}

bool NodeMetaInfoPrivate::isPropertyPointer(const PropertyName &propertyName) const
{
    if (!isValid())
        return false;

    ensureProperties();

    if (propertyName.contains('.')) {
        const PropertyNameList parts = propertyName.split('.');
        const PropertyName &objectName = parts.constFirst();
        const PropertyName &rawPropertyName = parts.constLast();
        const TypeName objectType = propertyType(objectName);

        if (isValueType(objectType))
            return false;

        auto objectInfo = create(m_model, objectType);
        if (objectInfo->isValid())
            return objectInfo->isPropertyPointer(rawPropertyName);
        else
            return true;
    }

    const CppComponentValue *qmlObjectValue = getNearestCppComponentValue();
    if (!qmlObjectValue)
        return false;
    return qmlObjectValue->isPointer(QString::fromUtf8(propertyName));
}

bool NodeMetaInfoPrivate::isPropertyEnum(const PropertyName &propertyName) const
{
    if (!isValid())
        return false;

    ensureProperties();

    if (propertyType(propertyName).contains("Qt::"))
        return true;

    if (propertyName.contains('.')) {
        const PropertyNameList parts = propertyName.split('.');
        const PropertyName &objectName = parts.constFirst();
        const PropertyName &rawPropertyName = parts.constLast();
        const TypeName objectType = propertyType(objectName);

        if (isValueType(objectType))
            return false;

        auto objectInfo = create(m_model, objectType);
        if (objectInfo->isValid())
            return objectInfo->isPropertyEnum(rawPropertyName);
        else
            return false;
    }

    const CppComponentValue *qmlObjectValue = getNearestCppComponentValue();
    if (!qmlObjectValue)
        return false;
    return qmlObjectValue->getEnum(QString::fromUtf8(propertyType(propertyName))).isValid();
}

static QByteArray getPackage(const QByteArray &name)
{
    QList<QByteArray> nameComponents = name.split('.');
    if (nameComponents.size() < 2)
        return QByteArray();
    nameComponents.removeLast();

    return nameComponents.join('.');
}


QList<TypeName> qtObjectTypes()
{
    static QList<TypeName> typeNames = {"QML.QtObject", "QtQml.QtObject", "<cpp>.QObject"};

    return typeNames;
}

bool NodeMetaInfoPrivate::cleverCheckType(const TypeName &otherType) const
{
    if (otherType == qualfiedTypeName())
        return true;

    if (isFileComponent())
        return false;

    if (qtObjectTypes().contains(qualfiedTypeName()) && qtObjectTypes().contains(otherType))
        return true;

    const QByteArray typeName = getUnqualifiedName(otherType);
    const QByteArray package = getPackage(otherType);

    if (cppPackageName() == package)
        return QByteArray(package + '.' + typeName) == (cppPackageName() + '.' + getUnqualifiedName(qualfiedTypeName()));

    const CppComponentValue *qmlObjectValue = getCppComponentValue();
    if (!qmlObjectValue)
        return false;

    const LanguageUtils::FakeMetaObject::Export exp =
            qmlObjectValue->metaObject()->exportInPackage(QString::fromUtf8(package));
    QString convertedName = exp.type;
    if (convertedName.isEmpty())
        convertedName = qmlObjectValue->className();

    return typeName == convertedName.toUtf8();
}

static TypeName toSimplifiedTypeName(const TypeName &typeName)
{
    return typeName.split('.').constLast();
}

QVariant::Type NodeMetaInfoPrivate::variantTypeId(const PropertyName &propertyName) const
{
    TypeName typeName = toSimplifiedTypeName(propertyType(propertyName));

    if (typeName == "string")
        return QVariant::String;

    if (typeName == "color")
        return QVariant::Color;

    if (typeName == "int")
        return QVariant::Int;

    if (typeName == "url")
        return QVariant::Url;

    if (typeName == "real")
        return QVariant::Double;

    if (typeName == "bool")
        return QVariant::Bool;

    if (typeName == "boolean")
        return QVariant::Bool;

    if (typeName == "date")
        return QVariant::Date;

    if (typeName == "alias")
        return QVariant::UserType;

    if (typeName == "var")
        return QVariant::UserType;

    if (typeName == "vector2d")
        return QVariant::Vector2D;

    if (typeName == "vector3d")
        return QVariant::Vector3D;

    if (typeName == "vector4d")
        return QVariant::Vector4D;

    return QVariant::nameToType(typeName.data()); // This is deprecated
}

int NodeMetaInfoPrivate::majorVersion() const
{
    return m_majorVersion;
}

int NodeMetaInfoPrivate::minorVersion() const
{
    return m_minorVersion;
}

const TypeName &NodeMetaInfoPrivate::qualfiedTypeName() const
{
    return m_qualfiedTypeName;
}

Model *NodeMetaInfoPrivate::model() const
{
    return m_model;
}

QStringList NodeMetaInfoPrivate::keysForEnum(const QString &enumName) const
{
    if (!isValid())
        return {};

    const CppComponentValue *qmlObjectValue = getNearestCppComponentValue();
    if (!qmlObjectValue)
        return {};
    return qmlObjectValue->getEnum(enumName).keys();
}

QByteArray NodeMetaInfoPrivate::cppPackageName() const
{
    if (!isFileComponent()) {
        if (const CppComponentValue *qmlObject = getCppComponentValue())
            return qmlObject->moduleName().toUtf8();
    }
    return QByteArray();
}

QString NodeMetaInfoPrivate::componentFileName() const
{
    if (isFileComponent()) {
        const ASTObjectValue * astObjectValue = value_cast<ASTObjectValue>(getObjectValue());
        if (astObjectValue) {
            Utils::FilePath fileName;
            int line;
            int column;
            if (astObjectValue->getSourceLocation(&fileName, &line, &column))
                return fileName.toString();
        }
    }
    return QString();
}

QString NodeMetaInfoPrivate::importDirectoryPath() const
{
    ModelManagerInterface *modelManager = ModelManagerInterface::instance();

    if (isValid()) {
        const auto *imports = context()->imports(document());
        ImportInfo importInfo = imports->info(lookupNameComponent().constLast(), context().data());

        if (importInfo.type() == ImportType::Directory) {
            return importInfo.path();
        } else if (importInfo.type() == ImportType::Library) {
            if (modelManager) {
                const QStringList importPaths = model()->importPaths();
                for (const QString &importPath : importPaths) {
                    const QString targetPath = QDir(importPath).filePath(importInfo.path());
                    if (QDir(targetPath).exists())
                        return targetPath;
                    const QString targetPathVersion = QDir(importPath).filePath(importInfo.path()
                                                                                + '.'
                                                                                + QString::number(importInfo.version().majorVersion()));
                    if (QDir(targetPathVersion).exists())
                        return targetPathVersion;
                }
            }
        }
    }
    return QString();
}

Import NodeMetaInfoPrivate::requiredImport() const
{
    if (!isValid())
        return {};

    const auto *imports = context()->imports(document());
    ImportInfo importInfo = imports->info(lookupNameComponent().constLast(), context().data());

    if (importInfo.type() == ImportType::Directory) {
        return Import::createFileImport(importInfo.name(),
                                        importInfo.version().toString(),
                                        importInfo.as());
    } else if (importInfo.type() == ImportType::Library) {
        const QStringList importPaths = model()->importPaths();
        for (const QString &importPath : importPaths) {
            const QDir importDir(importPath);
            const QString targetPathVersion = importDir.filePath(
                importInfo.path() + '.' + QString::number(importInfo.version().majorVersion()));
            if (QDir(targetPathVersion).exists()) {
                return Import::createLibraryImport(importInfo.name(),
                                                   importInfo.version().toString(),
                                                   importInfo.as(),
                                                   {targetPathVersion});
            }

            const QString targetPath = importDir.filePath(importInfo.path());
            if (QDir(targetPath).exists()) {
                return Import::createLibraryImport(importInfo.name(),
                                                   importInfo.version().toString(),
                                                   importInfo.as(),
                                                   {targetPath});
            }
        }
    }
    return {};
}

QString NodeMetaInfoPrivate::lookupName() const
{
    QString className = QString::fromUtf8(m_qualfiedTypeName);
    QString packageName;

    QStringList packageClassName = className.split('.');
    if (packageClassName.size() > 1) {
        className = packageClassName.takeLast();
        packageName = packageClassName.join('.');
    }

    return CppQmlTypes::qualifiedName(
                packageName,
                className,
                LanguageUtils::ComponentVersion(m_majorVersion, m_minorVersion));
}

QStringList NodeMetaInfoPrivate::lookupNameComponent() const
{
    QString tempString = fullQualifiedImportAliasType();
    return tempString.split('.');
}

bool NodeMetaInfoPrivate::isValid() const
{
    return m_isValid && context() && document();
}

namespace {
TypeName nonexistingTypeName("Property does not exist...");
}

const TypeName &NodeMetaInfoPrivate::propertyType(const PropertyName &propertyName) const
{
    ensureProperties();

    if (!m_properties.contains(propertyName))
        return nonexistingTypeName;
    return m_propertyTypes.at(m_properties.indexOf(propertyName));
}

void NodeMetaInfoPrivate::setupPrototypes()
{
    QList<const ObjectValue *> objects;

    const ObjectValue *ov;

    if (m_isFileComponent)
        ov = getObjectValue();
    else
        ov = getCppComponentValue();

    PrototypeIterator prototypeIterator(ov, context());

    objects = prototypeIterator.all();

    if (prototypeIterator.error() != PrototypeIterator::NoError) {
        m_isValid = false;
        return;
    }

    for (const ObjectValue *ov : std::as_const(objects)) {
        TypeDescription description;
        description.className = ov->className();
        description.minorVersion = -1;
        description.majorVersion = -1;
        if (description.className == "QQuickItem") {
            /* Ugly hack to recover from wrong prototypes for Item */
            if (const CppComponentValue *qmlValue = value_cast<CppComponentValue>(
                    context()->lookupType(document(), {"Item"}))) {
                description.className = "QtQuick.Item";
                description.minorVersion = qmlValue->componentVersion().minorVersion();
                description.majorVersion = qmlValue->componentVersion().majorVersion();
                m_prototypes.append(description);
            } else {
                qWarning() << Q_FUNC_INFO << "Lookup for Item failed";
            }
            continue;
        }

        if (const CppComponentValue *qmlValue = value_cast<CppComponentValue>(ov)) {
            description.minorVersion = qmlValue->componentVersion().minorVersion();
            description.majorVersion = qmlValue->componentVersion().majorVersion();
            LanguageUtils::FakeMetaObject::Export qtquickExport = qmlValue->metaObject()->exportInPackage(QLatin1String("QtQuick"));
            LanguageUtils::FakeMetaObject::Export cppExport = qmlValue->metaObject()->exportInPackage(QLatin1String("<cpp>"));

            if (qtquickExport.isValid()) {
                description.className = qtquickExport.package + '.' + qtquickExport.type;
            } else {
                bool found = false;
                if (cppExport.isValid()) {
                    const QList<LanguageUtils::FakeMetaObject::Export> exports = qmlValue->metaObject()->exports();
                    for (const LanguageUtils::FakeMetaObject::Export &exportValue : exports) {
                        if (exportValue.package.toUtf8() != "<cpp>") {
                            found = true;
                            description.className = exportValue.package + '.' + exportValue.type;
                        }
                    }
                }
                if (!found) {
                    if (qmlValue->moduleName().isEmpty() && cppExport.isValid()) {
                        description.className = cppExport.package + '.' + cppExport.type;
                    } else if (!qmlValue->moduleName().isEmpty()) {
                        description.className.prepend(qmlValue->moduleName() + QLatin1Char('.'));
                    }
                }
            }
            m_prototypes.append(description);
        } else {
            if (context()->lookupType(document(), {ov->className()})) {
                const auto *allImports = context()->imports(document());
                ImportInfo importInfo = allImports->info(description.className, context().data());

                if (importInfo.isValid()) {
                    QString uri = importInfo.name();
                    uri.replace(QStringLiteral(","), QStringLiteral("."));
                    if (!uri.isEmpty())
                        description.className = QString(uri + "." + description.className);
                }

                m_prototypes.append(description);
            }
        }
    }
}

QList<TypeDescription> NodeMetaInfoPrivate::prototypes() const
{
    return m_prototypes;
}

const CppComponentValue *NodeMetaInfoPrivate::getNearestCppComponentValue() const
{
    if (m_isFileComponent)
        return findQmlPrototype(getObjectValue(), context());
    return getCppComponentValue();
}

QString NodeMetaInfoPrivate::fullQualifiedImportAliasType() const
{
    if (m_model && m_model->rewriterView())
        return model()->rewriterView()->convertTypeToImportAlias(QString::fromUtf8(m_qualfiedTypeName));
    return QString::fromUtf8(m_qualfiedTypeName);
}

void NodeMetaInfoPrivate::ensureProperties() const
{
    if (m_propertiesSetup)
        return;

    const_cast<NodeMetaInfoPrivate*>(this)->initialiseProperties();
}

void NodeMetaInfoPrivate::initialiseProperties()
{
    if (!isValid())
        return;

    m_propertiesSetup = true;

    QTC_ASSERT(m_objectValue, qDebug() << qualfiedTypeName(); return);

    setupPropertyInfo(getTypes(m_objectValue, context()));
    setupLocalPropertyInfo(getTypes(m_objectValue, context(), true));

    m_signals = getSignals(m_objectValue, context());
    m_slots = getSlots(m_objectValue, context());
}

NodeMetaInfo::NodeMetaInfo() = default;
NodeMetaInfo::NodeMetaInfo(const NodeMetaInfo &) = default;
NodeMetaInfo &NodeMetaInfo::operator=(const NodeMetaInfo &) = default;
NodeMetaInfo::NodeMetaInfo(NodeMetaInfo &&) = default;
NodeMetaInfo &NodeMetaInfo::operator=(NodeMetaInfo &&) = default;

NodeMetaInfo::NodeMetaInfo(Model *model, const TypeName &type, int maj, int min)
    : m_privateData(NodeMetaInfoPrivate::create(model, type, maj, min))
{
}

NodeMetaInfo::~NodeMetaInfo() = default;

bool NodeMetaInfo::isValid() const
{
    if constexpr (useProjectStorage())
        return bool(m_typeId);
    else
        return m_privateData && m_privateData->isValid();
}

MetaInfoType NodeMetaInfo::type() const
{
    if constexpr (useProjectStorage()) {
        if (isValid()) {
            using NanotraceHR::keyValue;
            NanotraceHR::Tracer tracer{"get type"_t, category(), keyValue("type id", m_typeId)};
            auto kind = typeData().traits.kind;
            tracer.end(keyValue("type kind", kind));

            switch (kind) {
            case Storage::TypeTraitsKind::Reference:
                return MetaInfoType::Reference;
            case Storage::TypeTraitsKind::Value:
                return MetaInfoType::Value;
            case Storage::TypeTraitsKind::Sequence:
                return MetaInfoType::Sequence;
            case Storage::TypeTraitsKind::None:
                return MetaInfoType::None;
            }
        }
    }

    return MetaInfoType::None;
}

bool NodeMetaInfo::isFileComponent() const
{
    if constexpr (useProjectStorage()) {
        if (!isValid())
            return {};

        using NanotraceHR::keyValue;
        NanotraceHR::Tracer tracer{"is file component"_t, category(), keyValue("type id", m_typeId)};

        auto isFileComponent = typeData().traits.isFileComponent;

        tracer.end(keyValue("is file component", isFileComponent));

        return isFileComponent;

    } else {
        return isValid() && m_privateData->isFileComponent();
    }
}

bool NodeMetaInfo::isProjectComponent() const
{
    if constexpr (useProjectStorage()) {
        if (!isValid())
            return false;

        using NanotraceHR::keyValue;
        NanotraceHR::Tracer tracer{"is project component"_t, category(), keyValue("type id", m_typeId)};

        auto isProjectComponent = typeData().traits.isProjectComponent;

        tracer.end(keyValue("is project component", isProjectComponent));

        return isProjectComponent;
    }

    return false;
}

bool NodeMetaInfo::isInProjectModule() const
{
    if constexpr (useProjectStorage()) {
        if (!isValid())
            return false;

        using NanotraceHR::keyValue;
        NanotraceHR::Tracer tracer{"is project module"_t, category(), keyValue("type id", m_typeId)};

        auto isInProjectModule = typeData().traits.isInProjectModule;

        tracer.end(keyValue("is project module", isInProjectModule));

        return isInProjectModule;
    }

    return false;
}

FlagIs NodeMetaInfo::canBeContainer() const
{
    if constexpr (useProjectStorage()) {
        if (!isValid())
            return FlagIs::False;

        using NanotraceHR::keyValue;
        NanotraceHR::Tracer tracer{"can be container"_t, category(), keyValue("type id", m_typeId)};

        auto canBeContainer = typeData().traits.canBeContainer;

        tracer.end(keyValue("can be container", canBeContainer));

        return canBeContainer;
    }

    return FlagIs::Set;
}

FlagIs NodeMetaInfo::forceClip() const
{
    if constexpr (useProjectStorage()) {
        if (!isValid())
            return FlagIs::False;

        using NanotraceHR::keyValue;
        NanotraceHR::Tracer tracer{"force clip"_t, category(), keyValue("type id", m_typeId)};

        auto forceClip = typeData().traits.forceClip;

        tracer.end(keyValue("force clip", forceClip));

        return forceClip;
    }

    return FlagIs::Set;
}

FlagIs NodeMetaInfo::doesLayoutChildren() const
{
    if constexpr (useProjectStorage()) {
        if (!isValid())
            return FlagIs::False;

        using NanotraceHR::keyValue;
        NanotraceHR::Tracer tracer{"does layout children"_t, category(), keyValue("type id", m_typeId)};

        auto doesLayoutChildren = typeData().traits.doesLayoutChildren;

        tracer.end(keyValue("does layout children", doesLayoutChildren));

        return doesLayoutChildren;
    }

    return FlagIs::Set;
}

FlagIs NodeMetaInfo::canBeDroppedInFormEditor() const
{
    if constexpr (useProjectStorage()) {
        if (!isValid())
            return FlagIs::False;

        using NanotraceHR::keyValue;
        NanotraceHR::Tracer tracer{"can be dropped in form editor"_t,
                                   category(),
                                   keyValue("type id", m_typeId)};

        auto canBeDroppedInFormEditor = typeData().traits.canBeDroppedInFormEditor;

        tracer.end(keyValue("can be dropped in form editor", canBeDroppedInFormEditor));

        return canBeDroppedInFormEditor;
    }

    return FlagIs::Set;
}

FlagIs NodeMetaInfo::canBeDroppedInNavigator() const
{
    if constexpr (useProjectStorage()) {
        if (!isValid())
            return FlagIs::False;

        using NanotraceHR::keyValue;
        NanotraceHR::Tracer tracer{"can be dropped in navigator"_t,
                                   category(),
                                   keyValue("type id", m_typeId)};

        auto canBeDroppedInNavigator = typeData().traits.canBeDroppedInNavigator;

        tracer.end(keyValue("can be dropped in navigator", canBeDroppedInNavigator));

        return canBeDroppedInNavigator;
    }

    return FlagIs::Set;
}

FlagIs NodeMetaInfo::canBeDroppedInView3D() const
{
    if constexpr (useProjectStorage()) {
        if (!isValid())
            return FlagIs::False;

        using NanotraceHR::keyValue;
        NanotraceHR::Tracer tracer{"can be dropped in view3d"_t,
                                   category(),
                                   keyValue("type id", m_typeId)};

        auto canBeDroppedInView3D = typeData().traits.canBeDroppedInView3D;

        tracer.end(keyValue("can be dropped in view3d", canBeDroppedInView3D));

        return canBeDroppedInView3D;
    }

    return FlagIs::Set;
}

FlagIs NodeMetaInfo::isMovable() const
{
    if constexpr (useProjectStorage()) {
        if (!isValid())
            return FlagIs::False;

        using NanotraceHR::keyValue;
        NanotraceHR::Tracer tracer{"is movable"_t, category(), keyValue("type id", m_typeId)};

        auto isMovable = typeData().traits.isMovable;

        tracer.end(keyValue("is movable", isMovable));

        return isMovable;
    }

    return FlagIs::Set;
}

FlagIs NodeMetaInfo::isResizable() const
{
    if constexpr (useProjectStorage()) {
        if (!isValid())
            return FlagIs::False;

        using NanotraceHR::keyValue;
        NanotraceHR::Tracer tracer{"is resizable"_t, category(), keyValue("type id", m_typeId)};

        auto isResizable = typeData().traits.isResizable;

        tracer.end(keyValue("is resizable", isResizable));

        return isResizable;
    }

    return FlagIs::Set;
}

FlagIs NodeMetaInfo::hasFormEditorItem() const
{
    if constexpr (useProjectStorage()) {
        if (!isValid())
            return FlagIs::False;

        using NanotraceHR::keyValue;
        NanotraceHR::Tracer tracer{"has form editor item"_t, category(), keyValue("type id", m_typeId)};

        auto hasFormEditorItem = typeData().traits.hasFormEditorItem;

        tracer.end(keyValue("has form editor item", hasFormEditorItem));

        return hasFormEditorItem;
    }

    return FlagIs::Set;
}

FlagIs NodeMetaInfo::isStackedContainer() const
{
    if constexpr (useProjectStorage()) {
        if (!isValid())
            return FlagIs::False;

        using NanotraceHR::keyValue;
        NanotraceHR::Tracer tracer{"is stacked container"_t, category(), keyValue("type id", m_typeId)};

        auto isStackedContainer = typeData().traits.isStackedContainer;

        tracer.end(keyValue("is stacked container", isStackedContainer));

        return isStackedContainer;
    }

    return FlagIs::Set;
}

FlagIs NodeMetaInfo::takesOverRenderingOfChildren() const
{
    if constexpr (useProjectStorage()) {
        if (!isValid())
            return FlagIs::False;

        using NanotraceHR::keyValue;
        NanotraceHR::Tracer tracer{"takes over rendering of children"_t,
                                   category(),
                                   keyValue("type id", m_typeId)};

        auto takesOverRenderingOfChildren = typeData().traits.takesOverRenderingOfChildren;

        tracer.end(keyValue("takes over rendering of children", takesOverRenderingOfChildren));

        return takesOverRenderingOfChildren;
    }

    return FlagIs::Set;
}

FlagIs NodeMetaInfo::visibleInNavigator() const
{
    if constexpr (useProjectStorage()) {
        if (!isValid())
            return FlagIs::False;

        using NanotraceHR::keyValue;
        NanotraceHR::Tracer tracer{"visible in navigator"_t, category(), keyValue("type id", m_typeId)};

        auto visibleInNavigator = typeData().traits.visibleInNavigator;

        tracer.end(keyValue("visible in navigator", visibleInNavigator));

        return visibleInNavigator;
    }

    return FlagIs::Set;
}

FlagIs NodeMetaInfo::visibleInLibrary() const
{
    if constexpr (useProjectStorage()) {
        if (!isValid())
            return FlagIs::False;

        using NanotraceHR::keyValue;
        NanotraceHR::Tracer tracer{"visible in library"_t, category(), keyValue("type id", m_typeId)};

        auto visibleInLibrary = typeData().traits.visibleInLibrary;

        tracer.end(keyValue("visible in library", visibleInLibrary));

        return visibleInLibrary;
    }

    return FlagIs::Set;
}

namespace {

[[maybe_unused]] auto propertyId(const ProjectStorageType &projectStorage,
                                 TypeId typeId,
                                 Utils::SmallStringView propertyName)
{
    using NanotraceHR::keyValue;
    NanotraceHR::Tracer tracer{"get combound property id"_t,
                               category(),
                               keyValue("type id", typeId),
                               keyValue("property name", propertyName)};

    auto begin = propertyName.begin();
    const auto end = propertyName.end();

    auto found = std::find(begin, end, '.');
    auto propertyId = projectStorage.propertyDeclarationId(typeId, {begin, found});

    if (propertyId && found != end) {
        auto propertyData = projectStorage.propertyDeclaration(propertyId);
        if (auto propertyTypeId = propertyData->propertyTypeId) {
            begin = std::next(found);
            found = std::find(begin, end, '.');
            propertyId = projectStorage.propertyDeclarationId(propertyTypeId, {begin, found});

            if (propertyId && found != end) {
                begin = std::next(found);
                auto id = projectStorage.propertyDeclarationId(propertyTypeId, {begin, end});

                tracer.end(keyValue("property id", id));

                return id;
            }
        }
    }

    tracer.end(keyValue("property id", propertyId));

    return propertyId;
}

} // namespace

bool NodeMetaInfo::hasProperty(Utils::SmallStringView propertyName) const
{
    if constexpr (useProjectStorage()) {
        using NanotraceHR::keyValue;
        NanotraceHR::Tracer tracer{"has property"_t,
                                   category(),
                                   keyValue("type id", m_typeId),
                                   keyValue("property name", propertyName)};

        if (!isValid())
            return false;

        auto hasPropertyId = bool(propertyId(*m_projectStorage, m_typeId, propertyName));

        tracer.end(keyValue("has property", hasPropertyId));

        return hasPropertyId;
    } else {
        return isValid() && m_privateData->properties().contains(QByteArrayView(propertyName));
    }
}

PropertyMetaInfos NodeMetaInfo::properties() const
{
    if (!isValid())
        return {};

    if constexpr (useProjectStorage()) {
        using NanotraceHR::keyValue;
        NanotraceHR::Tracer tracer{"get properties"_t, category(), keyValue("type id", m_typeId)};

        return Utils::transform<PropertyMetaInfos>(
            m_projectStorage->propertyDeclarationIds(m_typeId), [&](auto id) {
                return PropertyMetaInfo{id, m_projectStorage};
            });

    } else {
        const auto &properties = m_privateData->properties();

        PropertyMetaInfos propertyMetaInfos;
        propertyMetaInfos.reserve(static_cast<std::size_t>(properties.size()));

        for (const auto &name : properties)
            propertyMetaInfos.push_back({m_privateData, name});

        return propertyMetaInfos;
    }
}

PropertyMetaInfos NodeMetaInfo::localProperties() const
{
    if (!isValid())
        return {};

    if constexpr (useProjectStorage()) {
        using NanotraceHR::keyValue;
        NanotraceHR::Tracer tracer{"get local properties"_t, category(), keyValue("type id", m_typeId)};

        return Utils::transform<PropertyMetaInfos>(
            m_projectStorage->localPropertyDeclarationIds(m_typeId), [&](auto id) {
                return PropertyMetaInfo{id, m_projectStorage};
            });

    } else {
        const auto &properties = m_privateData->localProperties();

        PropertyMetaInfos propertyMetaInfos;
        propertyMetaInfos.reserve(static_cast<std::size_t>(properties.size()));

        for (const auto &name : properties)
            propertyMetaInfos.emplace_back(m_privateData, name);

        return propertyMetaInfos;
    }
}

PropertyMetaInfo NodeMetaInfo::property(const PropertyName &propertyName) const
{
    if (!isValid())
        return {};

    if constexpr (useProjectStorage()) {
        using NanotraceHR::keyValue;
        NanotraceHR::Tracer tracer{"get property"_t,
                                   category(),
                                   keyValue("type id", m_typeId),
                                   keyValue("property name", propertyName)};

        return {propertyId(*m_projectStorage, m_typeId, propertyName), m_projectStorage};
    } else {
        if (hasProperty(propertyName)) {
            return PropertyMetaInfo{m_privateData, propertyName};
        }
        return {};
    }
}

PropertyNameList NodeMetaInfo::signalNames() const
{
    if (!isValid())
        return {};

    if constexpr (useProjectStorage()) {
        using NanotraceHR::keyValue;
        NanotraceHR::Tracer tracer{"get signal names"_t, category(), keyValue("type id", m_typeId)};

        return Utils::transform<PropertyNameList>(m_projectStorage->signalDeclarationNames(m_typeId),
                                                  [&](const auto &name) {
                                                      return name.toQByteArray();
                                                  });

    } else {
        return m_privateData->signalNames();
    }
}

PropertyNameList NodeMetaInfo::slotNames() const
{
    if (!isValid())
        return {};

    if constexpr (useProjectStorage()) {
        using NanotraceHR::keyValue;
        NanotraceHR::Tracer tracer{"get slot names"_t, category(), keyValue("type id", m_typeId)};
        return Utils::transform<PropertyNameList>(m_projectStorage->functionDeclarationNames(m_typeId),
                                                  [&](const auto &name) {
                                                      return name.toQByteArray();
                                                  });
    } else {
        return m_privateData->slotNames();
    }
}

PropertyName NodeMetaInfo::defaultPropertyName() const
{
    if (!isValid())
        return {};

    if constexpr (useProjectStorage()) {
<<<<<<< HEAD
        if (isValid()) {
            if (auto name = m_projectStorage->propertyName(defaultPropertyDeclarationId())) {
                return name->toQByteArray();
            }
=======
        using NanotraceHR::keyValue;
        NanotraceHR::Tracer tracer{"get default property name"_t,
                                   category(),
                                   keyValue("type id", m_typeId)};
        if (auto name = m_projectStorage->propertyName(defaultPropertyDeclarationId())) {
            tracer.end(keyValue("default property name", name));
            return name->toQByteArray();
>>>>>>> 8790cbc9
        }

    } else {
        return m_privateData->defaultPropertyName();
    }

    return {};
}

PropertyMetaInfo NodeMetaInfo::defaultProperty() const
{
    if (!isValid())
        return {};

    if constexpr (useProjectStorage()) {
<<<<<<< HEAD
        if (isValid()) {
            return PropertyMetaInfo(defaultPropertyDeclarationId(), m_projectStorage);
        }
=======
        using NanotraceHR::keyValue;
        NanotraceHR::Tracer tracer{"get default property"_t, category(), keyValue("type id", m_typeId)};

        auto id = defaultPropertyDeclarationId();

        tracer.end(keyValue("default property id", id));

        return PropertyMetaInfo(id, m_projectStorage);
>>>>>>> 8790cbc9
    } else {
        return property(defaultPropertyName());
    }
}
bool NodeMetaInfo::hasDefaultProperty() const
{
<<<<<<< HEAD
    if constexpr (useProjectStorage())
        return isValid() && bool(defaultPropertyDeclarationId());
    else
=======
    if (!isValid())
        return false;

    if constexpr (useProjectStorage()) {
        using NanotraceHR::keyValue;
        NanotraceHR::Tracer tracer{"has default property"_t, category(), keyValue("type id", m_typeId)};
        auto hasDefaultProperty = bool(defaultPropertyDeclarationId());
        tracer.end(keyValue("has default property", hasDefaultProperty));

        return hasDefaultProperty;
    } else {
>>>>>>> 8790cbc9
        return !defaultPropertyName().isEmpty();
    }
}

std::vector<NodeMetaInfo> NodeMetaInfo::selfAndPrototypes() const
{
    if (!isValid())
        return {};

    if constexpr (useProjectStorage()) {
        using NanotraceHR::keyValue;
        NanotraceHR::Tracer tracer{"get self and prototypes"_t,
                                   category(),
                                   keyValue("type id", m_typeId)};

        return Utils::transform<NodeMetaInfos>(m_projectStorage->prototypeAndSelfIds(m_typeId),
                                               [&](TypeId typeId) {
                                                   return NodeMetaInfo{typeId, m_projectStorage};
                                               });
    } else {
        NodeMetaInfos hierarchy = {*this};
        Model *model = m_privateData->model();
        for (const TypeDescription &type : m_privateData->prototypes()) {
            auto &last = hierarchy.emplace_back(model,
                                                type.className.toUtf8(),
                                                type.majorVersion,
                                                type.minorVersion);
            if (!last.isValid())
                hierarchy.pop_back();
        }

        return hierarchy;
    }
}

NodeMetaInfos NodeMetaInfo::prototypes() const
{
    if (!isValid())
        return {};

    if constexpr (useProjectStorage()) {
        using NanotraceHR::keyValue;
        NanotraceHR::Tracer tracer{"get prototypes"_t, category(), keyValue("type id", m_typeId)};
        return Utils::transform<NodeMetaInfos>(m_projectStorage->prototypeIds(m_typeId),
                                               [&](TypeId typeId) {
                                                   return NodeMetaInfo{typeId, m_projectStorage};
                                               });

    } else {
        NodeMetaInfos hierarchy;
        Model *model = m_privateData->model();
        for (const TypeDescription &type : m_privateData->prototypes()) {
            auto &last = hierarchy.emplace_back(model,
                                                type.className.toUtf8(),
                                                type.majorVersion,
                                                type.minorVersion);
            if (!last.isValid())
                hierarchy.pop_back();
        }

        return hierarchy;
    }
}

namespace {
template<const char *moduleName, const char *typeName, ModuleKind moduleKind = ModuleKind::QmlLibrary>
bool isBasedOnCommonType(NotNullPointer<const ProjectStorageType> projectStorage, TypeId typeId)
{
    if (!typeId)
        return false;

    auto base = projectStorage->commonTypeId<moduleName, typeName, moduleKind>();

    return projectStorage->isBasedOn(typeId, base);
}
} // namespace

bool NodeMetaInfo::defaultPropertyIsComponent() const
{
    if (!isValid())
        return false;

    if (useProjectStorage()) {
        auto id = defaultPropertyDeclarationId();
        auto propertyDeclaration = m_projectStorage->propertyDeclaration(id);

        using namespace Storage::Info;
        return isBasedOnCommonType<QML, Component>(m_projectStorage, propertyDeclaration->typeId);
    } else {
        if (hasDefaultProperty())
            return defaultProperty().propertyType().isQmlComponent();
        return false;
    }
}

TypeName NodeMetaInfo::displayName() const
{
    return {};
}

TypeName NodeMetaInfo::displayName() const
{
    return {};
}

TypeName NodeMetaInfo::typeName() const
{
    if (isValid())
        return m_privateData->qualfiedTypeName();

    return {};
}

TypeName NodeMetaInfo::simplifiedTypeName() const
{
    if (isValid())
        return toSimplifiedTypeName(typeName());

    return {};
}

int NodeMetaInfo::majorVersion() const
{
    if constexpr (!useProjectStorage()) {
        if (isValid())
            return m_privateData->majorVersion();
    }

    return -1;
}

int NodeMetaInfo::minorVersion() const
{
    if constexpr (!useProjectStorage()) {
        if (isValid())
            return m_privateData->minorVersion();
    }

    return -1;
}

Storage::Info::ExportedTypeNames NodeMetaInfo::allExportedTypeNames() const
{
    if (!isValid())
        return {};

    if constexpr (useProjectStorage()) {
        using NanotraceHR::keyValue;
        NanotraceHR::Tracer tracer{"get all exported type names"_t,
                                   category(),
                                   keyValue("type id", m_typeId)};

        return m_projectStorage->exportedTypeNames(m_typeId);
    }

    return {};
}

Storage::Info::ExportedTypeNames NodeMetaInfo::exportedTypeNamesForSourceId(SourceId sourceId) const
{
    if (!isValid())
        return {};

    if constexpr (useProjectStorage()) {
        using NanotraceHR::keyValue;
        NanotraceHR::Tracer tracer{"get exported type names for source id"_t,
                                   category(),
                                   keyValue("type id", m_typeId),
                                   keyValue("source id", sourceId)};

        return m_projectStorage->exportedTypeNames(m_typeId, sourceId);
    }

    return {};
}

Storage::Info::TypeHints NodeMetaInfo::typeHints() const
{
    if (!isValid())
        return {};

    if constexpr (useProjectStorage()) {
        using NanotraceHR::keyValue;
        NanotraceHR::Tracer tracer{"get type hints"_t, category(), keyValue("type id", m_typeId)};

        auto hints = m_projectStorage->typeHints(m_typeId);

        tracer.end(keyValue("type hints", hints));

        return hints;
    }

    return {};
}

Utils::PathString NodeMetaInfo::iconPath() const
{
    if (!isValid())
        return {};

    if constexpr (useProjectStorage()) {
        using NanotraceHR::keyValue;
        NanotraceHR::Tracer tracer{"get icon path"_t, category(), keyValue("type id", m_typeId)};

        auto iconPath = m_projectStorage->typeIconPath(m_typeId);

        tracer.end(keyValue("icon path", iconPath));

        return iconPath;
    }

    return {};
}

Storage::Info::ItemLibraryEntries NodeMetaInfo::itemLibrariesEntries() const
{
    if (!isValid())
        return {};

    if constexpr (useProjectStorage()) {
        using NanotraceHR::keyValue;
        NanotraceHR::Tracer tracer{"get item library entries"_t,
                                   category(),
                                   keyValue("type id", m_typeId)};

        auto entries = m_projectStorage->itemLibraryEntries(m_typeId);

        tracer.end(keyValue("item library entries", entries));

        return entries;
    }

    return {};
}

SourceId NodeMetaInfo::sourceId() const
{
    if (!isValid())
        return SourceId{};

    if constexpr (useProjectStorage()) {
        using NanotraceHR::keyValue;
        NanotraceHR::Tracer tracer{"get source id"_t, category(), keyValue("type id", m_typeId)};

        auto id = typeData().sourceId;

        tracer.end(keyValue("source id", id));

        return id;
    }

    return SourceId{};
}

QString NodeMetaInfo::componentFileName() const
{
    if constexpr (!useProjectStorage()) {
        if (isValid()) {
            return m_privateData->componentFileName();
        }
    }

    return {};
}

QString NodeMetaInfo::importDirectoryPath() const
{
    if constexpr (!useProjectStorage()) {
        if (isValid()) {
            return m_privateData->importDirectoryPath();
        }
    }

    return {};
}

QString NodeMetaInfo::requiredImportString() const
{
    if (!isValid())
        return {};

    if constexpr (!useProjectStorage()) {
        Import imp = m_privateData->requiredImport();
        if (!imp.isEmpty())
            return imp.toImportString();
    }

    return {};
}

SourceId NodeMetaInfo::propertyEditorPathId() const
{
    if (!isValid())
        return SourceId{};

    if (useProjectStorage()) {
        using NanotraceHR::keyValue;
        NanotraceHR::Tracer tracer{"get property editor path id"_t,
                                   category(),
                                   keyValue("type id", m_typeId)};

        auto id = m_projectStorage->propertyEditorPathId(m_typeId);

        tracer.end(keyValue("property editor path id", id));

        return id;
    }

    return SourceId{};
}

const Storage::Info::Type &NodeMetaInfo::typeData() const
{
    if (!m_typeData)
        m_typeData = m_projectStorage->type(m_typeId);

    return *m_typeData;
}

PropertyDeclarationId NodeMetaInfo::defaultPropertyDeclarationId() const
{
    if (!m_defaultPropertyId)
        m_defaultPropertyId.emplace(m_projectStorage->defaultPropertyDeclarationId(m_typeId));

    return *m_defaultPropertyId;
}

bool NodeMetaInfo::isSubclassOf(const TypeName &type, int majorVersion, int minorVersion) const
{
    if (!isValid()) {
        qWarning() << "NodeMetaInfo is invalid" << type;
        return false;
    }

    if (typeName().isEmpty())
        return false;

    if (typeName() == type)
        return true;

    if (m_privateData->prototypeCachePositives().contains(
            stringIdentifier(type, majorVersion, minorVersion)))
        return true; //take a shortcut - optimization

    if (m_privateData->prototypeCacheNegatives().contains(
            stringIdentifier(type, majorVersion, minorVersion)))
        return false; //take a shortcut - optimization

    const NodeMetaInfos superClassList = prototypes();
    for (const NodeMetaInfo &superClass : superClassList) {
        if (superClass.m_privateData->cleverCheckType(type)) {
            m_privateData->prototypeCachePositives().insert(
                stringIdentifier(type, majorVersion, minorVersion));
            return true;
        }
    }
    m_privateData->prototypeCacheNegatives().insert(stringIdentifier(type, majorVersion, minorVersion));
    return false;
}

bool NodeMetaInfo::isSuitableForMouseAreaFill() const
{
    if constexpr (useProjectStorage()) {
        if (!isValid())
            return false;

        using NanotraceHR::keyValue;
        NanotraceHR::Tracer tracer{"is suitable for mouse area fill"_t,
                                   category(),
                                   keyValue("type id", m_typeId)};

        using namespace Storage::Info;
        auto itemId = m_projectStorage->commonTypeId<QtQuick, Item>();
        auto mouseAreaId = m_projectStorage->commonTypeId<QtQuick, MouseArea>();
        auto controlsControlId = m_projectStorage->commonTypeId<QtQuick_Controls, Control>();
        auto templatesControlId = m_projectStorage->commonTypeId<QtQuick_Templates, Control>();

        auto isSuitableForMouseAreaFill = m_projectStorage->isBasedOn(m_typeId,
                                                                      itemId,
                                                                      mouseAreaId,
                                                                      controlsControlId,
                                                                      templatesControlId);

        tracer.end(keyValue("is suitable for mouse area fill", isSuitableForMouseAreaFill));

        return isSuitableForMouseAreaFill;

    } else {
        return isSubclassOf("QtQuick.Item") && !isSubclassOf("QtQuick.MouseArea")
               && !isSubclassOf("QtQuick.Controls.Control")
               && !isSubclassOf("QtQuick.Templates.Control");
    }
}

bool NodeMetaInfo::isBasedOn(const NodeMetaInfo &metaInfo) const
{
    if constexpr (useProjectStorage()) {
        if (!isValid())
            return false;

        using NanotraceHR::keyValue;
        NanotraceHR::Tracer tracer{"is based on"_t,
                                   category(),
                                   keyValue("type id", m_typeId),
                                   keyValue("meta info type id", metaInfo.m_typeId)};

        return m_projectStorage->isBasedOn(m_typeId, metaInfo.m_typeId);
    } else {
        if (!isValid())
            return false;
        if (majorVersion() == -1 && minorVersion() == -1)
            return isSubclassOf(metaInfo.typeName());
        return isSubclassOf(metaInfo.typeName(), metaInfo.majorVersion(), metaInfo.minorVersion());
    }
}

bool NodeMetaInfo::isBasedOn(const NodeMetaInfo &metaInfo1, const NodeMetaInfo &metaInfo2) const
{
    if constexpr (useProjectStorage()) {
        if (!isValid())
            return false;

        using NanotraceHR::keyValue;
        NanotraceHR::Tracer tracer{"is based on"_t, category(), keyValue("type id", m_typeId)};

        return m_projectStorage->isBasedOn(m_typeId, metaInfo1.m_typeId, metaInfo2.m_typeId);
    } else {
        if (!isValid())
            return false;
        if (majorVersion() == -1 && minorVersion() == -1)
            return (isSubclassOf(metaInfo1.typeName()) || isSubclassOf(metaInfo2.typeName()));

        return (
            isSubclassOf(metaInfo1.typeName(), metaInfo1.majorVersion(), metaInfo1.minorVersion())
            || isSubclassOf(metaInfo2.typeName(), metaInfo2.majorVersion(), metaInfo2.minorVersion()));
    }
}

bool NodeMetaInfo::isBasedOn(const NodeMetaInfo &metaInfo1,
                             const NodeMetaInfo &metaInfo2,
                             const NodeMetaInfo &metaInfo3) const
{
    if constexpr (useProjectStorage()) {
        if (!isValid())
            return false;

        using NanotraceHR::keyValue;
        NanotraceHR::Tracer tracer{"is based on"_t, category(), keyValue("type id", m_typeId)};

        return m_projectStorage->isBasedOn(m_typeId,
                                           metaInfo1.m_typeId,
                                           metaInfo2.m_typeId,
                                           metaInfo3.m_typeId);
    } else {
        if (!isValid())
            return false;
        if (majorVersion() == -1 && minorVersion() == -1)
            return (isSubclassOf(metaInfo1.typeName()) || isSubclassOf(metaInfo2.typeName())
                    || isSubclassOf(metaInfo3.typeName()));

        return (
            isSubclassOf(metaInfo1.typeName(), metaInfo1.majorVersion(), metaInfo1.minorVersion())
            || isSubclassOf(metaInfo2.typeName(), metaInfo2.majorVersion(), metaInfo2.minorVersion())
            || isSubclassOf(metaInfo3.typeName(), metaInfo3.majorVersion(), metaInfo3.minorVersion()));
    }
}

bool NodeMetaInfo::isBasedOn(const NodeMetaInfo &metaInfo1,
                             const NodeMetaInfo &metaInfo2,
                             const NodeMetaInfo &metaInfo3,
                             const NodeMetaInfo &metaInfo4) const
{
    if constexpr (useProjectStorage()) {
        if (!isValid())
            return false;

        using NanotraceHR::keyValue;
        NanotraceHR::Tracer tracer{"is based on"_t, category(), keyValue("type id", m_typeId)};

        return m_projectStorage->isBasedOn(m_typeId,
                                           metaInfo1.m_typeId,
                                           metaInfo2.m_typeId,
                                           metaInfo3.m_typeId,
                                           metaInfo4.m_typeId);
    } else {
        return isValid()
               && (isSubclassOf(metaInfo1.typeName(), metaInfo1.majorVersion(), metaInfo1.minorVersion())
                   || isSubclassOf(metaInfo2.typeName(),
                                   metaInfo2.majorVersion(),
                                   metaInfo2.minorVersion())
                   || isSubclassOf(metaInfo3.typeName(),
                                   metaInfo3.majorVersion(),
                                   metaInfo3.minorVersion())
                   || isSubclassOf(metaInfo4.typeName(),
                                   metaInfo4.majorVersion(),
                                   metaInfo4.minorVersion()));
    }
}

bool NodeMetaInfo::isBasedOn(const NodeMetaInfo &metaInfo1,
                             const NodeMetaInfo &metaInfo2,
                             const NodeMetaInfo &metaInfo3,
                             const NodeMetaInfo &metaInfo4,
                             const NodeMetaInfo &metaInfo5) const
{
    if constexpr (useProjectStorage()) {
        if (!isValid())
            return false;

        using NanotraceHR::keyValue;
        NanotraceHR::Tracer tracer{"is based on"_t, category(), keyValue("type id", m_typeId)};

        return m_projectStorage->isBasedOn(m_typeId,
                                           metaInfo1.m_typeId,
                                           metaInfo2.m_typeId,
                                           metaInfo3.m_typeId,
                                           metaInfo4.m_typeId,
                                           metaInfo5.m_typeId);
    } else {
        return isValid()
               && (isSubclassOf(metaInfo1.typeName(), metaInfo1.majorVersion(), metaInfo1.minorVersion())
                   || isSubclassOf(metaInfo2.typeName(),
                                   metaInfo2.majorVersion(),
                                   metaInfo2.minorVersion())
                   || isSubclassOf(metaInfo3.typeName(),
                                   metaInfo3.majorVersion(),
                                   metaInfo3.minorVersion())
                   || isSubclassOf(metaInfo4.typeName(),
                                   metaInfo4.majorVersion(),
                                   metaInfo4.minorVersion())
                   || isSubclassOf(metaInfo5.typeName(),
                                   metaInfo5.majorVersion(),
                                   metaInfo5.minorVersion()));
    }
}

bool NodeMetaInfo::isBasedOn(const NodeMetaInfo &metaInfo1,
                             const NodeMetaInfo &metaInfo2,
                             const NodeMetaInfo &metaInfo3,
                             const NodeMetaInfo &metaInfo4,
                             const NodeMetaInfo &metaInfo5,
                             const NodeMetaInfo &metaInfo6) const
{
    if constexpr (useProjectStorage()) {
        if (!isValid())
            return false;

        using NanotraceHR::keyValue;
        NanotraceHR::Tracer tracer{"is based on"_t, category(), keyValue("type id", m_typeId)};

        return m_projectStorage->isBasedOn(m_typeId,
                                           metaInfo1.m_typeId,
                                           metaInfo2.m_typeId,
                                           metaInfo3.m_typeId,
                                           metaInfo4.m_typeId,
                                           metaInfo5.m_typeId,
                                           metaInfo6.m_typeId);
    } else {
        return isValid()
               && (isSubclassOf(metaInfo1.typeName(), metaInfo1.majorVersion(), metaInfo1.minorVersion())
                   || isSubclassOf(metaInfo2.typeName(),
                                   metaInfo2.majorVersion(),
                                   metaInfo2.minorVersion())
                   || isSubclassOf(metaInfo3.typeName(),
                                   metaInfo3.majorVersion(),
                                   metaInfo3.minorVersion())
                   || isSubclassOf(metaInfo4.typeName(),
                                   metaInfo4.majorVersion(),
                                   metaInfo4.minorVersion())
                   || isSubclassOf(metaInfo5.typeName(),
                                   metaInfo5.majorVersion(),
                                   metaInfo5.minorVersion())
                   || isSubclassOf(metaInfo6.typeName(),
                                   metaInfo6.majorVersion(),
                                   metaInfo6.minorVersion()));
    }
}

bool NodeMetaInfo::isBasedOn(const NodeMetaInfo &metaInfo1,
                             const NodeMetaInfo &metaInfo2,
                             const NodeMetaInfo &metaInfo3,
                             const NodeMetaInfo &metaInfo4,
                             const NodeMetaInfo &metaInfo5,
                             const NodeMetaInfo &metaInfo6,
                             const NodeMetaInfo &metaInfo7) const
{
    if constexpr (useProjectStorage()) {
        if (!isValid())
            return false;

        using NanotraceHR::keyValue;
        NanotraceHR::Tracer tracer{"is based on"_t, category(), keyValue("type id", m_typeId)};

        return m_projectStorage->isBasedOn(m_typeId,
                                           metaInfo1.m_typeId,
                                           metaInfo2.m_typeId,
                                           metaInfo3.m_typeId,
                                           metaInfo4.m_typeId,
                                           metaInfo5.m_typeId,
                                           metaInfo6.m_typeId,
                                           metaInfo7.m_typeId);
    } else {
        return isValid()
               && (isSubclassOf(metaInfo1.typeName(), metaInfo1.majorVersion(), metaInfo1.minorVersion())
                   || isSubclassOf(metaInfo2.typeName(),
                                   metaInfo2.majorVersion(),
                                   metaInfo2.minorVersion())
                   || isSubclassOf(metaInfo3.typeName(),
                                   metaInfo3.majorVersion(),
                                   metaInfo3.minorVersion())
                   || isSubclassOf(metaInfo4.typeName(),
                                   metaInfo4.majorVersion(),
                                   metaInfo4.minorVersion())
                   || isSubclassOf(metaInfo5.typeName(),
                                   metaInfo5.majorVersion(),
                                   metaInfo5.minorVersion())
                   || isSubclassOf(metaInfo6.typeName(),
                                   metaInfo6.majorVersion(),
                                   metaInfo6.minorVersion())
                   || isSubclassOf(metaInfo7.typeName(),
                                   metaInfo7.majorVersion(),
                                   metaInfo7.minorVersion()));
    }
}

bool NodeMetaInfo::isGraphicalItem() const
{
    if constexpr (useProjectStorage()) {
        if (!isValid())
            return false;

        using NanotraceHR::keyValue;
        NanotraceHR::Tracer tracer{"is graphical item"_t, category(), keyValue("type id", m_typeId)};

        using namespace Storage::Info;
        auto itemId = m_projectStorage->commonTypeId<QtQuick, Item>();
        auto windowId = m_projectStorage->commonTypeId<QtQuick_Window, Window>();
        auto dialogId = m_projectStorage->commonTypeId<QtQuick_Dialogs, Dialog>();
        auto popupId = m_projectStorage->commonTypeId<QtQuick_Controls, Popup>();

        return m_projectStorage->isBasedOn(m_typeId, itemId, windowId, dialogId, popupId);
    } else {
        return isValid()
               && (isSubclassOf("QtQuick.Item") || isSubclassOf("QtQuick.Window.Window")
                   || isSubclassOf("QtQuick.Dialogs.Dialog")
                   || isSubclassOf("QtQuick.Controls.Popup"));
    }
}

bool NodeMetaInfo::isQtObject() const
{
    if constexpr (useProjectStorage()) {
        if (!isValid())
            return false;

        using NanotraceHR::keyValue;
        NanotraceHR::Tracer tracer{"is Qt object"_t, category(), keyValue("type id", m_typeId)};

        using namespace Storage::Info;
        return isBasedOnCommonType<QML, QtObject>(m_projectStorage, m_typeId);
    } else {
        return isValid() && (isSubclassOf("QtQuick.QtObject") || isSubclassOf("QtQml.QtObject"));
    }
}

bool NodeMetaInfo::isQtQmlConnections() const
{
    if constexpr (useProjectStorage()) {
<<<<<<< HEAD
=======
        if (!isValid())
            return false;

        using NanotraceHR::keyValue;
        NanotraceHR::Tracer tracer{"is Qt Qml connections"_t,
                                   category(),
                                   keyValue("type id", m_typeId)};

>>>>>>> 8790cbc9
        using namespace Storage::Info;
        return isBasedOnCommonType<QtQml, Connections>(m_projectStorage, m_typeId);
    } else {
        return isValid() && simplifiedTypeName() == "Connections";
    }
}

bool NodeMetaInfo::isLayoutable() const
{
    if constexpr (useProjectStorage()) {
        if (!isValid())
            return false;

        using NanotraceHR::keyValue;
        NanotraceHR::Tracer tracer{"is layoutable"_t, category(), keyValue("type id", m_typeId)};

        using namespace Storage::Info;
        auto positionerId = m_projectStorage->commonTypeId<QtQuick, Positioner>();
        auto layoutId = m_projectStorage->commonTypeId<QtQuick_Layouts, Layout>();
        auto splitViewId = m_projectStorage->commonTypeId<QtQuick_Controls, SplitView>();

        return m_projectStorage->isBasedOn(m_typeId, positionerId, layoutId, splitViewId);

    } else {
        return isValid()
               && (isSubclassOf("QtQuick.Positioner") || isSubclassOf("QtQuick.Layouts.Layout")
                   || isSubclassOf("QtQuick.Controls.SplitView"));
    }
}

bool NodeMetaInfo::isQtQuickLayoutsLayout() const
{
    if constexpr (useProjectStorage()) {
        if (!isValid())
            return false;

        using NanotraceHR::keyValue;
        NanotraceHR::Tracer tracer{"is QtQuick.Layouts.Layout"_t,
                                   category(),
                                   keyValue("type id", m_typeId)};

        using namespace Storage::Info;
        return isBasedOnCommonType<QtQuick_Layouts, Layout>(m_projectStorage, m_typeId);
    } else {
        return isValid() && isSubclassOf("QtQuick.Layouts.Layout");
    }
}

bool NodeMetaInfo::isView() const
{
    if constexpr (useProjectStorage()) {
        if (!isValid())
            return false;

        using NanotraceHR::keyValue;
        NanotraceHR::Tracer tracer{"is view"_t, category(), keyValue("type id", m_typeId)};

        using namespace Storage::Info;
        auto listViewId = m_projectStorage->commonTypeId<QtQuick, ListView>();
        auto gridViewId = m_projectStorage->commonTypeId<QtQuick, GridView>();
        auto pathViewId = m_projectStorage->commonTypeId<QtQuick, PathView>();
        return m_projectStorage->isBasedOn(m_typeId, listViewId, gridViewId, pathViewId);
    } else {
        return isValid()
               && (isSubclassOf("QtQuick.ListView") || isSubclassOf("QtQuick.GridView")
                   || isSubclassOf("QtQuick.PathView"));
    }
}

bool NodeMetaInfo::usesCustomParser() const
{
    if constexpr (useProjectStorage()) {
        if (!isValid())
            return false;

        using NanotraceHR::keyValue;
        NanotraceHR::Tracer tracer{"uses custom parser"_t, category(), keyValue("type id", m_typeId)};

        return typeData().traits.usesCustomParser;
    } else {
        if (!isValid())
            return false;

        auto type = simplifiedTypeName();
        return type == "VisualItemModel" || type == "VisualDataModel" || type == "ListModel"
               || type == "XmlListModel";
    }
}

namespace {

template<typename... TypeIds>
bool isTypeId(TypeId typeId, TypeIds... otherTypeIds)
{
    static_assert(((std::is_same_v<TypeId, TypeIds>) &&...), "Parameter must be a TypeId!");

    return ((typeId == otherTypeIds) || ...);
}

} // namespace

bool NodeMetaInfo::isVector2D() const
{
    if constexpr (useProjectStorage()) {
        if (!isValid())
            return false;

        using NanotraceHR::keyValue;
        NanotraceHR::Tracer tracer{"is vector2d"_t, category(), keyValue("type id", m_typeId)};

        using namespace Storage::Info;
        return isTypeId(m_typeId, m_projectStorage->commonTypeId<QtQuick, vector2d>());
    } else {
        if (!m_privateData)
            return false;

        auto type = m_privateData->qualfiedTypeName();

        return type == "vector2d" || type == "QtQuick.vector2d" || type == "QVector2D";
    }
}

bool NodeMetaInfo::isVector3D() const
{
    if constexpr (useProjectStorage()) {
        if (!isValid())
            return false;

        using NanotraceHR::keyValue;
        NanotraceHR::Tracer tracer{"is vector3d"_t, category(), keyValue("type id", m_typeId)};

        using namespace Storage::Info;
        return isTypeId(m_typeId, m_projectStorage->commonTypeId<QtQuick, vector3d>());
    } else {
        if (!m_privateData)
            return false;

        auto type = m_privateData->qualfiedTypeName();

        return type == "vector3d" || type == "QtQuick.vector3d" || type == "QVector3D";
    }
}

bool NodeMetaInfo::isVector4D() const
{
    if constexpr (useProjectStorage()) {
        if (!isValid())
            return false;

        using NanotraceHR::keyValue;
        NanotraceHR::Tracer tracer{"is vector4d"_t, category(), keyValue("type id", m_typeId)};

        using namespace Storage::Info;
        return isTypeId(m_typeId, m_projectStorage->commonTypeId<QtQuick, vector4d>());
    } else {
        if (!m_privateData)
            return false;

        auto type = m_privateData->qualfiedTypeName();

        return type == "vector4d" || type == "QtQuick.vector4d" || type == "QVector4D";
    }
}

bool NodeMetaInfo::isQtQuickPropertyChanges() const
{
    if constexpr (useProjectStorage()) {
        if (!isValid())
            return false;

        using NanotraceHR::keyValue;
        NanotraceHR::Tracer tracer{"is QtQuick.PropertyChanges"_t,
                                   category(),
                                   keyValue("type id", m_typeId)};

        using namespace Storage::Info;
        return isBasedOnCommonType<QtQuick, Storage::Info::PropertyChanges>(m_projectStorage,
                                                                            m_typeId);
    } else {
        return isValid() && isSubclassOf("QtQuick.PropertyChanges");
    }
}

bool NodeMetaInfo::isQtSafeRendererSafeRendererPicture() const
{
    if constexpr (useProjectStorage()) {
        if (!isValid())
            return false;

        using NanotraceHR::keyValue;
        NanotraceHR::Tracer tracer{"is Qt.SafeRenderer.SafeRendererPicture"_t,
                                   category(),
                                   keyValue("type id", m_typeId)};

        using namespace Storage::Info;
        return isBasedOnCommonType<Qt_SafeRenderer, SafeRendererPicture>(m_projectStorage, m_typeId);
    } else {
        return isValid() && isSubclassOf("Qt.SafeRenderer.SafeRendererPicture");
    }
}

bool NodeMetaInfo::isQtSafeRendererSafePicture() const
{
    if constexpr (useProjectStorage()) {
        if (!isValid())
            return false;

        using NanotraceHR::keyValue;
        NanotraceHR::Tracer tracer{"is Qt.SafeRenderer.SafePicture"_t,
                                   category(),
                                   keyValue("type id", m_typeId)};

        using namespace Storage::Info;
        return isBasedOnCommonType<Qt_SafeRenderer, SafePicture>(m_projectStorage, m_typeId);
    } else {
        return isValid() && isSubclassOf("Qt.SafeRenderer.SafePicture");
    }
}

bool NodeMetaInfo::isQtQuickTimelineKeyframe() const
{
    if constexpr (useProjectStorage()) {
        if (!isValid())
            return false;

        using NanotraceHR::keyValue;
        NanotraceHR::Tracer tracer{"is QtQuick.Timeline.Keyframe"_t,
                                   category(),
                                   keyValue("type id", m_typeId)};

        using namespace Storage::Info;
        return isBasedOnCommonType<QtQuick_Timeline, Keyframe>(m_projectStorage, m_typeId);

    } else {
        return isValid() && isSubclassOf("QtQuick.Timeline.Keyframe");
    }
}

bool NodeMetaInfo::isQtQuickTimelineTimelineAnimation() const
{
    if constexpr (useProjectStorage()) {
        if (!isValid())
            return false;

        using NanotraceHR::keyValue;
        NanotraceHR::Tracer tracer{"is QtQuick.Timeline.TimelineAnimation"_t,
                                   category(),
                                   keyValue("type id", m_typeId)};

        using namespace Storage::Info;
        return isBasedOnCommonType<QtQuick_Timeline, TimelineAnimation>(m_projectStorage, m_typeId);
    } else {
        return isValid() && isSubclassOf("QtQuick.Timeline.TimelineAnimation");
    }
}

bool NodeMetaInfo::isQtQuickTimelineTimeline() const
{
    if constexpr (useProjectStorage()) {
        if (!isValid())
            return false;

        using NanotraceHR::keyValue;
        NanotraceHR::Tracer tracer{"is QtQuick.Timeline.Timeline"_t,
                                   category(),
                                   keyValue("type id", m_typeId)};

        using namespace Storage::Info;
        return isBasedOnCommonType<QtQuick_Timeline, Timeline>(m_projectStorage, m_typeId);
    } else {
        return isValid() && isSubclassOf("QtQuick.Timeline.Timeline");
    }
}

bool NodeMetaInfo::isQtQuickTimelineKeyframeGroup() const
{
    if constexpr (useProjectStorage()) {
        if (!isValid())
            return false;

        using NanotraceHR::keyValue;
        NanotraceHR::Tracer tracer{"is QtQuick.Timeline.KeyframeGroup"_t,
                                   category(),
                                   keyValue("type id", m_typeId)};

        using namespace Storage::Info;
        return isBasedOnCommonType<QtQuick_Timeline, KeyframeGroup>(m_projectStorage, m_typeId);
    } else {
        return isValid() && isSubclassOf("QtQuick.Timeline.KeyframeGroup");
    }
}

bool NodeMetaInfo::isListOrGridView() const
{
    if constexpr (useProjectStorage()) {
        if (!isValid())
            return false;

        using NanotraceHR::keyValue;
        NanotraceHR::Tracer tracer{"is list or grid view"_t, category(), keyValue("type id", m_typeId)};

        using namespace Storage::Info;
        auto listViewId = m_projectStorage->commonTypeId<QtQuick, ListView>();
        auto gridViewId = m_projectStorage->commonTypeId<QtQuick, GridView>();
        return m_projectStorage->isBasedOn(m_typeId, listViewId, gridViewId);
    } else {
        return isValid() && (isSubclassOf("QtQuick.ListView") || isSubclassOf("QtQuick.GridView"));
    }
}

bool NodeMetaInfo::isNumber() const
{
    if constexpr (useProjectStorage()) {
        if (!isValid())
            return false;

        using NanotraceHR::keyValue;
        NanotraceHR::Tracer tracer{"is number"_t, category(), keyValue("type id", m_typeId)};

        using namespace Storage::Info;
        auto intId = m_projectStorage->builtinTypeId<int>();
        auto uintId = m_projectStorage->builtinTypeId<uint>();
        auto floatId = m_projectStorage->builtinTypeId<float>();
        auto doubleId = m_projectStorage->builtinTypeId<double>();

        return isTypeId(m_typeId, intId, uintId, floatId, doubleId);
    } else {
        if (!isValid()) {
            return false;
        }

        return isFloat() || isInteger();
    }
}

bool NodeMetaInfo::isQtQuickExtrasPicture() const
{
    if constexpr (useProjectStorage()) {
        if (!isValid())
            return false;

        using NanotraceHR::keyValue;
        NanotraceHR::Tracer tracer{"is QtQuick.Extras.Picture"_t,
                                   category(),
                                   keyValue("type id", m_typeId)};

        using namespace Storage::Info;
        return isBasedOnCommonType<QtQuick_Extras, Picture>(m_projectStorage, m_typeId);
    } else {
        return isValid() && isSubclassOf("QtQuick.Extras.Picture");
    }
}

bool NodeMetaInfo::isQtQuickImage() const
{
    if constexpr (useProjectStorage()) {
        if (!isValid())
            return false;

        using NanotraceHR::keyValue;
        NanotraceHR::Tracer tracer{"is QtQuick.Image"_t, category(), keyValue("type id", m_typeId)};

        using namespace Storage::Info;

        return isBasedOnCommonType<QtQuick, Image>(m_projectStorage, m_typeId);
    } else {
        return isValid() && isSubclassOf("QtQuick.Image");
    }
}

bool NodeMetaInfo::isQtQuickBorderImage() const
{
    if constexpr (useProjectStorage()) {
        if (!isValid())
            return false;

        using NanotraceHR::keyValue;
        NanotraceHR::Tracer tracer{"is QtQuick.BorderImage"_t,
                                   category(),
                                   keyValue("type id", m_typeId)};

        using namespace Storage::Info;

        return isBasedOnCommonType<QtQuick, BorderImage>(m_projectStorage, m_typeId);
    } else {
        return isValid() && isSubclassOf("QtQuick.BorderImage");
    }
}

bool NodeMetaInfo::isAlias() const
{
    if constexpr (useProjectStorage()) {
        if (!isValid())
            return false;

        using NanotraceHR::keyValue;
        NanotraceHR::Tracer tracer{"is alias"_t, category(), keyValue("type id", m_typeId)};

        return false; // all types are already resolved
    } else {
        return isValid() && m_privateData->qualfiedTypeName() == "alias";
    }
}

bool NodeMetaInfo::isQtQuickPositioner() const
{
    if constexpr (useProjectStorage()) {
        if (!isValid())
            return false;

        using NanotraceHR::keyValue;
        NanotraceHR::Tracer tracer{"is QtQuick.Positioner"_t,
                                   category(),
                                   keyValue("type id", m_typeId)};

        using namespace Storage::Info;

        return isBasedOnCommonType<QtQuick, Positioner>(m_projectStorage, m_typeId);
    } else {
        return isValid() && isSubclassOf("QtQuick.Positioner");
    }
}

bool NodeMetaInfo::isQtQuickPropertyAnimation() const
{
    if constexpr (useProjectStorage()) {
        if (!isValid())
            return false;

        using NanotraceHR::keyValue;
        NanotraceHR::Tracer tracer{"is QtQuick.PropertyAnimation"_t,
                                   category(),
                                   keyValue("type id", m_typeId)};

        using namespace Storage::Info;
        return isBasedOnCommonType<QtQuick, PropertyAnimation>(m_projectStorage, m_typeId);
    } else {
        return isValid() && isSubclassOf("QtQuick.PropertyAnimation");
    }
}

bool NodeMetaInfo::isQtQuickRepeater() const
{
    if constexpr (useProjectStorage()) {
        if (!isValid())
            return false;

        using NanotraceHR::keyValue;
        NanotraceHR::Tracer tracer{"is QtQuick.Repeater"_t, category(), keyValue("type id", m_typeId)};

        using namespace Storage::Info;
        return isBasedOnCommonType<QtQuick, Repeater>(m_projectStorage, m_typeId);
    } else {
        return isValid() && isSubclassOf("QtQuick.Repeater");
    }
}

bool NodeMetaInfo::isQtQuickControlsTabBar() const
{
    if constexpr (useProjectStorage()) {
        if (!isValid())
            return false;

        using NanotraceHR::keyValue;
        NanotraceHR::Tracer tracer{"is QtQuick.Controls.TabBar"_t,
                                   category(),
                                   keyValue("type id", m_typeId)};

        using namespace Storage::Info;
        return isBasedOnCommonType<QtQuick_Controls, TabBar>(m_projectStorage, m_typeId);
    } else {
        return isValid() && isSubclassOf("QtQuick.Controls.TabBar");
    }
}

bool NodeMetaInfo::isQtQuickControlsSwipeView() const
{
    if constexpr (useProjectStorage()) {
        if (!isValid())
            return false;

        using NanotraceHR::keyValue;
        NanotraceHR::Tracer tracer{"is QtQuick.Controls.SwipeView"_t,
                                   category(),
                                   keyValue("type id", m_typeId)};

        using namespace Storage::Info;
        return isBasedOnCommonType<QtQuick_Controls, SwipeView>(m_projectStorage, m_typeId);
    } else {
        return isValid() && isSubclassOf("QtQuick.Controls.SwipeView");
    }
}

bool NodeMetaInfo::isQtQuick3DCamera() const
{
    if constexpr (useProjectStorage()) {
        if (!isValid())
            return false;

        using NanotraceHR::keyValue;
        NanotraceHR::Tracer tracer{"is QtQuick3D.Camera"_t, category(), keyValue("type id", m_typeId)};

        using namespace Storage::Info;
        return isBasedOnCommonType<QtQuick3D, Camera>(m_projectStorage, m_typeId);
    } else {
        return isValid() && isSubclassOf("QtQuick3D.Camera");
    }
}

bool NodeMetaInfo::isQtQuick3DBakedLightmap() const
{
    if constexpr (useProjectStorage()) {
        if (!isValid())
            return false;

        using NanotraceHR::keyValue;
        NanotraceHR::Tracer tracer{"is QtQuick3D.BakedLightmap"_t,
                                   category(),
                                   keyValue("type id", m_typeId)};

        using namespace Storage::Info;
        return isBasedOnCommonType<QtQuick3D, BakedLightmap>(m_projectStorage, m_typeId);
    } else {
        return isValid() && isSubclassOf("QtQuick3D.BakedLightmap");
    }
}

bool NodeMetaInfo::isQtQuick3DBuffer() const
{
    if constexpr (useProjectStorage()) {
        if (!isValid())
            return false;

        using NanotraceHR::keyValue;
        NanotraceHR::Tracer tracer{"is QtQuick3D.Buffer"_t, category(), keyValue("type id", m_typeId)};

        using namespace Storage::Info;
        return isBasedOnCommonType<QtQuick3D, Buffer>(m_projectStorage, m_typeId);
    } else {
        return isValid() && isSubclassOf("QtQuick3D.Buffer");
    }
}

bool NodeMetaInfo::isQtQuick3DInstanceListEntry() const
{
    if constexpr (useProjectStorage()) {
        if (!isValid())
            return false;

        using NanotraceHR::keyValue;
        NanotraceHR::Tracer tracer{"is QtQuick3D.InstanceListEntry"_t,
                                   category(),
                                   keyValue("type id", m_typeId)};

        using namespace Storage::Info;
        return isBasedOnCommonType<QtQuick3D, InstanceListEntry>(m_projectStorage, m_typeId);
    } else {
        return isValid() && isSubclassOf("QtQuick3D.InstanceListEntry");
    }
}

bool NodeMetaInfo::isQtQuick3DLight() const
{
    if constexpr (useProjectStorage()) {
        if (!isValid())
            return false;

        using NanotraceHR::keyValue;
        NanotraceHR::Tracer tracer{"is QtQuick3D.Light"_t, category(), keyValue("type id", m_typeId)};

        using namespace Storage::Info;
        return isBasedOnCommonType<QtQuick3D, Light>(m_projectStorage, m_typeId);
    } else {
        return isValid() && isSubclassOf("QtQuick3D.Light");
    }
}

bool NodeMetaInfo::isQtQmlModelsListElement() const
{
    if constexpr (useProjectStorage()) {
        if (!isValid())
            return false;

        using NanotraceHR::keyValue;
        NanotraceHR::Tracer tracer{"is QtQml.Models.ListElement"_t,
                                   category(),
                                   keyValue("type id", m_typeId)};

        using namespace Storage::Info;
        return isBasedOnCommonType<QtQml_Models, ListElement>(m_projectStorage, m_typeId);
    } else {
        return isValid() && isSubclassOf("QtQuick3D.ListElement");
    }
}

bool NodeMetaInfo::isQtQuickListModel() const
{
    if constexpr (useProjectStorage()) {
        if (!isValid())
            return false;

        using NanotraceHR::keyValue;
        NanotraceHR::Tracer tracer{"is QtQuick.ListModel"_t, category(), keyValue("type id", m_typeId)};

        using namespace Storage::Info;
        return isBasedOnCommonType<QtQml_Models, ListModel>(m_projectStorage, m_typeId);
    } else {
        return isValid() && isSubclassOf("QtQuick3D.ListModel");
    }
}

bool NodeMetaInfo::isQtQuickListView() const
{
    if constexpr (useProjectStorage()) {
<<<<<<< HEAD
=======
        if (!isValid())
            return false;

        using NanotraceHR::keyValue;
        NanotraceHR::Tracer tracer{"is QtQuick.ListView"_t, category(), keyValue("type id", m_typeId)};

>>>>>>> 8790cbc9
        using namespace Storage::Info;
        return isBasedOnCommonType<QtQuick, ListView>(m_projectStorage, m_typeId);
    } else {
        return isValid() && (isSubclassOf("QtQuick.ListView"));
    }
}

<<<<<<< HEAD
=======
bool QmlDesigner::NodeMetaInfo::isQtQuickGridView() const
{
    if constexpr (useProjectStorage()) {
        if (!isValid())
            return false;

        using NanotraceHR::keyValue;
        NanotraceHR::Tracer tracer{"is QtQuick.GridView"_t, category(), keyValue("type id", m_typeId)};

        using namespace Storage::Info;
        return isBasedOnCommonType<QtQuick, GridView>(m_projectStorage, m_typeId);
    } else {
        return isValid() && (isSubclassOf("QtQuick.GridView"));
    }
}

>>>>>>> 8790cbc9
bool NodeMetaInfo::isQtQuick3DInstanceList() const
{
    if constexpr (useProjectStorage()) {
        if (!isValid())
            return false;

        using NanotraceHR::keyValue;
        NanotraceHR::Tracer tracer{"is QtQuick3D.InstanceList"_t,
                                   category(),
                                   keyValue("type id", m_typeId)};

        using namespace Storage::Info;
        return isBasedOnCommonType<QtQuick3D, InstanceList>(m_projectStorage, m_typeId);
    } else {
        return isValid() && isSubclassOf("QtQuick3D.InstanceList");
    }
}

bool NodeMetaInfo::isQtQuick3DParticles3DParticle3D() const
{
    if constexpr (useProjectStorage()) {
        if (!isValid())
            return false;

        using NanotraceHR::keyValue;
        NanotraceHR::Tracer tracer{"is QtQuick3D.Particles3D.Particle3D"_t,
                                   category(),
                                   keyValue("type id", m_typeId)};

        using namespace Storage::Info;
        return isBasedOnCommonType<QtQuick3D_Particles3D, Particle3D>(m_projectStorage, m_typeId);
    } else {
        return isValid() && isSubclassOf("QtQuick3D.Particles3D.Particle3D");
    }
}

bool NodeMetaInfo::isQtQuick3DParticles3DParticleEmitter3D() const
{
    if constexpr (useProjectStorage()) {
        if (!isValid())
            return false;

        using NanotraceHR::keyValue;
        NanotraceHR::Tracer tracer{"is QtQuick3D.Particles3D.ParticleEmitter3D"_t,
                                   category(),
                                   keyValue("type id", m_typeId)};

        using namespace Storage::Info;
        return isBasedOnCommonType<QtQuick3D_Particles3D, ParticleEmitter3D>(m_projectStorage,
                                                                             m_typeId);
    } else {
        return isValid() && isSubclassOf("QtQuick3D.Particles3D.ParticleEmitter3D");
    }
}

bool NodeMetaInfo::isQtQuick3DParticles3DAttractor3D() const
{
    if constexpr (useProjectStorage()) {
        if (!isValid())
            return false;

        using NanotraceHR::keyValue;
        NanotraceHR::Tracer tracer{"is QtQuick3D.Particles3D.Attractor3D"_t,
                                   category(),
                                   keyValue("type id", m_typeId)};

        using namespace Storage::Info;
        return isBasedOnCommonType<QtQuick3D_Particles3D, Attractor3D>(m_projectStorage, m_typeId);
    } else {
        return isValid() && isSubclassOf("QtQuick3D.Particles3D.Attractor3D");
    }
}

bool NodeMetaInfo::isQtQuick3DParticlesAbstractShape() const
{
    if constexpr (useProjectStorage()) {
        if (!isValid())
            return false;

        using NanotraceHR::keyValue;
        NanotraceHR::Tracer tracer{"is QtQuick3D.Particles3D.AbstractShape"_t,
                                   category(),
                                   keyValue("type id", m_typeId)};

        using namespace Storage::Info;
        return isBasedOnCommonType<QtQuick3D_Particles3D, QQuick3DParticleAbstractShape, ModuleKind::CppLibrary>(
            m_projectStorage, m_typeId);
    } else {
        return isValid() && isSubclassOf("QQuick3DParticleAbstractShape");
    }
}

bool NodeMetaInfo::isQtQuickItem() const
{
    if constexpr (useProjectStorage()) {
        if (!isValid())
            return false;

        using NanotraceHR::keyValue;
        NanotraceHR::Tracer tracer{"is QtQuick.Item"_t, category(), keyValue("type id", m_typeId)};

        using namespace Storage::Info;
        return isBasedOnCommonType<QtQuick, Item>(m_projectStorage, m_typeId);
    } else {
        return isValid() && isSubclassOf("QtQuick.Item");
    }
}

bool NodeMetaInfo::isQtQuickPath() const
{
    if constexpr (useProjectStorage()) {
        if (!isValid())
            return false;

        using NanotraceHR::keyValue;
        NanotraceHR::Tracer tracer{"is QtQuick.Path"_t, category(), keyValue("type id", m_typeId)};

        using namespace Storage::Info;
        return isBasedOnCommonType<QtQuick, Path>(m_projectStorage, m_typeId);
    } else {
        return isValid() && isSubclassOf("QtQuick.Path");
    }
}

bool NodeMetaInfo::isQtQuickPauseAnimation() const
{
    if constexpr (useProjectStorage()) {
        if (!isValid())
            return false;

        using NanotraceHR::keyValue;
        NanotraceHR::Tracer tracer{"is QtQuick.PauseAnimation"_t,
                                   category(),
                                   keyValue("type id", m_typeId)};

        using namespace Storage::Info;
        return isBasedOnCommonType<QtQuick, PauseAnimation>(m_projectStorage, m_typeId);
    } else {
        return isValid() && isSubclassOf("QtQuick.PauseAnimation");
    }
}

bool NodeMetaInfo::isQtQuickTransition() const
{
    if constexpr (useProjectStorage()) {
        if (!isValid())
            return false;

        using NanotraceHR::keyValue;
        NanotraceHR::Tracer tracer{"is QtQuick.Transition"_t,
                                   category(),
                                   keyValue("type id", m_typeId)};

        using namespace Storage::Info;
        return isBasedOnCommonType<QtQuick, Transition>(m_projectStorage, m_typeId);
    } else {
        return isValid() && isSubclassOf("QtQuick.Transition");
    }
}

bool NodeMetaInfo::isQtQuickWindowWindow() const
{
    if constexpr (useProjectStorage()) {
        if (!isValid())
            return false;

        using NanotraceHR::keyValue;
        NanotraceHR::Tracer tracer{"is QtQuick.Window.Window"_t,
                                   category(),
                                   keyValue("type id", m_typeId)};

        using namespace Storage::Info;
        return isBasedOnCommonType<QtQuick_Window, Window>(m_projectStorage, m_typeId);
    } else {
        return isValid() && isSubclassOf("QtQuick.Window.Window");
    }
}

bool NodeMetaInfo::isQtQuickLoader() const
{
    if constexpr (useProjectStorage()) {
        if (!isValid())
            return false;

        using NanotraceHR::keyValue;
        NanotraceHR::Tracer tracer{"is QtQuick.Loader"_t, category(), keyValue("type id", m_typeId)};

        using namespace Storage::Info;
        return isBasedOnCommonType<QtQuick, Loader>(m_projectStorage, m_typeId);
    } else {
        return isValid() && isSubclassOf("QtQuick.Loader");
    }
}

bool NodeMetaInfo::isQtQuickState() const
{
    if constexpr (useProjectStorage()) {
        if (!isValid())
            return false;

        using NanotraceHR::keyValue;
        NanotraceHR::Tracer tracer{"is QtQuick.State"_t, category(), keyValue("type id", m_typeId)};

        using namespace Storage::Info;
        return isBasedOnCommonType<QtQuick, State>(m_projectStorage, m_typeId);
    } else {
        return isValid() && isSubclassOf("QtQuick.State");
    }
}

bool NodeMetaInfo::isQtQuickStateOperation() const
{
    if constexpr (useProjectStorage()) {
        if (!isValid())
            return false;

        using NanotraceHR::keyValue;
        NanotraceHR::Tracer tracer{"is QtQuick.StateOperation"_t,
                                   category(),
                                   keyValue("type id", m_typeId)};

        using namespace Storage::Info;
        return isBasedOnCommonType<QtQuick, QQuickStateOperation, ModuleKind::CppLibrary>(m_projectStorage,
                                                                                          m_typeId);
    } else {
        return isValid() && isSubclassOf("<cpp>.QQuickStateOperation");
    }
}

bool NodeMetaInfo::isQtQuickText() const
{
    if constexpr (useProjectStorage()) {
        if (!isValid())
            return false;

        using NanotraceHR::keyValue;
        NanotraceHR::Tracer tracer{"is QtQuick.Text"_t, category(), keyValue("type id", m_typeId)};

        using namespace Storage::Info;
        return isBasedOnCommonType<QtQuick, Text>(m_projectStorage, m_typeId);
    } else {
        return isValid() && isSubclassOf("QtQuick.Text");
    }
}

bool NodeMetaInfo::isQtMultimediaSoundEffect() const
{
    if constexpr (useProjectStorage()) {
        if (!isValid())
            return false;

        using NanotraceHR::keyValue;
        NanotraceHR::Tracer tracer{"is QtMultimedia.SoundEffect"_t,
                                   category(),
                                   keyValue("type id", m_typeId)};

        using namespace Storage::Info;
        return isBasedOnCommonType<QtMultimedia, SoundEffect>(m_projectStorage, m_typeId);
    } else {
        return isValid() && isSubclassOf("QtMultimedia.SoundEffect");
    }
}

bool NodeMetaInfo::isFlowViewItem() const
{
    if constexpr (useProjectStorage()) {
        if (!isValid())
            return false;

        using NanotraceHR::keyValue;
        NanotraceHR::Tracer tracer{"is FlowView.ViewItem"_t, category(), keyValue("type id", m_typeId)};

        using namespace Storage::Info;
        auto flowItemId = m_projectStorage->commonTypeId<FlowView, FlowItem>();
        auto flowWildcardId = m_projectStorage->commonTypeId<FlowView, FlowWildcard>();
        auto flowDecisionId = m_projectStorage->commonTypeId<FlowView, FlowDecision>();
        return m_projectStorage->isBasedOn(m_typeId, flowItemId, flowWildcardId, flowDecisionId);
    } else {
        return isValid()
               && (isSubclassOf("FlowView.FlowItem") || isSubclassOf("FlowView.FlowWildcard")
                   || isSubclassOf("FlowView.FlowDecision"));
    }
}

bool NodeMetaInfo::isFlowViewFlowItem() const
{
    if constexpr (useProjectStorage()) {
        if (!isValid())
            return false;

        using NanotraceHR::keyValue;
        NanotraceHR::Tracer tracer{"is FlowView.FlowItem"_t, category(), keyValue("type id", m_typeId)};

        using namespace Storage::Info;
        return isBasedOnCommonType<FlowView, FlowItem>(m_projectStorage, m_typeId);
    } else {
        return isValid() && isSubclassOf("FlowView.FlowItem");
    }
}

bool NodeMetaInfo::isFlowViewFlowView() const
{
    if constexpr (useProjectStorage()) {
        if (!isValid())
            return false;

        using NanotraceHR::keyValue;
        NanotraceHR::Tracer tracer{"is FlowView.FlowView"_t, category(), keyValue("type id", m_typeId)};

        using namespace Storage::Info;
        return isBasedOnCommonType<FlowView, FlowView>(m_projectStorage, m_typeId);
    } else {
        return isValid() && isSubclassOf("FlowView.FlowView");
    }
}

bool NodeMetaInfo::isFlowViewFlowActionArea() const
{
    if constexpr (useProjectStorage()) {
        using namespace Storage::Info;
        return isBasedOnCommonType<FlowView, FlowActionArea>(m_projectStorage, m_typeId);
    } else {
        return isValid() && isSubclassOf("FlowView.FlowActionArea");
    }
}

bool NodeMetaInfo::isFlowViewFlowTransition() const
{
    if constexpr (useProjectStorage()) {
        if (!isValid())
            return false;

        using NanotraceHR::keyValue;
        NanotraceHR::Tracer tracer{"is FlowView.FlowTransition"_t,
                                   category(),
                                   keyValue("type id", m_typeId)};

        using namespace Storage::Info;
        return isBasedOnCommonType<FlowView, FlowTransition>(m_projectStorage, m_typeId);
    } else {
        return isValid() && isSubclassOf("FlowView.FlowTransition");
    }
}

bool NodeMetaInfo::isFlowViewFlowDecision() const
{
    if constexpr (useProjectStorage()) {
        if (!isValid())
            return false;

        using NanotraceHR::keyValue;
        NanotraceHR::Tracer tracer{"is FlowView.FlowDecision"_t,
                                   category(),
                                   keyValue("type id", m_typeId)};

        using namespace Storage::Info;
        return isBasedOnCommonType<FlowView, FlowDecision>(m_projectStorage, m_typeId);
    } else {
        return isValid() && isSubclassOf("FlowView.FlowDecision");
    }
}

bool NodeMetaInfo::isFlowViewFlowWildcard() const
{
    if constexpr (useProjectStorage()) {
        if (!isValid())
            return false;

        using NanotraceHR::keyValue;
        NanotraceHR::Tracer tracer{"is FlowView.FlowWildcard"_t,
                                   category(),
                                   keyValue("type id", m_typeId)};

        using namespace Storage::Info;
        return isBasedOnCommonType<FlowView, FlowWildcard>(m_projectStorage, m_typeId);
    } else {
        return isValid() && isSubclassOf("FlowView.FlowWildcard");
    }
}

bool NodeMetaInfo::isQtQuickStudioComponentsGroupItem() const
{
    if constexpr (useProjectStorage()) {
        if (!isValid())
            return false;

        using NanotraceHR::keyValue;
        NanotraceHR::Tracer tracer{"is QtQuick.Studio.Components.GroupItem"_t,
                                   category(),
                                   keyValue("type id", m_typeId)};

        using namespace Storage::Info;
        return isBasedOnCommonType<QtQuick_Studio_Components, GroupItem>(m_projectStorage, m_typeId);
    } else {
        return isValid() && isSubclassOf("QtQuick.Studio.Components.GroupItem");
    }
}

bool NodeMetaInfo::isQtQuickStudioUtilsJsonListModel() const
{
    if constexpr (useProjectStorage()) {
<<<<<<< HEAD
=======
        if (!isValid())
            return false;

        using NanotraceHR::keyValue;
        NanotraceHR::Tracer tracer{"is QtQuick.Studio.Utils.JsonListModel"_t,
                                   category(),
                                   keyValue("type id", m_typeId)};

>>>>>>> 8790cbc9
        using namespace Storage::Info;
        return isBasedOnCommonType<QtQuick_Studio_Components, JsonListModel>(m_projectStorage,
                                                                             m_typeId);
    } else {
        return isValid() && isSubclassOf("QtQuick.Studio.Utils.JsonListModel");
    }
}

bool NodeMetaInfo::isQmlComponent() const
{
    if constexpr (useProjectStorage()) {
        if (!isValid())
            return false;

        using NanotraceHR::keyValue;
        NanotraceHR::Tracer tracer{"is QML.Component"_t, category(), keyValue("type id", m_typeId)};

        using namespace Storage::Info;
        return isBasedOnCommonType<QML, Component>(m_projectStorage, m_typeId);
    } else {
        if (!isValid())
            return false;

        auto type = simplifiedTypeName();

        return type == "Component" || type == "QQmlComponent";
    }
}

bool NodeMetaInfo::isFont() const
{
    if constexpr (useProjectStorage()) {
        if (!isValid())
            return false;

        using NanotraceHR::keyValue;
        NanotraceHR::Tracer tracer{"is font"_t, category(), keyValue("type id", m_typeId)};

        using namespace Storage::Info;
        return isValid() && isTypeId(m_typeId, m_projectStorage->commonTypeId<QtQuick, font>());
    } else {
        return isValid() && simplifiedTypeName() == "font";
    }
}

bool NodeMetaInfo::isColor() const
{
    if constexpr (useProjectStorage()) {
        if (!isValid())
            return false;

        using NanotraceHR::keyValue;
        NanotraceHR::Tracer tracer{"is color"_t, category(), keyValue("type id", m_typeId)};

        using namespace Storage::Info;
        return isValid() && isTypeId(m_typeId, m_projectStorage->builtinTypeId<QColor>());
    } else {
        if (!isValid())
            return false;

        auto type = simplifiedTypeName();

        return type == "QColor" || type == "color" || type == "color";
    }
}

bool NodeMetaInfo::isBool() const
{
    if constexpr (useProjectStorage()) {
        if (!isValid())
            return false;

        using NanotraceHR::keyValue;
        NanotraceHR::Tracer tracer{"is bool"_t, category(), keyValue("type id", m_typeId)};

        using namespace Storage::Info;
        return isValid() && isTypeId(m_typeId, m_projectStorage->builtinTypeId<bool>());
    } else {
        if (!isValid())
            return false;

        auto type = simplifiedTypeName();

        return type == "bool" || type == "boolean";
    }
}

bool NodeMetaInfo::isInteger() const
{
    if constexpr (useProjectStorage()) {
        if (!isValid())
            return false;

        using NanotraceHR::keyValue;
        NanotraceHR::Tracer tracer{"is integer"_t, category(), keyValue("type id", m_typeId)};

        using namespace Storage::Info;
        return isValid() && isTypeId(m_typeId, m_projectStorage->builtinTypeId<int>());
    } else {
        if (!isValid())
            return false;

        auto type = simplifiedTypeName();

        return type == "int" || type == "integer" || type == "uint";
    }
}

bool NodeMetaInfo::isFloat() const
{
    if constexpr (useProjectStorage()) {
        if (!isValid())
            return false;

        using NanotraceHR::keyValue;
        NanotraceHR::Tracer tracer{"is float"_t, category(), keyValue("type id", m_typeId)};

        using namespace Storage::Info;
        auto floatId = m_projectStorage->builtinTypeId<float>();
        auto doubleId = m_projectStorage->builtinTypeId<double>();

        return isTypeId(m_typeId, floatId, doubleId);
    } else {
        if (!isValid())
            return false;

        auto type = simplifiedTypeName();

        return type == "qreal" || type == "double" || type == "float" || type == "real";
    }
}

bool NodeMetaInfo::isVariant() const
{
    if constexpr (useProjectStorage()) {
        if (!isValid())
            return false;

        using NanotraceHR::keyValue;
        NanotraceHR::Tracer tracer{"is variant"_t, category(), keyValue("type id", m_typeId)};

        using namespace Storage::Info;
        return isValid() && isTypeId(m_typeId, m_projectStorage->builtinTypeId<QVariant>());
    } else {
        if (!isValid())
            return false;

        const auto type = simplifiedTypeName();

        return type == "QVariant" || type == "var" || type == "variant";
    }
}

bool NodeMetaInfo::isString() const
{
    if constexpr (useProjectStorage()) {
        if (!isValid())
            return false;

        using NanotraceHR::keyValue;
        NanotraceHR::Tracer tracer{"is string"_t, category(), keyValue("type id", m_typeId)};

        using namespace Storage::Info;
        return isValid() && isTypeId(m_typeId, m_projectStorage->builtinTypeId<QString>());
    } else {
        if (!isValid())
            return false;

        auto type = simplifiedTypeName();

        return type == "string" || type == "QString";
    }
}

bool NodeMetaInfo::isUrl() const
{
    if constexpr (useProjectStorage()) {
        if (!isValid())
            return false;

        using NanotraceHR::keyValue;
        NanotraceHR::Tracer tracer{"is url"_t, category(), keyValue("type id", m_typeId)};

        using namespace Storage::Info;
        return isValid() && isTypeId(m_typeId, m_projectStorage->builtinTypeId<QUrl>());
    } else {
        if (!isValid())
            return false;

        auto type = simplifiedTypeName();

        return type == "url" || type == "QUrl";
    }
}

bool NodeMetaInfo::isQtQuick3DTexture() const
{
    if constexpr (useProjectStorage()) {
        if (!isValid())
            return false;

        using NanotraceHR::keyValue;
        NanotraceHR::Tracer tracer{"is QtQuick3D.Texture"_t, category(), keyValue("type id", m_typeId)};

        using namespace Storage::Info;
        return isBasedOnCommonType<QtQuick3D, Texture>(m_projectStorage, m_typeId);
    } else {
        return isValid()
               && (isSubclassOf("QtQuick3D.Texture") || isSubclassOf("<cpp>.QQuick3DTexture"));
    }
}

bool NodeMetaInfo::isQtQuick3DShader() const
{
    if constexpr (useProjectStorage()) {
        if (!isValid())
            return false;

        using NanotraceHR::keyValue;
        NanotraceHR::Tracer tracer{"is QtQuick3D.Shader"_t, category(), keyValue("type id", m_typeId)};

        using namespace Storage::Info;
        return isBasedOnCommonType<QtQuick3D, Shader>(m_projectStorage, m_typeId);
    } else {
        return isValid() && isSubclassOf("QtQuick3D.Shader");
    }
}

bool NodeMetaInfo::isQtQuick3DPass() const
{
    if constexpr (useProjectStorage()) {
        if (!isValid())
            return false;

        using NanotraceHR::keyValue;
        NanotraceHR::Tracer tracer{"is QtQuick3D.Pass"_t, category(), keyValue("type id", m_typeId)};

        using namespace Storage::Info;
        return isBasedOnCommonType<QtQuick3D, Pass>(m_projectStorage, m_typeId);
    } else {
        return isValid() && isSubclassOf("QtQuick3D.Pass");
    }
}

bool NodeMetaInfo::isQtQuick3DCommand() const
{
    if constexpr (useProjectStorage()) {
        if (!isValid())
            return false;

        using NanotraceHR::keyValue;
        NanotraceHR::Tracer tracer{"is QtQuick3D.Command"_t, category(), keyValue("type id", m_typeId)};

        using namespace Storage::Info;
        return isBasedOnCommonType<QtQuick3D, Command>(m_projectStorage, m_typeId);
    } else {
        return isValid() && isSubclassOf("QtQuick3D.Command");
    }
}

bool NodeMetaInfo::isQtQuick3DDefaultMaterial() const
{
    if constexpr (useProjectStorage()) {
        if (!isValid())
            return false;

        using NanotraceHR::keyValue;
        NanotraceHR::Tracer tracer{"is QtQuick3D.DefaultMaterial"_t,
                                   category(),
                                   keyValue("type id", m_typeId)};

        using namespace Storage::Info;
        return isBasedOnCommonType<QtQuick3D, DefaultMaterial>(m_projectStorage, m_typeId);
    } else {
        return isValid() && isSubclassOf("QtQuick3D.DefaultMaterial");
    }
}

bool NodeMetaInfo::isQtQuick3DMaterial() const
{
    if constexpr (useProjectStorage()) {
        using namespace Storage::Info;
        return isBasedOnCommonType<QtQuick3D, Material>(m_projectStorage, m_typeId);
    } else {
        return isValid() && isSubclassOf("QtQuick3D.Material");
    }
}

bool NodeMetaInfo::isQtQuick3DModel() const
{
    if constexpr (useProjectStorage()) {
        if (!isValid())
            return false;

        using NanotraceHR::keyValue;
        NanotraceHR::Tracer tracer{"is QtQuick3D.Model"_t, category(), keyValue("type id", m_typeId)};

        using namespace Storage::Info;
        return isBasedOnCommonType<QtQuick3D, Storage::Info::Model>(m_projectStorage, m_typeId);
    } else {
        return isValid() && isSubclassOf("QtQuick3D.Model");
    }
}

bool NodeMetaInfo::isQtQuick3DNode() const
{
    if constexpr (useProjectStorage()) {
        if (!isValid())
            return false;

        using NanotraceHR::keyValue;
        NanotraceHR::Tracer tracer{"is QtQuick3D.Node"_t, category(), keyValue("type id", m_typeId)};

        using namespace Storage::Info;
        return isBasedOnCommonType<QtQuick3D, Node>(m_projectStorage, m_typeId);
    } else {
        return isValid() && isSubclassOf("QtQuick3D.Node");
    }
}

bool NodeMetaInfo::isQtQuick3DParticles3DAffector3D() const
{
    if constexpr (useProjectStorage()) {
        if (!isValid())
            return false;

        using NanotraceHR::keyValue;
        NanotraceHR::Tracer tracer{"is QtQuick3D.Particles3D.Affector3D"_t,
                                   category(),
                                   keyValue("type id", m_typeId)};

        using namespace Storage::Info;
        return isBasedOnCommonType<QtQuick3D_Particles3D, Affector3D>(m_projectStorage, m_typeId);
    } else {
        return isValid() && isSubclassOf("QtQuick3D.Affector3D");
    }
}

bool NodeMetaInfo::isQtQuick3DView3D() const
{
    if constexpr (useProjectStorage()) {
        if (!isValid())
            return false;

        using NanotraceHR::keyValue;
        NanotraceHR::Tracer tracer{"is QtQuick3D.View3D"_t, category(), keyValue("type id", m_typeId)};

        using namespace Storage::Info;
        return isBasedOnCommonType<QtQuick3D, View3D>(m_projectStorage, m_typeId);
    } else {
        return isValid() && isSubclassOf("QtQuick3D.View3D");
    }
}

bool NodeMetaInfo::isQtQuick3DPrincipledMaterial() const
{
    if constexpr (useProjectStorage()) {
        if (!isValid())
            return false;

        using NanotraceHR::keyValue;
        NanotraceHR::Tracer tracer{"is QtQuick3D.PrincipledMaterial"_t,
                                   category(),
                                   keyValue("type id", m_typeId)};

        using namespace Storage::Info;
        return isBasedOnCommonType<QtQuick3D, PrincipledMaterial>(m_projectStorage, m_typeId);
    } else {
        return isValid() && isSubclassOf("QtQuick3D.PrincipledMaterial");
    }
}

bool NodeMetaInfo::isQtQuick3DSpecularGlossyMaterial() const
{
    if constexpr (useProjectStorage()) {
        if (!isValid())
            return false;

        using NanotraceHR::keyValue;
        NanotraceHR::Tracer tracer{"is QtQuick3D.SpecularGlossyMaterial"_t,
                                   category(),
                                   keyValue("type id", m_typeId)};

        using namespace Storage::Info;
        return isBasedOnCommonType<QtQuick3D, SpecularGlossyMaterial>(m_projectStorage, m_typeId);
    } else {
        return isValid() && isSubclassOf("QtQuick3D.SpecularGlossyMaterial");
    }
}

bool NodeMetaInfo::isQtQuick3DParticles3DSpriteParticle3D() const
{
    if constexpr (useProjectStorage()) {
        if (!isValid())
            return false;

        using NanotraceHR::keyValue;
        NanotraceHR::Tracer tracer{"is QtQuick3D.Particles3D.SpriteParticle3D"_t,
                                   category(),
                                   keyValue("type id", m_typeId)};

        using namespace Storage::Info;
        return isBasedOnCommonType<QtQuick3D_Particles3D, SpriteParticle3D>(m_projectStorage,
                                                                            m_typeId);
    } else {
        return isValid() && isSubclassOf("QtQuick3D.Particles3D.SpriteParticle3D");
    }
}

bool NodeMetaInfo::isQtQuick3DTextureInput() const
{
    if constexpr (useProjectStorage()) {
        if (!isValid())
            return false;

        using NanotraceHR::keyValue;
        NanotraceHR::Tracer tracer{"is QtQuick3D.TextureInput"_t,
                                   category(),
                                   keyValue("type id", m_typeId)};

        using namespace Storage::Info;
        return isBasedOnCommonType<QtQuick3D, TextureInput>(m_projectStorage, m_typeId);
    } else {
        return isValid() && isSubclassOf("QtQuick3D.TextureInput");
    }
}

bool NodeMetaInfo::isQtQuick3DCubeMapTexture() const
{
    if constexpr (useProjectStorage()) {
        if (!isValid())
            return false;

        using NanotraceHR::keyValue;
        NanotraceHR::Tracer tracer{"is QtQuick3D.CubeMapTexture"_t,
                                   category(),
                                   keyValue("type id", m_typeId)};

        using namespace Storage::Info;
        return isBasedOnCommonType<QtQuick3D, CubeMapTexture>(m_projectStorage, m_typeId);
    } else {
        return isValid()
               && (isSubclassOf("QtQuick3D.CubeMapTexture")
                   || isSubclassOf("<cpp>.QQuick3DCubeMapTexture"));
    }
}

bool NodeMetaInfo::isQtQuick3DSceneEnvironment() const
{
    if constexpr (useProjectStorage()) {
        if (!isValid())
            return false;

        using NanotraceHR::keyValue;
        NanotraceHR::Tracer tracer{"is QtQuick3D.SceneEnvironment"_t,
                                   category(),
                                   keyValue("type id", m_typeId)};

        using namespace Storage::Info;
        return isBasedOnCommonType<QtQuick3D, SceneEnvironment>(m_projectStorage, m_typeId);
    } else {
        return isValid() && isSubclassOf("QtQuick3D.SceneEnvironment");
    }
}

bool NodeMetaInfo::isQtQuick3DEffect() const
{
    if constexpr (useProjectStorage()) {
        if (!isValid())
            return false;

        using NanotraceHR::keyValue;
        NanotraceHR::Tracer tracer{"is QtQuick3D.Effect"_t, category(), keyValue("type id", m_typeId)};

        using namespace Storage::Info;
        return isBasedOnCommonType<QtQuick3D, Effect>(m_projectStorage, m_typeId);
    } else {
        return isValid() && isSubclassOf("QtQuick3D.Effect");
    }
}

bool NodeMetaInfo::isEnumeration() const
{
    if constexpr (useProjectStorage()) {
        if (!isValid())
            return false;

        using NanotraceHR::keyValue;
        NanotraceHR::Tracer tracer{"is enumeration"_t, category(), keyValue("type id", m_typeId)};

        return typeData().traits.isEnum;
    }

    return false;
}

PropertyMetaInfo::PropertyMetaInfo() = default;
PropertyMetaInfo::PropertyMetaInfo(const PropertyMetaInfo &) = default;
PropertyMetaInfo &PropertyMetaInfo::operator=(const PropertyMetaInfo &) = default;
PropertyMetaInfo::PropertyMetaInfo(PropertyMetaInfo &&) = default;
PropertyMetaInfo &PropertyMetaInfo::operator=(PropertyMetaInfo &&) = default;

PropertyMetaInfo::PropertyMetaInfo(
    [[maybe_unused]] std::shared_ptr<NodeMetaInfoPrivate> nodeMetaInfoPrivateData,
    [[maybe_unused]] const PropertyName &propertyName)
#ifndef QDS_USE_PROJECTSTORAGE
    : m_nodeMetaInfoPrivateData{nodeMetaInfoPrivateData}
    , m_propertyName{propertyName}
#endif
{}

PropertyMetaInfo::~PropertyMetaInfo() = default;

NodeMetaInfo PropertyMetaInfo::propertyType() const
{
    if constexpr (useProjectStorage()) {
        if (!isValid())
            return {};

        using NanotraceHR::keyValue;
        NanotraceHR::Tracer tracer{"get property type"_t,
                                   category(),
                                   keyValue("property declaration id", m_id)};

        return {propertyData().propertyTypeId, m_projectStorage};
    } else {
        if (isValid())
            return NodeMetaInfo{nodeMetaInfoPrivateData()->model(),
                                nodeMetaInfoPrivateData()->propertyType(propertyName()),
                                -1,
                                -1};
    }

    return {};
}

NodeMetaInfo PropertyMetaInfo::type() const
{
    if constexpr (useProjectStorage()) {
        if (!isValid())
            return {};

        using NanotraceHR::keyValue;
        NanotraceHR::Tracer tracer{"get property owner type "_t,
                                   category(),
                                   keyValue("property declaration id", m_id)};

        return NodeMetaInfo(propertyData().typeId, m_projectStorage);
    }

    return {};
}

PropertyName PropertyMetaInfo::name() const
{
    if (!isValid())
        return {};

    if constexpr (useProjectStorage()) {
        using NanotraceHR::keyValue;
        NanotraceHR::Tracer tracer{"get property name"_t,
                                   category(),
                                   keyValue("property declaration id", m_id)};

        return PropertyName(Utils::SmallStringView(propertyData().name));
    } else {
        return propertyName();
    }
}

bool PropertyMetaInfo::isWritable() const
{
    if constexpr (useProjectStorage()) {
        if (!isValid())
            return {};

        using NanotraceHR::keyValue;
        NanotraceHR::Tracer tracer{"is property writable"_t,
                                   category(),
                                   keyValue("property declaration id", m_id)};

        return !(propertyData().traits & Storage::PropertyDeclarationTraits::IsReadOnly);
    } else {
        return isValid() && nodeMetaInfoPrivateData()->isPropertyWritable(propertyName());
    }
}

bool PropertyMetaInfo::isReadOnly() const
{
    if constexpr (useProjectStorage()) {
        if (!isValid())
            return {};

        using NanotraceHR::keyValue;
        NanotraceHR::Tracer tracer{"is property read only"_t,
                                   category(),
                                   keyValue("property declaration id", m_id)};

        return propertyData().traits & Storage::PropertyDeclarationTraits::IsReadOnly;
    } else {
        return !isWritable();
    }
}

bool PropertyMetaInfo::isListProperty() const
{
    if constexpr (useProjectStorage()) {
        if (!isValid())
            return {};

        using NanotraceHR::keyValue;
        NanotraceHR::Tracer tracer{"is list property"_t,
                                   category(),
                                   keyValue("property declaration id", m_id)};

        return propertyData().traits & Storage::PropertyDeclarationTraits::IsList;
    } else {
        return isValid() && nodeMetaInfoPrivateData()->isPropertyList(propertyName());
    }
}

bool PropertyMetaInfo::isEnumType() const
{
    if constexpr (useProjectStorage()) {
        if (!isValid())
            return {};

        using NanotraceHR::keyValue;
        NanotraceHR::Tracer tracer{"is enum type"_t,
                                   category(),
                                   keyValue("property has enumeration type", m_id)};

        return propertyType().isEnumeration();
    } else {
        return isValid() && nodeMetaInfoPrivateData()->isPropertyEnum(propertyName());
    }
}

bool PropertyMetaInfo::isPrivate() const
{
    if constexpr (useProjectStorage()) {
        if (!isValid())
            return {};

        using NanotraceHR::keyValue;
        NanotraceHR::Tracer tracer{"is private property"_t,
                                   category(),
                                   keyValue("property declaration id", m_id)};

        return isValid() && propertyData().name.startsWith("__");
    } else {
        return isValid() && propertyName().startsWith("__");
    }
}

bool PropertyMetaInfo::isPointer() const
{
    if constexpr (useProjectStorage()) {
        if (!isValid())
            return {};

        using NanotraceHR::keyValue;
        NanotraceHR::Tracer tracer{"is pointer property"_t,
                                   category(),
                                   keyValue("property declaration id", m_id)};

        return isValid() && (propertyData().traits & Storage::PropertyDeclarationTraits::IsPointer);
    } else {
        return isValid() && nodeMetaInfoPrivateData()->isPropertyPointer(propertyName());
    }
}

namespace {
template<typename... QMetaTypes>
bool isType(const QMetaType &type, const QMetaTypes &...types)
{
    return ((type == types) || ...);
}
} // namespace

QVariant PropertyMetaInfo::castedValue(const QVariant &value) const
{
    if (!isValid())
        return {};

    if constexpr (!useProjectStorage()) {
        using NanotraceHR::keyValue;
        NanotraceHR::Tracer tracer{"cast value"_t,
                                   category(),
                                   keyValue("property declaration id", m_id)};

        const QVariant variant = value;
        QVariant copyVariant = variant;
        const TypeName &typeName = propertyTypeName();
        // skip casting flags and keep them as int. TODO: use flags as enums
        if (isEnumType() || variant.canConvert<Enumeration>() || typeName.endsWith("Flags"))
            return variant;

        QVariant::Type typeId = nodeMetaInfoPrivateData()->variantTypeId(propertyName());

        if (variant.typeId() == ModelNode::variantTypeId()) {
            return variant;
        } else if (typeId == QVariant::UserType && typeName == "QVariant") {
            return variant;
        } else if (typeId == QVariant::UserType && typeName == "variant") {
            return variant;
        } else if (typeId == QVariant::UserType && typeName == "var") {
            return variant;
        } else if (variant.typeId() == QMetaType::QVariantList) {
            // TODO: check the contents of the list
            return variant;
        } else if (typeName == "var" || typeName == "variant") {
            return variant;
        } else if (typeName == "alias") {
            // TODO: The QML compiler resolves the alias type. We probably should do the same.
            return variant;
        } else if (typeName == "<cpp>.double") {
            return variant.toDouble();
        } else if (typeName == "<cpp>.float") {
            return variant.toFloat();
        } else if (typeName == "<cpp>.int") {
            return variant.toInt();
        } else if (typeName == "<cpp>.bool") {
            return variant.toBool();
        } else if (copyVariant.convert(typeId)) {
            return copyVariant;
        }

    } else {
        if (isEnumType() && value.canConvert<Enumeration>())
            return value;

        const TypeId &typeId = propertyData().propertyTypeId;

        static constexpr auto boolType = QMetaType::fromType<bool>();
        static constexpr auto intType = QMetaType::fromType<int>();
        static constexpr auto longType = QMetaType::fromType<long>();
        static constexpr auto longLongType = QMetaType::fromType<long long>();
        static constexpr auto floatType = QMetaType::fromType<float>();
        static constexpr auto doubleType = QMetaType::fromType<double>();
        static constexpr auto qStringType = QMetaType::fromType<QString>();
        static constexpr auto qUrlType = QMetaType::fromType<QUrl>();
        static constexpr auto qColorType = QMetaType::fromType<QColor>();

        if (value.typeId() == QVariant::UserType && value.typeId() == ModelNode::variantTypeId()) {
            return value;
        } else if (typeId == m_projectStorage->builtinTypeId<QVariant>()) {
            return value;
        } else if (typeId == m_projectStorage->builtinTypeId<double>()) {
            return value.toDouble();
        } else if (typeId == m_projectStorage->builtinTypeId<float>()) {
            return value.toFloat();
        } else if (typeId == m_projectStorage->builtinTypeId<int>()) {
            return value.toInt();
        } else if (typeId == m_projectStorage->builtinTypeId<bool>()) {
            return isType(value.metaType(), boolType, intType, longType, longLongType, floatType, doubleType)
                   && value.toBool();
        } else if (typeId == m_projectStorage->builtinTypeId<QString>()) {
            if (isType(value.metaType(), qStringType))
                return value;
            else
                return QString{};
        } else if (typeId == m_projectStorage->builtinTypeId<QDateTime>()) {
            return value.toDateTime();
        } else if (typeId == m_projectStorage->builtinTypeId<QUrl>()) {
            if (isType(value.metaType(), qUrlType))
                return value;
            else
                return QUrl{};
        } else if (typeId == m_projectStorage->builtinTypeId<QColor>()) {
            if (isType(value.metaType(), qColorType))
                return value;
            else
                return QColor{};
        } else if (typeId == m_projectStorage->builtinTypeId<QVector2D>()) {
            return value.value<QVector2D>();
        } else if (typeId == m_projectStorage->builtinTypeId<QVector3D>()) {
            return value.value<QVector3D>();
        } else if (typeId == m_projectStorage->builtinTypeId<QVector4D>()) {
            return value.value<QVector4D>();
        }
    }

    return {};
}

const Storage::Info::PropertyDeclaration &PropertyMetaInfo::propertyData() const
{
    if (!m_propertyData)
        m_propertyData = m_projectStorage->propertyDeclaration(m_id);

    return *m_propertyData;
}

TypeName PropertyMetaInfo::propertyTypeName() const
{
    return propertyType().typeName();
}

const NodeMetaInfoPrivate *PropertyMetaInfo::nodeMetaInfoPrivateData() const
{
#ifndef QDS_USE_PROJECTSTORAGE
    return m_nodeMetaInfoPrivateData.get();
#else
    return nullptr;
#endif
}

const PropertyName &PropertyMetaInfo::propertyName() const
{
#ifndef QDS_USE_PROJECTSTORAGE
    return m_propertyName;
#else
    static PropertyName dummy;
    return dummy;
#endif
}

NodeMetaInfo NodeMetaInfo::commonBase(const NodeMetaInfo &metaInfo) const
{
    if constexpr (useProjectStorage()) {
        if (isValid() && metaInfo) {
            const auto firstTypeIds = m_projectStorage->prototypeAndSelfIds(m_typeId);
            const auto secondTypeIds = m_projectStorage->prototypeAndSelfIds(metaInfo.m_typeId);
            auto found
                = std::find_if(firstTypeIds.begin(), firstTypeIds.end(), [&](TypeId firstTypeId) {
                      return std::find(secondTypeIds.begin(), secondTypeIds.end(), firstTypeId)
                             != secondTypeIds.end();
                  });

            if (found != firstTypeIds.end()) {
                return NodeMetaInfo{*found, m_projectStorage};
            }
        }
    } else {
        for (const NodeMetaInfo &info : metaInfo.selfAndPrototypes()) {
            if (isBasedOn(info)) {
                return info;
            }
        }
    }

    return {};
}

NodeMetaInfo::NodeMetaInfos NodeMetaInfo::heirs() const
{
    if constexpr (useProjectStorage()) {
        if (isValid()) {
            return Utils::transform<NodeMetaInfos>(m_projectStorage->heirIds(m_typeId), [&](TypeId typeId) {
                return NodeMetaInfo{typeId, m_projectStorage};
            });
        }
    }

    return {};
}

namespace {

void addCompoundProperties(CompoundPropertyMetaInfos &inflatedProperties,
                           const PropertyMetaInfo &parentProperty,
                           PropertyMetaInfos properties)
{
    for (PropertyMetaInfo &property : properties)
        inflatedProperties.emplace_back(std::move(property), parentProperty);
}

bool maybeCanHaveProperties(const NodeMetaInfo &type)
{
    if (!type)
        return false;

    using namespace Storage::Info;
    const auto &cache = type.projectStorage().commonTypeCache();
    auto typeId = type.id();
    const auto &typeIdsWithoutProperties = cache.typeIdsWithoutProperties();
    const auto begin = typeIdsWithoutProperties.begin();
    const auto end = typeIdsWithoutProperties.end();

    return std::find(begin, end, typeId) == end;
}

void addSubProperties(CompoundPropertyMetaInfos &inflatedProperties,
                      PropertyMetaInfo &propertyMetaInfo,
                      const NodeMetaInfo &propertyType)
{
    if (maybeCanHaveProperties(propertyType)) {
        auto subProperties = propertyType.properties();
        if (!subProperties.empty()) {
            addCompoundProperties(inflatedProperties, propertyMetaInfo, subProperties);
            return;
        }
    }

    inflatedProperties.emplace_back(std::move(propertyMetaInfo));
}

} // namespace

CompoundPropertyMetaInfos MetaInfoUtils::inflateValueProperties(PropertyMetaInfos properties)
{
    CompoundPropertyMetaInfos inflatedProperties;
    inflatedProperties.reserve(properties.size() * 2);

    for (auto &property : properties) {
        if (auto propertyType = property.propertyType(); propertyType.type() == MetaInfoType::Value)
            addSubProperties(inflatedProperties, property, propertyType);
        else
            inflatedProperties.emplace_back(std::move(property));
    }

    return inflatedProperties;
}

CompoundPropertyMetaInfos MetaInfoUtils::inflateValueAndReadOnlyProperties(PropertyMetaInfos properties)
{
    CompoundPropertyMetaInfos inflatedProperties;
    inflatedProperties.reserve(properties.size() * 2);

    for (auto &property : properties) {
        if (auto propertyType = property.propertyType();
            propertyType.type() == MetaInfoType::Value || property.isReadOnly()) {
            addSubProperties(inflatedProperties, property, propertyType);
        } else {
            inflatedProperties.emplace_back(std::move(property));
        }
    }

    return inflatedProperties;
}

} // namespace QmlDesigner

QT_WARNING_POP<|MERGE_RESOLUTION|>--- conflicted
+++ resolved
@@ -2013,12 +2013,6 @@
         return {};
 
     if constexpr (useProjectStorage()) {
-<<<<<<< HEAD
-        if (isValid()) {
-            if (auto name = m_projectStorage->propertyName(defaultPropertyDeclarationId())) {
-                return name->toQByteArray();
-            }
-=======
         using NanotraceHR::keyValue;
         NanotraceHR::Tracer tracer{"get default property name"_t,
                                    category(),
@@ -2026,7 +2020,6 @@
         if (auto name = m_projectStorage->propertyName(defaultPropertyDeclarationId())) {
             tracer.end(keyValue("default property name", name));
             return name->toQByteArray();
->>>>>>> 8790cbc9
         }
 
     } else {
@@ -2042,11 +2035,6 @@
         return {};
 
     if constexpr (useProjectStorage()) {
-<<<<<<< HEAD
-        if (isValid()) {
-            return PropertyMetaInfo(defaultPropertyDeclarationId(), m_projectStorage);
-        }
-=======
         using NanotraceHR::keyValue;
         NanotraceHR::Tracer tracer{"get default property"_t, category(), keyValue("type id", m_typeId)};
 
@@ -2055,18 +2043,12 @@
         tracer.end(keyValue("default property id", id));
 
         return PropertyMetaInfo(id, m_projectStorage);
->>>>>>> 8790cbc9
     } else {
         return property(defaultPropertyName());
     }
 }
 bool NodeMetaInfo::hasDefaultProperty() const
 {
-<<<<<<< HEAD
-    if constexpr (useProjectStorage())
-        return isValid() && bool(defaultPropertyDeclarationId());
-    else
-=======
     if (!isValid())
         return false;
 
@@ -2078,7 +2060,6 @@
 
         return hasDefaultProperty;
     } else {
->>>>>>> 8790cbc9
         return !defaultPropertyName().isEmpty();
     }
 }
@@ -2172,11 +2153,6 @@
             return defaultProperty().propertyType().isQmlComponent();
         return false;
     }
-}
-
-TypeName NodeMetaInfo::displayName() const
-{
-    return {};
 }
 
 TypeName NodeMetaInfo::displayName() const
@@ -2747,8 +2723,6 @@
 bool NodeMetaInfo::isQtQmlConnections() const
 {
     if constexpr (useProjectStorage()) {
-<<<<<<< HEAD
-=======
         if (!isValid())
             return false;
 
@@ -2757,7 +2731,6 @@
                                    category(),
                                    keyValue("type id", m_typeId)};
 
->>>>>>> 8790cbc9
         using namespace Storage::Info;
         return isBasedOnCommonType<QtQml, Connections>(m_projectStorage, m_typeId);
     } else {
@@ -3372,15 +3345,12 @@
 bool NodeMetaInfo::isQtQuickListView() const
 {
     if constexpr (useProjectStorage()) {
-<<<<<<< HEAD
-=======
         if (!isValid())
             return false;
 
         using NanotraceHR::keyValue;
         NanotraceHR::Tracer tracer{"is QtQuick.ListView"_t, category(), keyValue("type id", m_typeId)};
 
->>>>>>> 8790cbc9
         using namespace Storage::Info;
         return isBasedOnCommonType<QtQuick, ListView>(m_projectStorage, m_typeId);
     } else {
@@ -3388,8 +3358,6 @@
     }
 }
 
-<<<<<<< HEAD
-=======
 bool QmlDesigner::NodeMetaInfo::isQtQuickGridView() const
 {
     if constexpr (useProjectStorage()) {
@@ -3406,7 +3374,6 @@
     }
 }
 
->>>>>>> 8790cbc9
 bool NodeMetaInfo::isQtQuick3DInstanceList() const
 {
     if constexpr (useProjectStorage()) {
@@ -3808,8 +3775,6 @@
 bool NodeMetaInfo::isQtQuickStudioUtilsJsonListModel() const
 {
     if constexpr (useProjectStorage()) {
-<<<<<<< HEAD
-=======
         if (!isValid())
             return false;
 
@@ -3818,7 +3783,6 @@
                                    category(),
                                    keyValue("type id", m_typeId)};
 
->>>>>>> 8790cbc9
         using namespace Storage::Info;
         return isBasedOnCommonType<QtQuick_Studio_Components, JsonListModel>(m_projectStorage,
                                                                              m_typeId);
