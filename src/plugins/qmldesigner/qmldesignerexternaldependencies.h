// Copyright (C) 2022 The Qt Company Ltd.
// SPDX-License-Identifier: LicenseRef-Qt-Commercial OR GPL-3.0-only WITH Qt-GPL-exception-1.0

#pragma once

#include "designersettings.h"

#include <externaldependenciesinterface.h>

namespace QmlDesigner {

class ExternalDependencies : public ExternalDependenciesInterface
{
public:
    ExternalDependencies(const DesignerSettings &designerSettings)
        : m_designerSettings(designerSettings)
    {}

    double formEditorDevicePixelRatio() const override;
    QString defaultPuppetFallbackDirectory() const override;
    QString qmlPuppetFallbackDirectory() const override;
    QString defaultPuppetToplevelBuildDirectory() const override;
    QUrl projectUrl() const override;
    QString currentProjectDirPath() const override;
    QList<QColor> designerSettingsEdit3DViewBackgroundColor() const override;
    QColor designerSettingsEdit3DViewGridColor() const override;
    QUrl currentResourcePath() const override;
    void parseItemLibraryDescriptions() override;
    const DesignerSettings &designerSettings() const override;
    void undoOnCurrentDesignDocument() override;
    bool viewManagerUsesRewriterView(RewriterView *view) const override;
    void viewManagerDiableWidgets() override;
    QString itemLibraryImportUserComponentsTitle() const override;
    bool isQt6Import() const override;
    bool hasStartupTarget() const override;
    PuppetStartData puppetStartData(const class Model &model) const override;
    bool instantQmlTextUpdate() const override;
    Utils::FilePath qmlPuppetPath() const override;
<<<<<<< HEAD
=======
    QStringList modulePaths() const override;
    QStringList projectModulePaths() const override;
    bool isQt6Project() const override;
    QString qtQuickVersion() const override;
    Utils::FilePath resourcePath(const QString &relativePath) const override;
>>>>>>> df7398e2

private:
    const DesignerSettings &m_designerSettings;
};

} // namespace QmlDesigner<|MERGE_RESOLUTION|>--- conflicted
+++ resolved
@@ -36,14 +36,11 @@
     PuppetStartData puppetStartData(const class Model &model) const override;
     bool instantQmlTextUpdate() const override;
     Utils::FilePath qmlPuppetPath() const override;
-<<<<<<< HEAD
-=======
     QStringList modulePaths() const override;
     QStringList projectModulePaths() const override;
     bool isQt6Project() const override;
     QString qtQuickVersion() const override;
     Utils::FilePath resourcePath(const QString &relativePath) const override;
->>>>>>> df7398e2
 
 private:
     const DesignerSettings &m_designerSettings;
