// Copyright (C) 2016 The Qt Company Ltd.
// SPDX-License-Identifier: LicenseRef-Qt-Commercial OR GPL-3.0-only WITH Qt-GPL-exception-1.0

#include "designeractionmanager.h"

#include "anchoraction.h"
#include "changestyleaction.h"
#include "designeractionmanagerview.h"
#include "designericons.h"
#include "designermcumanager.h"
#include "formatoperation.h"
#include "modelnodecontextmenu_helper.h"
#include "qmldesignerconstants.h"
#include "rewritingexception.h"
#include <bindingproperty.h>
#include <nodehints.h>
#include <nodelistproperty.h>
#include <nodemetainfo.h>
#include <nodeproperty.h>
#include <theme.h>

#include <formeditortoolbutton.h>

#include <documentmanager.h>
#include <qmldesignerplugin.h>
#include <viewmanager.h>
#include <actioneditor.h>

#include <listmodeleditor/listmodeleditordialog.h>
#include <listmodeleditor/listmodeleditormodel.h>

#include <coreplugin/actionmanager/actionmanager.h>
#include <coreplugin/icore.h>
#include <qmlprojectmanager/qmlproject.h>
#include <utils/algorithm.h>
#include <utils/qtcassert.h>
#include <utils/stylehelper.h>
#include <utils/utilsicons.h>

#include <QGraphicsLinearLayout>
#include <QHBoxLayout>
#include <QImageReader>
#include <QMessageBox>
#include <QMimeData>
#include <QScopeGuard>

#include <exception>

namespace QmlDesigner {

static inline QString captionForModelNode(const ModelNode &modelNode)
{
    if (modelNode.id().isEmpty())
        return modelNode.simplifiedTypeName();

    return modelNode.id();
}

static inline bool contains(const QmlItemNode &node, const QPointF &position)
{
    return node.isValid() && node.instanceSceneTransform().mapRect(node.instanceBoundingRect()).contains(position);
}

DesignerActionManagerView *DesignerActionManager::view()
{
    return m_designerActionManagerView;
}

DesignerActionToolBar *DesignerActionManager::createToolBar(QWidget *parent) const
{
    auto toolBar = new DesignerActionToolBar(parent);

    QList<ActionInterface* > categories = Utils::filtered(designerActions(), [](ActionInterface *action) {
            return action->type() ==  ActionInterface::ContextMenu;
    });

    Utils::sort(categories, [](ActionInterface *l, ActionInterface *r) {
        return l->priority() < r->priority();
    });

    for (auto *categoryAction : std::as_const(categories)) {
        QList<ActionInterface* > actions = Utils::filtered(designerActions(), [categoryAction](ActionInterface *action) {
                return action->category() == categoryAction->menuId();
        });

        Utils::sort(actions, [](ActionInterface *l, ActionInterface *r) {
            return l->priority() < r->priority();
        });

        bool addSeparator = false;

        for (auto *action : std::as_const(actions)) {
            if ((action->type() == ActionInterface::Action || action->type() == ActionInterface::ToolBarAction)
                    && action->action()) {
                toolBar->registerAction(action);
                addSeparator = true;
            } else if (addSeparator && action->action()->isSeparator()) {
                toolBar->registerAction(action);
            }
        }
    }

    return toolBar;
}

void DesignerActionManager::polishActions() const
{
    QList<ActionInterface* > actions =  Utils::filtered(designerActions(),
                                                        [](ActionInterface *action) { return action->type() != ActionInterface::ContextMenu; });

    Core::Context qmlDesignerFormEditorContext(Constants::C_QMLFORMEDITOR);
    Core::Context qmlDesignerEditor3DContext(Constants::C_QMLEDITOR3D);
    Core::Context qmlDesignerNavigatorContext(Constants::C_QMLNAVIGATOR);
    Core::Context qmlDesignerMaterialBrowserContext(Constants::C_QMLMATERIALBROWSER);

    Core::Context qmlDesignerUIContext;
    qmlDesignerUIContext.add(qmlDesignerFormEditorContext);
    qmlDesignerUIContext.add(qmlDesignerEditor3DContext);
    qmlDesignerUIContext.add(qmlDesignerNavigatorContext);
    qmlDesignerUIContext.add(qmlDesignerMaterialBrowserContext);

    for (auto *action : actions) {
        if (!action->menuId().isEmpty()) {
            const QString id = QString("QmlDesigner.%1").arg(QString::fromLatin1(action->menuId()));

            Core::Command *cmd = Core::ActionManager::registerAction(action->action(), id.toLatin1().constData(), qmlDesignerUIContext);

            cmd->setDefaultKeySequence(action->action()->shortcut());
            cmd->setDescription(action->action()->toolTip());

            action->action()->setToolTip(cmd->action()->toolTip());
            action->action()->setShortcut(cmd->action()->shortcut());
            action->action()->setShortcutContext(Qt::WidgetShortcut); //Hack to avoid conflicting shortcuts. We use the Core::Command for the shortcut.
        }
    }
}

QGraphicsWidget *DesignerActionManager::createFormEditorToolBar(QGraphicsItem *parent)
{
    QList<ActionInterface* > actions = Utils::filtered(designerActions(),
                                                       [](ActionInterface *action) {
            return action->type() ==  ActionInterface::FormEditorAction
                && action->action()->isVisible();
    });

    Utils::sort(actions, [](ActionInterface *l, ActionInterface *r) {
        return l->priority() < r->priority();
    });

    QGraphicsWidget *toolbar = new QGraphicsWidget(parent);

    auto layout = new QGraphicsLinearLayout;
    layout->setContentsMargins(0, 0, 0, 0);
    layout->setSpacing(0);
    toolbar->setLayout(layout);

    for (ActionInterface *action : std::as_const(actions)) {
        auto button = new FormEditorToolButton(action->action(), toolbar);
        layout->addItem(button);
    }

    toolbar->resize(toolbar->preferredSize());

    layout->invalidate();
    layout->activate();

    toolbar->update();

    return toolbar;
}

DesignerActionManager &DesignerActionManager::instance()
{
    return QmlDesignerPlugin::instance()->viewManager().designerActionManager();
}

void DesignerActionManager::setupContext()
{
    m_designerActionManagerView->setupContext();
}

QList<AddResourceHandler> DesignerActionManager::addResourceHandler() const
{
    return m_addResourceHandler;
}

void DesignerActionManager::registerAddResourceHandler(const AddResourceHandler &handler)
{
    m_addResourceHandler.append(handler);
}

void DesignerActionManager::unregisterAddResourceHandlers(const QString &category)
{
    for (int i = m_addResourceHandler.size() - 1; i >= 0 ; --i) {
        const AddResourceHandler &handler = m_addResourceHandler[i];
        if (handler.category == category)
            m_addResourceHandler.removeAt(i);
    }
}

void DesignerActionManager::registerModelNodePreviewHandler(const ModelNodePreviewImageHandler &handler)
{
    m_modelNodePreviewImageHandlers.append(handler);
}

bool DesignerActionManager::hasModelNodePreviewHandler(const ModelNode &node) const
{
    const bool isComponent = node.isComponent();
    for (const auto &handler : std::as_const(m_modelNodePreviewImageHandlers)) {
        if ((isComponent || !handler.componentOnly)) {
            if (auto base = node.model()->metaInfo(handler.type); node.metaInfo().isBasedOn(base))
                return true;
        }
    }
    return false;
}

ModelNodePreviewImageOperation DesignerActionManager::modelNodePreviewOperation(const ModelNode &node) const
{
    ModelNodePreviewImageOperation op = nullptr;
    int prio = -1;
    const bool isComponent = node.isComponent();
    for (const auto &handler : std::as_const(m_modelNodePreviewImageHandlers)) {
        if ((isComponent || !handler.componentOnly) && handler.priority > prio) {
            if (auto base = node.model()->metaInfo(handler.type); node.metaInfo().isBasedOn(base)) {
                op = handler.operation;
                prio = handler.priority;
            }
        }
    }
    return op;
}

bool DesignerActionManager::externalDragHasSupportedAssets(const QMimeData *mimeData) const
{
    if (!mimeData->hasUrls())
        return false;

    QSet<QString> filtersSet;
    const QList<AddResourceHandler> handlers = addResourceHandler();
    for (const AddResourceHandler &handler : handlers)
        filtersSet.insert(handler.filter);

    const QList<QUrl> urls = mimeData->urls();
    for (const QUrl &url : urls) {
        QString suffix = "*." + url.fileName().split('.').last().toLower();
        if (filtersSet.contains(suffix)) // accept drop if it contains a valid file
            return true;
    }

    return false;
}

QHash<QString, QStringList> DesignerActionManager::handleExternalAssetsDrop(const QMimeData *mimeData) const
{
    const QList<AddResourceHandler> handlers = addResourceHandler();
    // create suffix to categry and category to operation hashes
    QHash<QString, QString> suffixCategory;
    QHash<QString, AddResourceOperation> categoryOperation;
    for (const AddResourceHandler &handler : handlers) {
        suffixCategory.insert(handler.filter, handler.category);
        categoryOperation.insert(handler.category, handler.operation);
    }

    // add files grouped by categories (so that files under same category run under 1 operation)
    QHash<QString, QStringList> categoryFiles;
    const QList<QUrl> urls = mimeData->urls();
    for (const QUrl &url : urls) {
        QString suffix = "*." + url.fileName().split('.').last().toLower();
        QString category = suffixCategory.value(suffix);
        if (!category.isEmpty())
            categoryFiles[category].append(url.toLocalFile());
    }

    QHash<QString, QStringList> addedCategoryFiles;

    // run operations
    const QStringList categories = categoryFiles.keys();
    for (const QString &category : categories) {
        AddResourceOperation operation = categoryOperation.value(category);
        QStringList files = categoryFiles.value(category);
        AddFilesResult result = operation(files, {}, true);
        if (result.status() == AddFilesResult::Succeeded)
            addedCategoryFiles.insert(category, files);
    }

    return addedCategoryFiles;
}

QIcon DesignerActionManager::contextIcon(int contextId) const
{
    return m_designerIcons->icon(DesignerIcons::IconId(contextId), DesignerIcons::ContextMenuArea);
}

class VisiblityModelNodeAction : public ModelNodeContextMenuAction
{
public:
    VisiblityModelNodeAction(const QByteArray &id, const QString &description, const QIcon &icon, const QByteArray &category, const QKeySequence &key, int priority,
                             SelectionContextOperation action,
                             SelectionContextPredicate enabled = &SelectionContextFunctors::always,
                             SelectionContextPredicate visibility = &SelectionContextFunctors::always) :
        ModelNodeContextMenuAction(id, description, icon, category, key, priority, action, enabled, visibility)
    {}

    void updateContext() override
    {
        defaultAction()->setSelectionContext(selectionContext());
        if (selectionContext().isValid()) {
            defaultAction()->setEnabled(isEnabled(selectionContext()));
            defaultAction()->setVisible(isVisible(selectionContext()));

            defaultAction()->setCheckable(true);
            QmlItemNode itemNode = QmlItemNode(selectionContext().currentSingleSelectedNode());
            if (itemNode.isValid())
                defaultAction()->setChecked(itemNode.instanceValue("visible").toBool());
            else
                defaultAction()->setEnabled(false);
        }
    }
};

class FillLayoutModelNodeAction : public ModelNodeContextMenuAction
{
public:
    FillLayoutModelNodeAction(const QByteArray &id, const QString &description, const QByteArray &category, const QKeySequence &key, int priority,
                              SelectionContextOperation action,
                              SelectionContextPredicate enabled = &SelectionContextFunctors::always,
                              SelectionContextPredicate visibility = &SelectionContextFunctors::always) :
        ModelNodeContextMenuAction(id, description, {}, category, key, priority, action, enabled, visibility)
    {}
    void updateContext() override
    {
        defaultAction()->setSelectionContext(selectionContext());
        if (selectionContext().isValid()) {
            defaultAction()->setEnabled(isEnabled(selectionContext()));
            defaultAction()->setVisible(isVisible(selectionContext()));

            defaultAction()->setCheckable(true);
            QmlItemNode itemNode = QmlItemNode(selectionContext().currentSingleSelectedNode());
            if (itemNode.isValid()) {
                bool flag = false;
                if (itemNode.modelNode().hasProperty(m_propertyName)
                        || itemNode.propertyAffectedByCurrentState(m_propertyName)) {
                    flag = itemNode.modelValue(m_propertyName).toBool();
                }
                defaultAction()->setChecked(flag);
            } else {
                defaultAction()->setEnabled(false);
            }
        }
    }
protected:
    PropertyName m_propertyName;
};

class FillWidthModelNodeAction : public FillLayoutModelNodeAction
{
public:
    FillWidthModelNodeAction(const QByteArray &id, const QString &description, const QByteArray &category, const QKeySequence &key, int priority,
                             SelectionContextOperation action,
                             SelectionContextPredicate enabled = &SelectionContextFunctors::always,
                             SelectionContextPredicate visibility = &SelectionContextFunctors::always) :
        FillLayoutModelNodeAction(id, description, category, key, priority, action, enabled, visibility)
    {
        m_propertyName = "Layout.fillWidth";
    }
};

class FillHeightModelNodeAction : public FillLayoutModelNodeAction
{
public:
    FillHeightModelNodeAction(const QByteArray &id, const QString &description, const QByteArray &category, const QKeySequence &key, int priority,
                              SelectionContextOperation action,
                              SelectionContextPredicate enabled = &SelectionContextFunctors::always,
                              SelectionContextPredicate visibility = &SelectionContextFunctors::always) :
        FillLayoutModelNodeAction(id, description, category, key, priority, action, enabled, visibility)
    {
        m_propertyName = "Layout.fillHeight";
    }
};

class SelectionModelNodeAction : public ActionGroup
{
public:
    SelectionModelNodeAction(const QString &displayName, const QByteArray &menuId, const QIcon &icon, int priority) :
        ActionGroup(displayName, menuId, icon, priority,
                    &SelectionContextFunctors::always, &SelectionContextFunctors::selectionEnabled)

    {}

    void updateContext() override
    {
        menu()->clear();
        if (selectionContext().isValid()) {
            action()->setEnabled(isEnabled(selectionContext()));
            action()->setVisible(isVisible(selectionContext()));
        } else {
            return;
        }
        if (action()->isEnabled()) {
            ModelNode parentNode;
            if (selectionContext().singleNodeIsSelected()
                    && !selectionContext().currentSingleSelectedNode().isRootNode()
                    && selectionContext().currentSingleSelectedNode().hasParentProperty()) {

                parentNode = selectionContext().currentSingleSelectedNode().parentProperty().parentModelNode();

                if (!ModelNode::isThisOrAncestorLocked(parentNode)) {
                    ActionTemplate *selectionAction = new ActionTemplate("SELECTION", {}, &ModelNodeOperations::select);
                    selectionAction->setParent(menu());
                    selectionAction->setText(QString(QT_TRANSLATE_NOOP("QmlDesignerContextMenu", "Parent")));

                    SelectionContext nodeSelectionContext = selectionContext();
                    nodeSelectionContext.setTargetNode(parentNode);
                    selectionAction->setSelectionContext(nodeSelectionContext);

                    menu()->addAction(selectionAction);
                }
            }
            for (const ModelNode &node : selectionContext().view()->allModelNodes()) {
                if (node != selectionContext().currentSingleSelectedNode()
                        && node != parentNode
                        && contains(node, selectionContext().scenePosition())
                        && !node.isRootNode()
                        && !ModelNode::isThisOrAncestorLocked(node)) {
                    selectionContext().setTargetNode(node);
                    QString what = QString(QT_TRANSLATE_NOOP("QmlDesignerContextMenu", "Select: %1")).arg(captionForModelNode(node));
                    ActionTemplate *selectionAction = new ActionTemplate("SELECT", what, &ModelNodeOperations::select);

                    SelectionContext nodeSelectionContext = selectionContext();
                    nodeSelectionContext.setTargetNode(node);
                    selectionAction->setSelectionContext(nodeSelectionContext);

                    menu()->addAction(selectionAction);
                }
            }

            if (menu()->isEmpty())
                action()->setEnabled(false);
        }
    }
};

QString prependSignal(QString signalHandlerName)
{
    if (signalHandlerName.isNull() || signalHandlerName.isEmpty())
        return {};

    QChar firstChar = signalHandlerName.at(0).toUpper();
    signalHandlerName[0] = firstChar;
    signalHandlerName.prepend(QLatin1String("on"));

    return signalHandlerName;
}

QStringList getSignalsList(const ModelNode &node)
{
    if (!node.isValid())
        return {};

    if (!node.hasMetaInfo())
        return {};

    QStringList signalsList;
    NodeMetaInfo nodeMetaInfo = node.metaInfo();

    for (const auto &signalName : nodeMetaInfo.signalNames()) {
        signalsList << QString::fromUtf8(signalName);
    }

    //on...Changed are the most regular signals, we assign them the lowest priority,
    //we don't need them right now
//    QStringList signalsWithChanged = signalsList.filter("Changed");

    //these are item specific, like MouseArea.clicked, they have higher priority
    QStringList signalsWithoutChanged = signalsList;
    signalsWithoutChanged.removeIf([](QString str) {
        if (str.endsWith("Changed"))
            return true;
        return false;
    });

    QStringList finalResult;
    finalResult.append(signalsWithoutChanged);


    if (finalResult.isEmpty())
        finalResult = signalsList;

    finalResult.removeDuplicates();

    return finalResult;
}

struct SlotEntry
{
    QString name;
    std::function<void(SignalHandlerProperty)> action;
};

struct SlotList
{
    QString categoryName;
    QList<SlotEntry> slotEntries;
};

QList<ModelNode> stateGroups(const ModelNode &node)
{
    if (!node.view()->isAttached())
        return {};

    const auto groupMetaInfo = node.view()->model()->qtQuickStateGroupMetaInfo();

    return node.view()->allModelNodesOfType(groupMetaInfo);
}

QList<SlotList> getSlotsLists(const ModelNode &node)
{
    if (!node.isValid())
        return {};

    if (!node.view()->rootModelNode().isValid())
        return {};

    QList<SlotList> resultList;

    ModelNode rootNode = node.view()->rootModelNode();
    QmlObjectNode rootObjectNode(rootNode);

    const QString changeStateStr = QT_TRANSLATE_NOOP("QmlDesignerContextMenu", "Change State");
    const QString changeStateGroupStr = QT_TRANSLATE_NOOP("QmlDesignerContextMenu",
                                                          "Change State Group");
    const QString defaultStateStr = QT_TRANSLATE_NOOP("QmlDesignerContextMenu", "Default State");
    auto createStateChangeSlot = [](ModelNode node,
                                    const QString &stateName,
                                    const QString &displayName) {
        return SlotEntry(
            {displayName, [node, stateName](SignalHandlerProperty signalHandler) mutable {
                 signalHandler.setSource(QString("%1.state = \"%2\"").arg(node.validId(), stateName));
             }});
    };

    {
        SlotList states = {changeStateStr, {}};

        const SlotEntry defaultState = createStateChangeSlot(rootNode, "", defaultStateStr);
        states.slotEntries.push_back(defaultState);

        for (const auto &stateName : rootObjectNode.states().names()) {
            const SlotEntry entry = createStateChangeSlot(rootNode, stateName, stateName);

            states.slotEntries.push_back(entry);
        }

        resultList.push_back(states);
    }

    const QList<ModelNode> groups = stateGroups(node);
    for (const auto &stateGroup : groups) {
        QmlObjectNode stateGroupObjectNode(stateGroup);
        SlotList stateGroupCategory = {changeStateGroupStr + " " + stateGroup.displayName(), {}};

        const SlotEntry defaultGroupState = createStateChangeSlot(stateGroup, "", defaultStateStr);
        stateGroupCategory.slotEntries.push_back(defaultGroupState);

        for (const auto &stateName : stateGroupObjectNode.states().names()) {
            const SlotEntry entry = createStateChangeSlot(stateGroup, stateName, stateName);
            stateGroupCategory.slotEntries.push_back(entry);
        }

        resultList.push_back(stateGroupCategory);
    }

    return resultList;
}

//creates connection without signalHandlerProperty
ModelNode createNewConnection(ModelNode targetNode)
{
    NodeMetaInfo connectionsMetaInfo = targetNode.view()->model()->qtQuickConnectionsMetaInfo();
    ModelNode newConnectionNode = targetNode.view()->createModelNode(
        "QtQuick.Connections", connectionsMetaInfo.majorVersion(), connectionsMetaInfo.minorVersion());
    if (QmlItemNode::isValidQmlItemNode(targetNode))
        targetNode.nodeAbstractProperty("data").reparentHere(newConnectionNode);

    newConnectionNode.bindingProperty("target").setExpression(targetNode.id());

    return newConnectionNode;
}

void removeSignal(SignalHandlerProperty signalHandler)
{
    if (!signalHandler.isValid())
        return;
    auto connectionNode = signalHandler.parentModelNode();
    auto connectionSignals = connectionNode.signalProperties();
    if (connectionSignals.size() > 1) {
        if (connectionSignals.contains(signalHandler))
            connectionNode.removeProperty(signalHandler.name());
    } else {
        connectionNode.destroy();
    }
}

class ConnectionsModelNodeActionGroup : public ActionGroup
{
public:
<<<<<<< HEAD
    ConnectionsModelNodeActionGroup(const QString &displayName, const QByteArray &menuId, int priority)
=======
    ConnectionsModelNodeActionGroup(const QString &displayName, const QByteArray &menuId, const QIcon &icon, int priority)
>>>>>>> a61f8b02
        : ActionGroup(displayName,
                      menuId,
                      icon,
                      priority,
                      &SelectionContextFunctors::always,
                      &SelectionContextFunctors::selectionEnabled)
    {}

    void updateContext() override
    {
        menu()->clear();

        const auto selection = selectionContext();

        bool showMenu = false;
        auto cleanup = qScopeGuard([&]{ menu()->setEnabled(showMenu); });

        if (!selection.isValid())
            return;
        if (!selection.singleNodeIsSelected())
            return;

        ModelNode currentNode = selection.currentSingleSelectedNode();

        if (!currentNode.isValid())
            return;
        if (!currentNode.hasId())
            return;
        showMenu = true;

        QmlObjectNode currentObjectNode(currentNode);

        QStringList signalsList = getSignalsList(currentNode);
        QList<SlotList> slotsLists = getSlotsLists(currentNode);

        for (const ModelNode &connectionNode : currentObjectNode.getAllConnections()) {
            for (const AbstractProperty &property : connectionNode.properties()) {
                if (property.isSignalHandlerProperty() && property.name() != "target") {
                    const auto signalHandler = property.toSignalHandlerProperty();

                    const QString propertyName = QString::fromUtf8(signalHandler.name());

                    QMenu *activeSignalHandlerGroup = new QMenu(propertyName, menu());

                    QMenu *editSignalGroup = new QMenu(QT_TRANSLATE_NOOP("QmlDesignerContextMenu",
                                                                         "Change Signal"),
                                                       menu());

                    for (const auto &signalStr : signalsList) {
                        if (prependSignal(signalStr).toUtf8() == signalHandler.name())
                            continue;

                        ActionTemplate *newSignalAction = new ActionTemplate(
                            (signalStr + "Id").toLatin1(),
                            signalStr,
                            [signalStr, signalHandler](const SelectionContext &) {
                                signalHandler.parentModelNode().view()->executeInTransaction(
                                    "ConnectionsModelNodeActionGroup::"
                                    "changeSignal",
                                    [signalStr, signalHandler]() {
                                        auto connectionNode = signalHandler.parentModelNode();
                                        auto newHandler = connectionNode.signalHandlerProperty(
                                            prependSignal(signalStr).toLatin1());
                                        newHandler.setSource(signalHandler.source());
                                        connectionNode.removeProperty(signalHandler.name());
                                    });
                            });
                        editSignalGroup->addAction(newSignalAction);
                    }

                    activeSignalHandlerGroup->addMenu(editSignalGroup);

                    if (!slotsLists.isEmpty()) {
                        QMenu *editSlotGroup = new QMenu(QT_TRANSLATE_NOOP("QmlDesignerContextMenu",
                                                                           "Change Slot"),
                                                         menu());

                        if (slotsLists.size() == 1) {
                            for (const auto &slot : slotsLists.at(0).slotEntries) {
                                ActionTemplate *newSlotAction = new ActionTemplate(
                                    (slot.name + "Id").toLatin1(),
                                    (slotsLists.at(0).categoryName
                                     + (QT_TRANSLATE_NOOP("QmlDesignerContextMenu",
                                                          " to ")) //context: Change State _to_ state1
                                     + slot.name),
                                    [slot, signalHandler](const SelectionContext &) {
                                        signalHandler.parentModelNode().view()->executeInTransaction(
                                            "ConnectionsModelNodeActionGroup::"
                                            "changeSlot",
                                            [slot, signalHandler]() { slot.action(signalHandler); });
                                    });
                                editSlotGroup->addAction(newSlotAction);
                            }
                        } else {
                            for (const auto &slotCategory : slotsLists) {
                                QMenu *slotCategoryMenu = new QMenu(slotCategory.categoryName, menu());
                                for (const auto &slot : slotCategory.slotEntries) {
                                    ActionTemplate *newSlotAction = new ActionTemplate(
                                        (slot.name + "Id").toLatin1(),
                                        slot.name,
                                        [slot, signalHandler](const SelectionContext &) {
                                            signalHandler.parentModelNode().view()->executeInTransaction(
                                                "ConnectionsModelNodeActionGroup::"
                                                "changeSlot",
                                                [slot, signalHandler]() {
                                                    slot.action(signalHandler);
                                                });
                                        });
                                    slotCategoryMenu->addAction(newSlotAction);
                                }
                                editSlotGroup->addMenu(slotCategoryMenu);
                            }
                        }
                        activeSignalHandlerGroup->addMenu(editSlotGroup);
                    }

                    ActionTemplate *openEditorAction = new ActionTemplate(
                        (propertyName + "OpenEditorId").toLatin1(),
                        QString(QT_TRANSLATE_NOOP("QmlDesignerContextMenu", "Open Connections Editor")),
                        [=](const SelectionContext &) {
                            signalHandler.parentModelNode().view()->executeInTransaction(
                                "ConnectionsModelNodeActionGroup::"
                                "openConnectionsEditor",
                                [signalHandler]() {
                                    ActionEditor::invokeEditor(signalHandler, removeSignal);
                                });
                        });

                    activeSignalHandlerGroup->addAction(openEditorAction);

                    ActionTemplate *removeSignalHandlerAction = new ActionTemplate(
                        (propertyName + "RemoveSignalHandlerId").toLatin1(),
                        QString(QT_TRANSLATE_NOOP("QmlDesignerContextMenu", "Remove This Handler")),
                        [signalHandler](const SelectionContext &) {
                            signalHandler.parentModelNode().view()->executeInTransaction(
                                "ConnectionsModelNodeActionGroup::"
                                "removeSignalHandler",
                                [signalHandler]() { removeSignal(signalHandler); });
                        });

                    activeSignalHandlerGroup->addAction(removeSignalHandlerAction);

                    menu()->addMenu(activeSignalHandlerGroup);
                }
            }
        }

        //singular add connection:
        QMenu *addConnection = new QMenu(QString(QT_TRANSLATE_NOOP("QmlDesignerContextMenu",
                                                                   "Add Signal Handler")),
                                         menu());

        for (const auto &signalStr : signalsList) {
            QMenu *newSignal = new QMenu(signalStr, addConnection);

            if (!slotsLists.isEmpty()) {
                if (slotsLists.size() == 1) {
                    for (const auto &slot : slotsLists.at(0).slotEntries) {
                        ActionTemplate *newSlot = new ActionTemplate(
                            QString(signalStr + slot.name + "Id").toLatin1(),
                            (slotsLists.at(0).categoryName
                             + (QT_TRANSLATE_NOOP("QmlDesignerContextMenu",
                                                  " to ")) //context: Change State _to_ state1
                             + slot.name),
                            [=](const SelectionContext &) {
                                currentNode.view()->executeInTransaction(
                                    "ConnectionsModelNodeActionGroup::addConnection", [=]() {
                                        ModelNode newConnectionNode = createNewConnection(currentNode);
                                        slot.action(newConnectionNode.signalHandlerProperty(
                                            prependSignal(signalStr).toLatin1()));
                                    });
                            });
                        newSignal->addAction(newSlot);
                    }
                } else {
                    for (const auto &slotCategory : slotsLists) {
                        QMenu *slotCategoryMenu = new QMenu(slotCategory.categoryName, menu());
                        for (const auto &slot : slotCategory.slotEntries) {
                            ActionTemplate *newSlot = new ActionTemplate(
                                QString(signalStr + slot.name + "Id").toLatin1(),
                                slot.name,
                                [=](const SelectionContext &) {
                                    currentNode.view()->executeInTransaction(
                                        "ConnectionsModelNodeActionGroup::addConnection", [=]() {
                                            ModelNode newConnectionNode = createNewConnection(
                                                currentNode);
                                            slot.action(newConnectionNode.signalHandlerProperty(
                                                prependSignal(signalStr).toLatin1()));
                                        });
                                });
                            slotCategoryMenu->addAction(newSlot);
                        }
                        newSignal->addMenu(slotCategoryMenu);
                    }
                }
            }

            ActionTemplate *openEditorAction = new ActionTemplate(
                (signalStr + "OpenEditorId").toLatin1(),
                QString(QT_TRANSLATE_NOOP("QmlDesignerContextMenu", "Open Connections Editor")),
                [=](const SelectionContext &) {
                    currentNode.view()->executeInTransaction(
                        "ConnectionsModelNodeActionGroup::"
                        "openConnectionsEditor",
                        [=]() {
                            ModelNode newConnectionNode = createNewConnection(currentNode);

                            SignalHandlerProperty newHandler = newConnectionNode.signalHandlerProperty(
                                prependSignal(signalStr).toLatin1());

                            newHandler.setSource(
                                QString("console.log(\"%1.%2\")").arg(currentNode.id(), signalStr));
                            ActionEditor::invokeEditor(newHandler, removeSignal, true);
                        });
                });
            newSignal->addAction(openEditorAction);

            addConnection->addMenu(newSignal);
        }

        menu()->addMenu(addConnection);
    }
};

class DocumentError : public std::exception
{
public:
    const char *what() const noexcept override { return "Current document contains errors."; }
};

class EditListModelAction final : public ModelNodeContextMenuAction
{
public:
    EditListModelAction()
        : ModelNodeContextMenuAction("EditListModel",
                                     ComponentCoreConstants::editListModelDisplayName,
                                     {},
                                     ComponentCoreConstants::rootCategory,
                                     QKeySequence("Alt+e"),
                                     1001,
                                     &openDialog,
                                     &isListViewInBaseState,
                                     &isListViewInBaseState)
    {}

    static bool isListViewInBaseState(const SelectionContext &selectionState)
    {
        return selectionState.isInBaseState() && selectionState.singleNodeIsSelected()
               && selectionState.currentSingleSelectedNode().metaInfo().isListOrGridView();
    }

    bool isEnabled(const SelectionContext &) const override { return true; }

    static void openDialog(const SelectionContext &selectionState)
    {
        ModelNode targetNode = selectionState.targetNode();
        if (!targetNode.isValid())
            targetNode = selectionState.currentSingleSelectedNode();
        if (!targetNode.isValid())
            return;

        AbstractView *view = targetNode.view();
        NodeMetaInfo modelMetaInfo = view->model()->metaInfo("ListModel");
        NodeMetaInfo elementMetaInfo = view->model()->metaInfo("ListElement");

        ListModelEditorModel model{[&] {
                                       return view->createModelNode(modelMetaInfo.typeName(),
                                                                    modelMetaInfo.majorVersion(),
                                                                    modelMetaInfo.minorVersion());
                                   },
                                   [&] {
                                       return view->createModelNode(elementMetaInfo.typeName(),
                                                                    elementMetaInfo.majorVersion(),
                                                                    elementMetaInfo.minorVersion());
                                   },
                                   [&](const ModelNode &node) {
                                       bool isNowInComponent = ModelNodeOperations::goIntoComponent(
                                           node);

                                       Model *currentModel = QmlDesignerPlugin::instance()
                                                                 ->currentDesignDocument()
                                                                 ->currentModel();

                                       if (currentModel->rewriterView()
                                           && !currentModel->rewriterView()->errors().isEmpty()) {
                                           throw DocumentError{};
                                       }

                                       if (isNowInComponent)
                                           return view->rootModelNode();

                                       return node;
                                   }};

        model.setListView(targetNode);

        ListModelEditorDialog dialog{Core::ICore::dialogParent()};
        dialog.setModel(&model);

        try {
            dialog.exec();
        } catch (const DocumentError &) {
            QMessageBox::warning(
                Core::ICore::dialogParent(),
                QCoreApplication::translate("DesignerActionManager", "Document Has Errors"),
                QCoreApplication::translate("DesignerActionManager",
                                            "The document which contains the list model "
                                            "contains errors. So we cannot edit it."));
        } catch (const RewritingException &) {
            QMessageBox::warning(
                Core::ICore::dialogParent(),
                QCoreApplication::translate("DesignerActionManager", "Document Cannot Be Written"),
                QCoreApplication::translate("DesignerActionManager",
                                            "An error occurred during a write attemp."));
        }
    }
};

bool flowOptionVisible(const SelectionContext &context)
{
    return QmlFlowViewNode::isValidQmlFlowViewNode(context.rootNode());
}

bool isFlowItem(const SelectionContext &context)
{
    return context.singleNodeIsSelected()
           && QmlFlowItemNode::isValidQmlFlowItemNode(context.currentSingleSelectedNode());
}

bool isFlowTarget(const SelectionContext &context)
{
    return context.singleNodeIsSelected()
           && QmlFlowTargetNode::isFlowEditorTarget(context.currentSingleSelectedNode());
}

bool isFlowTransitionItem(const SelectionContext &context)
{
    return context.singleNodeIsSelected()
           && QmlFlowItemNode::isFlowTransition(context.currentSingleSelectedNode());
}

bool isFlowTransitionItemWithEffect(const SelectionContext &context)
{
    if (!isFlowTransitionItem(context))
        return false;

    ModelNode node = context.currentSingleSelectedNode();

    return node.hasNodeProperty("effect");
}

bool isFlowActionItemItem(const SelectionContext &context)
{
    const ModelNode selectedNode = context.currentSingleSelectedNode();

    return context.singleNodeIsSelected()
            && (QmlFlowActionAreaNode::isValidQmlFlowActionAreaNode(selectedNode)
                || QmlVisualNode::isFlowDecision(selectedNode)
                || QmlVisualNode::isFlowWildcard(selectedNode));
}

bool isFlowTargetOrTransition(const SelectionContext &context)
{
    return isFlowTarget(context) || isFlowTransitionItem(context);
}

class FlowActionConnectAction : public ActionGroup
{
public:
    FlowActionConnectAction(const QString &displayName, const QByteArray &menuId, const QIcon &icon, int priority) :
        ActionGroup(displayName, menuId, icon, priority,
                    &isFlowActionItemItem, &flowOptionVisible)

    {}

    void updateContext() override
    {
        menu()->clear();
        if (selectionContext().isValid()) {
            action()->setEnabled(isEnabled(selectionContext()));
            action()->setVisible(isVisible(selectionContext()));
        } else {
            return;
        }
        if (action()->isEnabled()) {
            for (const QmlFlowItemNode &node : QmlFlowViewNode(selectionContext().rootNode()).flowItems()) {
                if (node != selectionContext().currentSingleSelectedNode().parentProperty().parentModelNode()) {
                    QString what = QString(QT_TRANSLATE_NOOP("QmlDesignerContextMenu", "Connect: %1")).arg(captionForModelNode(node));
                    ActionTemplate *connectionAction = new ActionTemplate("CONNECT", what, &ModelNodeOperations::addTransition);

                    SelectionContext nodeSelectionContext = selectionContext();
                    nodeSelectionContext.setTargetNode(node);
                    connectionAction->setSelectionContext(nodeSelectionContext);

                    menu()->addAction(connectionAction);
                }
            }
        }
    }
};
namespace {
const char xProperty[] = "x";
const char yProperty[] = "y";
const char zProperty[] = "z";
const char widthProperty[] = "width";
const char heightProperty[] = "height";
const char triggerSlot[] = "trigger";
} // namespace

using namespace SelectionContextFunctors;

bool multiSelection(const SelectionContext &context)
{
    return !singleSelection(context) && selectionNotEmpty(context);
}

bool multiSelectionAndInBaseState(const SelectionContext &context)
{
    return multiSelection(context) && inBaseState(context);
}

bool selectionHasProperty1or2(const SelectionContext &context, const char *x, const char *y)
{
    return selectionHasProperty(context, x) || selectionHasProperty(context, y);
}

bool selectionHasSameParentAndInBaseState(const SelectionContext &context)
{
    return selectionHasSameParent(context) && inBaseState(context);
}

bool multiSelectionAndHasSameParent(const SelectionContext &context)
{
    return multiSelection(context) && selectionHasSameParent(context);
}

bool isNotInLayout(const SelectionContext &context)
{
    if (selectionNotEmpty(context)) {
        const ModelNode selectedModelNode = context.selectedModelNodes().constFirst();
        ModelNode parentModelNode;

        if (selectedModelNode.hasParentProperty())
            parentModelNode = selectedModelNode.parentProperty().parentModelNode();

        if (parentModelNode.metaInfo().isValid())
            return !parentModelNode.metaInfo().isLayoutable();
    }

    return true;
}

bool selectionCanBeLayouted(const SelectionContext &context)
{
    return  multiSelection(context)
            && selectionHasSameParentAndInBaseState(context)
            && inBaseState(context)
            && isNotInLayout(context);
}

bool selectionCanBeLayoutedAndQtQuickLayoutPossible(const SelectionContext &context)
{
    return selectionCanBeLayouted(context) && context.view()->majorQtQuickVersion() > 1;
}

bool selectionCanBeLayoutedAndQtQuickLayoutPossibleAndNotMCU(const SelectionContext &context)
{
    return selectionCanBeLayoutedAndQtQuickLayoutPossible(context) && !DesignerMcuManager::instance().isMCUProject();
}

bool selectionNotEmptyAndHasZProperty(const SelectionContext &context)
{
    return selectionNotEmpty(context) && selectionHasProperty(context, zProperty);
}

bool selectionNotEmptyAndHasWidthOrHeightProperty(const SelectionContext &context)
{
    return selectionNotEmpty(context)
        && selectionHasProperty1or2(context, widthProperty, heightProperty);
}

bool singleSelectionItemIsNotAnchoredAndSingleSelectionNotRoot(const SelectionContext &context)
{
    return singleSelectionItemIsNotAnchored(context)
            && singleSelectionNotRoot(context);
}

bool selectionNotEmptyAndHasXorYProperty(const SelectionContext &context)
{
    return selectionNotEmpty(context)
        && selectionHasProperty1or2(context, xProperty, yProperty);
}

bool singleSelectionAndHasSlotTrigger(const SelectionContext &context)
{
    if (!singleSelection(context))
        return false;

    return selectionHasSlot(context, triggerSlot);
}

bool singleSelectionAndInQtQuickLayout(const SelectionContext &context)
{
    if (!singleSelection(context))
            return false;

    ModelNode currentSelectedNode = context.currentSingleSelectedNode();
    if (!currentSelectedNode.isValid())
        return false;

    if (!currentSelectedNode.hasParentProperty())
        return false;

    ModelNode parentModelNode = currentSelectedNode.parentProperty().parentModelNode();

    NodeMetaInfo metaInfo = parentModelNode.metaInfo();

    return metaInfo.isQtQuickLayoutsLayout();
}

bool isStackedContainer(const SelectionContext &context)
{
    if (!singleSelection(context))
            return false;

    ModelNode currentSelectedNode = context.currentSingleSelectedNode();

    return NodeHints::fromModelNode(currentSelectedNode).isStackedContainer();
}

bool isStackedContainerWithoutTabBar(const SelectionContext &context)
{
    if (!isStackedContainer(context))
        return false;

    if (!context.view()->model())
        return false;

    if (!context.view()->model()->metaInfo("QtQuick.Controls.TabBar", -1, -1).isValid())
        return false;

    ModelNode currentSelectedNode = context.currentSingleSelectedNode();

    const PropertyName propertyName = ModelNodeOperations::getIndexPropertyName(currentSelectedNode);

    QTC_ASSERT(currentSelectedNode.metaInfo().hasProperty(propertyName), return false);

    BindingProperty binding = currentSelectedNode.bindingProperty(propertyName);

    /* There is already a TabBar or something similar attached */
    return !(binding.isValid() && binding.resolveToProperty().isValid());
}

bool isStackedContainerAndIndexCanBeDecreased(const SelectionContext &context)
{
    if (!isStackedContainer(context))
        return false;

    ModelNode currentSelectedNode = context.currentSingleSelectedNode();

    const PropertyName propertyName = ModelNodeOperations::getIndexPropertyName(currentSelectedNode);

    QTC_ASSERT(currentSelectedNode.metaInfo().hasProperty(propertyName), return false);

    QmlItemNode containerItemNode(currentSelectedNode);
    QTC_ASSERT(containerItemNode.isValid(), return false);

    const int value = containerItemNode.instanceValue(propertyName).toInt();

    return value > 0;
}

bool isStackedContainerAndIndexCanBeIncreased(const SelectionContext &context)
{
    if (!isStackedContainer(context))
        return false;

    ModelNode currentSelectedNode = context.currentSingleSelectedNode();

    const PropertyName propertyName = ModelNodeOperations::getIndexPropertyName(currentSelectedNode);

    QTC_ASSERT(currentSelectedNode.metaInfo().hasProperty(propertyName), return false);

    QmlItemNode containerItemNode(currentSelectedNode);
    QTC_ASSERT(containerItemNode.isValid(), return false);

    const int value = containerItemNode.instanceValue(propertyName).toInt();

    const int maxValue = currentSelectedNode.directSubModelNodes().count() - 1;

    return value < maxValue;
}

bool isGroup(const SelectionContext &context)
{
    if (!inBaseState(context))
        return false;

    if (!singleSelection(context))
        return false;

    NodeMetaInfo metaInfo = context.currentSingleSelectedNode().metaInfo();

    return metaInfo.isQtQuickStudioComponentsGroupItem();
}

bool isLayout(const SelectionContext &context)
{
    if (!inBaseState(context))
        return false;

    if (!singleSelection(context))
        return false;

    NodeMetaInfo metaInfo = context.currentSingleSelectedNode().metaInfo();

    if (!metaInfo.isValid())
        return false;

    /* Stacked containers have different semantics */
    if (isStackedContainer(context))
            return false;

    return metaInfo.isQtQuickLayoutsLayout();
}

bool isPositioner(const SelectionContext &context)
{
     if (!inBaseState(context))
         return false;

    if (!singleSelection(context))
        return false;

    const NodeMetaInfo metaInfo = context.currentSingleSelectedNode().metaInfo();

    return metaInfo.isQtQuickPositioner();
}

bool layoutOptionVisible(const SelectionContext &context)
{
    return selectionCanBeLayoutedAndQtQuickLayoutPossible(context)
            || singleSelectionAndInQtQuickLayout(context)
            || isLayout(context);
}

bool positionOptionVisible(const SelectionContext &context)
{
    return selectionCanBeLayouted(context)
            || isPositioner(context);
}

bool studioComponentsAvailable(const SelectionContext &context)
{
    const Import import = Import::createLibraryImport("QtQuick.Studio.Components", "1.0");
    return context.view()->model()->isImportPossible(import, true, true);
}

bool studioComponentsAvailableAndSelectionCanBeLayouted(const SelectionContext &context)
{
    return selectionCanBeLayouted(context) && studioComponentsAvailable(context);
}

bool singleSelectedAndUiFile(const SelectionContext &context)
{
    if (!singleSelection(context))
            return false;

    DesignDocument *designDocument = QmlDesignerPlugin::instance()->documentManager().currentDesignDocument();

    if (!designDocument)
        return false;

    return designDocument->fileName().completeSuffix() == QLatin1String("ui.qml");
}

bool lowerAvailable(const SelectionContext &selectionState)
{
    if (!singleSelection(selectionState))
        return false;

    ModelNode modelNode = selectionState.currentSingleSelectedNode();

    if (modelNode.isRootNode())
        return false;

    if (!modelNode.hasParentProperty())
        return false;

    if (!modelNode.parentProperty().isNodeListProperty())
        return false;

    NodeListProperty parentProperty = modelNode.parentProperty().toNodeListProperty();
    return parentProperty.indexOf(modelNode) > 0;
}

bool raiseAvailable(const SelectionContext &selectionState)
{
    if (!singleSelection(selectionState))
        return false;

    ModelNode modelNode = selectionState.currentSingleSelectedNode();

    if (modelNode.isRootNode())
        return false;

    if (!modelNode.hasParentProperty())
        return false;

    if (!modelNode.parentProperty().isNodeListProperty())
        return false;

    NodeListProperty parentProperty = modelNode.parentProperty().toNodeListProperty();
    return parentProperty.indexOf(modelNode) < parentProperty.count() - 1;
}

bool anchorsMenuEnabled(const SelectionContext &context)
{
    return singleSelectionItemIsNotAnchoredAndSingleSelectionNotRoot(context)
           || singleSelectionItemIsAnchored(context);
}


void DesignerActionManager::createDefaultDesignerActions()
{
    using namespace SelectionContextFunctors;
    using namespace ComponentCoreConstants;
    using namespace ModelNodeOperations;
    using namespace FormatOperation;

    const Utils::Icon prevIcon({
        {":/utils/images/prev.png", Utils::Theme::QmlDesigner_FormEditorForegroundColor}}, Utils::Icon::MenuTintedStyle);

    const Utils::Icon nextIcon({
        {":/utils/images/next.png", Utils::Theme::QmlDesigner_FormEditorForegroundColor}}, Utils::Icon::MenuTintedStyle);

    const Utils::Icon addIcon({
        {":/utils/images/plus.png", Utils::Theme::QmlDesigner_FormEditorForegroundColor}}, Utils::Icon::MenuTintedStyle);

    addDesignerAction(new SelectionModelNodeAction(
                          selectionCategoryDisplayName,
                          selectionCategory,
<<<<<<< HEAD
=======
                          contextIcon(DesignerIcons::SelecionIcon),
>>>>>>> a61f8b02
                          Priorities::SelectionCategory));

    addDesignerAction(new ConnectionsModelNodeActionGroup(
                          connectionsCategoryDisplayName,
                          connectionsCategory,
<<<<<<< HEAD
=======
                          contextIcon(DesignerIcons::ConnectionsIcon),
>>>>>>> a61f8b02
                          Priorities::ConnectionsCategory));

    addDesignerAction(new ActionGroup(
                          arrangeCategoryDisplayName,
                          arrangeCategory,
<<<<<<< HEAD
=======
                          contextIcon(DesignerIcons::ArrangeIcon),
>>>>>>> a61f8b02
                          Priorities::ArrangeCategory,
                          &selectionNotEmpty));

    addDesignerAction(new SeperatorDesignerAction(arrangeCategory, 10));

    addDesignerAction(new ModelNodeContextMenuAction(
                          toFrontCommandId,
                          toFrontDisplayName,
                          {},
                          arrangeCategory,
                          QKeySequence(),
                          1,
                          &toFront,
                          &raiseAvailable));

    addDesignerAction(new ModelNodeContextMenuAction(
                          raiseCommandId,
                          raiseDisplayName,
                          Utils::Icon({{":/qmldesigner/icon/designeractions/images/raise.png", Utils::Theme::IconsBaseColor}}).icon(),
                          arrangeCategory,
                          QKeySequence(),
                          11,
                          &raise,
                          &raiseAvailable));

    addDesignerAction(new ModelNodeContextMenuAction(
                          lowerCommandId,
                          lowerDisplayName,
                          Utils::Icon({{":/qmldesigner/icon/designeractions/images/lower.png", Utils::Theme::IconsBaseColor}}).icon(),
                          arrangeCategory,
                          QKeySequence(),
                          12,
                          &lower,
                          &lowerAvailable));

    addDesignerAction(new ModelNodeContextMenuAction(
                          toBackCommandId,
                          toBackDisplayName,
                          {},
                          arrangeCategory,
                          QKeySequence(),
                          2,
                          &toBack,
                          &lowerAvailable));

    addDesignerAction(new SeperatorDesignerAction(arrangeCategory, 20));

    addDesignerAction(new ModelNodeContextMenuAction(
                          reverseCommandId,
                          reverseDisplayName,
                          {},
                          arrangeCategory,
                          QKeySequence(),
                          21,
                          &reverse,
                          &multiSelectionAndHasSameParent));

<<<<<<< HEAD
    addDesignerAction(new ActionGroup(editCategoryDisplayName, editCategory, Priorities::EditCategory, &selectionNotEmpty));
=======
    addDesignerAction(new ActionGroup(editCategoryDisplayName,
                                      editCategory,
                                      contextIcon(DesignerIcons::EditIcon),
                                      Priorities::EditCategory,
                                      &selectionNotEmpty));
>>>>>>> a61f8b02

    addDesignerAction(new SeperatorDesignerAction(editCategory, 30));

    addDesignerAction(
        new ModelNodeAction(resetPositionCommandId,
                            resetPositionDisplayName,
                            Utils::Icon({{":/utils/images/pan.png", Utils::Theme::IconsBaseColor},
                                         {":/utils/images/iconoverlay_reset.png",
                                          Utils::Theme::IconsStopToolBarColor}})
                                .icon(),
                            resetPositionTooltip,
                            editCategory,
                            QKeySequence("Ctrl+d"),
                            32,
                            &resetPosition,
                            &selectionNotEmptyAndHasXorYProperty));

    const QString fontName = "qtds_propertyIconFont.ttf";
    const QColor iconColorDefault(Theme::getColor(Theme::IconsBaseColor));
    const QColor iconColorDisabled(Theme::getColor(Theme::IconsDisabledColor));
    const QString copyUnicode = Theme::getIconUnicode(Theme::Icon::copyStyle);
    const QString pasteUnicode = Theme::getIconUnicode(Theme::Icon::pasteStyle);

    const auto copyDefault = Utils::StyleHelper::IconFontHelper(copyUnicode,
                                                                iconColorDefault,
                                                                QSize(28, 28),
                                                                QIcon::Normal);
    const auto copyDisabled = Utils::StyleHelper::IconFontHelper(copyUnicode,
                                                                 iconColorDisabled,
                                                                 QSize(28, 28),
                                                                 QIcon::Disabled);
    const QIcon copyIcon = Utils::StyleHelper::getIconFromIconFont(fontName,
                                                                   {copyDefault, copyDisabled});

    const auto pasteDefault = Utils::StyleHelper::IconFontHelper(pasteUnicode,
                                                                 iconColorDefault,
                                                                 QSize(28, 28),
                                                                 QIcon::Normal);
    const auto pasteDisabled = Utils::StyleHelper::IconFontHelper(pasteUnicode,
                                                                  iconColorDisabled,
                                                                  QSize(28, 28),
                                                                  QIcon::Disabled);
    const QIcon pasteIcon = Utils::StyleHelper::getIconFromIconFont(fontName,
                                                                    {pasteDefault, pasteDisabled});

    addDesignerAction(new ModelNodeAction(copyFormatCommandId,
                                          copyFormatDisplayName,
                                          copyIcon,
                                          copyFormatTooltip,
                                          editCategory,
                                          QKeySequence(),
                                          41,
                                          &copyFormat,
                                          &propertiesCopyable));

    addDesignerAction(new ModelNodeAction(applyFormatCommandId,
                                          applyFormatDisplayName,
                                          pasteIcon,
                                          applyFormatTooltip,
                                          editCategory,
                                          QKeySequence(),
                                          42,
                                          &applyFormat,
                                          &propertiesApplyable));

    addDesignerAction(new ModelNodeAction(
                          resetSizeCommandId,
                          resetSizeDisplayName,
                          Utils::Icon({{":/utils/images/fittoview.png", Utils::Theme::IconsBaseColor},
                                      {":/utils/images/iconoverlay_reset.png", Utils::Theme::IconsStopToolBarColor}}).icon(),
                          resetSizeToolTip,
                          editCategory,
                          QKeySequence("shift+s"),
                          31,
                          &resetSize,
                          &selectionNotEmptyAndHasWidthOrHeightProperty));

    addDesignerAction(new SeperatorDesignerAction(editCategory, 40));

    addDesignerAction(new VisiblityModelNodeAction(
                          visiblityCommandId,
                          visibilityDisplayName,
<<<<<<< HEAD
=======
                          contextIcon(DesignerIcons::VisibilityIcon),
>>>>>>> a61f8b02
                          rootCategory,
                          QKeySequence("Ctrl+g"),
                          Priorities::Visibility,
                          &setVisible,
                          &singleSelectedItem));

    addDesignerAction(new ActionGroup(anchorsCategoryDisplayName,
                                      anchorsCategory,
<<<<<<< HEAD
=======
                                      contextIcon(DesignerIcons::AnchorsIcon),
>>>>>>> a61f8b02
                                      Priorities::AnchorsCategory,
                                      &anchorsMenuEnabled));

    addDesignerAction(new ModelNodeAction(
                          anchorsFillCommandId,
                          anchorsFillDisplayName,
                          Utils::Icon({{":/qmldesigner/images/anchor_fill.png", Utils::Theme::IconsBaseColor}}).icon(),
                          anchorsFillToolTip,
                          anchorsCategory,
                          QKeySequence(QKeySequence("shift+f")),
                          2,
                          &anchorsFill,
                          &singleSelectionItemIsNotAnchoredAndSingleSelectionNotRoot));

    addDesignerAction(new ModelNodeAction(
                          anchorsResetCommandId,
                          anchorsResetDisplayName,
                          Utils::Icon({{":/qmldesigner/images/anchor_fill.png", Utils::Theme::IconsBaseColor},
                                       {":/utils/images/iconoverlay_reset.png", Utils::Theme::IconsStopToolBarColor}}).icon(),
                          anchorsResetToolTip,
                          anchorsCategory,
                          QKeySequence(QKeySequence("Ctrl+Shift+r")),
                          1,
                          &anchorsReset,
                          &singleSelectionItemIsAnchored));

    addDesignerAction(new SeperatorDesignerAction(anchorsCategory, 10));

    addDesignerAction(new ParentAnchorAction(
                          anchorParentTopAndBottomCommandId,
                          anchorParentTopAndBottomDisplayName,
                          {},
                          {},
                          anchorsCategory,
                          QKeySequence(),
                          11,
                          AnchorLineType(AnchorLineTop | AnchorLineBottom)));

    addDesignerAction(new ParentAnchorAction(
                          anchorParentLeftAndRightCommandId,
                          anchorParentLeftAndRightDisplayName,
                          {},
                          {},
                          anchorsCategory,
                          QKeySequence(),
                          12,
                          AnchorLineType(AnchorLineLeft | AnchorLineRight)));

    addDesignerAction(new SeperatorDesignerAction(anchorsCategory, 20));

    addDesignerAction(new ParentAnchorAction(
                          anchorParentTopCommandId,
                          anchorParentTopDisplayName,
                          Utils::Icon({{":/qmldesigner/images/anchor_top.png", Utils::Theme::IconsBaseColor},
                                       {":/utils/images/iconoverlay_reset.png", Utils::Theme::IconsStopToolBarColor}}).icon(),
                          {},
                          anchorsCategory,
                          QKeySequence(),
                          21,
                          AnchorLineTop));

    addDesignerAction(new ParentAnchorAction(
                          anchorParentBottomCommandId,
                          anchorParentBottomDisplayName,
                          Utils::Icon({{":/qmldesigner/images/anchor_bottom.png", Utils::Theme::IconsBaseColor},
                                       {":/utils/images/iconoverlay_reset.png", Utils::Theme::IconsStopToolBarColor}}).icon(),
                          {},
                          anchorsCategory,
                          QKeySequence(),
                          22,
                          AnchorLineBottom));

    addDesignerAction(new ParentAnchorAction(
                          anchorParentLeftCommandId,
                          anchorParentLeftDisplayName,
                          Utils::Icon({{":/qmldesigner/images/anchor_left.png", Utils::Theme::IconsBaseColor},
                                       {":/utils/images/iconoverlay_reset.png", Utils::Theme::IconsStopToolBarColor}}).icon(),
                          {},
                          anchorsCategory,
                          QKeySequence(),
                          23,
                          AnchorLineLeft));

    addDesignerAction(new ParentAnchorAction(
                          anchorParentRightCommandId,
                          anchorParentRightDisplayName,
                          Utils::Icon({{":/qmldesigner/images/anchor_right.png", Utils::Theme::IconsBaseColor},
                                       {":/utils/images/iconoverlay_reset.png", Utils::Theme::IconsStopToolBarColor}}).icon(),
                          {},
                          anchorsCategory,
                          QKeySequence(),
                          24,
                          AnchorLineRight));

    addDesignerAction(new ActionGroup(
                          positionerCategoryDisplayName,
                          positionerCategory,
<<<<<<< HEAD
=======
                          contextIcon(DesignerIcons::PositionsersIcon),
>>>>>>> a61f8b02
                          Priorities::PositionCategory,
                          &positionOptionVisible));

    addDesignerAction(new ActionGroup(
                          layoutCategoryDisplayName,
                          layoutCategory,
<<<<<<< HEAD
=======
                          contextIcon(DesignerIcons::LayoutsIcon),
>>>>>>> a61f8b02
                          Priorities::LayoutCategory,
                          &layoutOptionVisible));

    addDesignerAction(new ActionGroup(
                          snappingCategoryDisplayName,
                          snappingCategory,
<<<<<<< HEAD
=======
                          contextIcon(DesignerIcons::SnappingIcon),
>>>>>>> a61f8b02
                          Priorities::SnappingCategory,
                          &selectionEnabled,
                          &selectionEnabled));

    addDesignerAction(new ActionGroup(
                          groupCategoryDisplayName,
                          groupCategory,
<<<<<<< HEAD
=======
                          contextIcon(DesignerIcons::GroupSelectionIcon),
>>>>>>> a61f8b02
                          Priorities::Group,
                          &studioComponentsAvailableAndSelectionCanBeLayouted));

    addDesignerAction(new ActionGroup(
                          flowCategoryDisplayName,
                          flowCategory,
<<<<<<< HEAD
=======
                          {},
>>>>>>> a61f8b02
                          Priorities::FlowCategory,
                          &isFlowTargetOrTransition,
                          &flowOptionVisible));


    auto effectMenu = new ActionGroup(
                flowEffectCategoryDisplayName,
                flowEffectCategory,
<<<<<<< HEAD
=======
                {},
>>>>>>> a61f8b02
                Priorities::FlowCategory,
                &isFlowTransitionItem,
                &flowOptionVisible);

    effectMenu->setCategory(flowCategory);
    addDesignerAction(effectMenu);

    addDesignerAction(new ModelNodeFormEditorAction(
        createFlowActionAreaCommandId,
        createFlowActionAreaDisplayName,
        addIcon.icon(),
        addFlowActionToolTip,
        flowCategory,
        {},
        1,
        &createFlowActionArea,
        &isFlowItem,
        &flowOptionVisible));

    addDesignerAction(new ModelNodeContextMenuAction(
                          setFlowStartCommandId,
                          setFlowStartDisplayName,
                          {},
                          flowCategory,
                          2,
                          {},
                          &setFlowStartItem,
                          &isFlowItem,
                          &flowOptionVisible));

    addDesignerAction(new FlowActionConnectAction(
<<<<<<< HEAD
        flowConnectionCategoryDisplayName,
        flowConnectionCategory,
        Priorities::FlowCategory));
=======
                          flowConnectionCategoryDisplayName,
                          flowConnectionCategory,
                          {},
                          Priorities::FlowCategory));
>>>>>>> a61f8b02


    const QList<TypeName> transitionTypes = {"FlowFadeEffect",
                                   "FlowPushEffect",
                                   "FlowMoveEffect",
                                   "None"};

    for (const TypeName &typeName : transitionTypes)
        addTransitionEffectAction(typeName);

    addCustomTransitionEffectAction();

    addDesignerAction(new ModelNodeContextMenuAction(
        selectFlowEffectCommandId,
        selectEffectDisplayName,
        {},
        flowCategory,
        {},
        2,
        &selectFlowEffect,
        &isFlowTransitionItemWithEffect));

    addDesignerAction(new ActionGroup(
                          stackedContainerCategoryDisplayName,
                          stackedContainerCategory,
<<<<<<< HEAD
=======
                          {},
>>>>>>> a61f8b02
                          Priorities::StackedContainerCategory,
                          &isStackedContainer));

    addDesignerAction(new ModelNodeContextMenuAction(
                          removePositionerCommandId,
                          removePositionerDisplayName,
                          {},
                          positionerCategory,
                          QKeySequence("Ctrl+Shift+p"),
                          1,
                          &removePositioner,
                          &isPositioner,
                          &isPositioner));

    addDesignerAction(new ModelNodeContextMenuAction(
                          layoutRowPositionerCommandId,
                          layoutRowPositionerDisplayName,
                          {},
                          positionerCategory,
                          QKeySequence(),
                          2,
                          &layoutRowPositioner,
                          &selectionCanBeLayouted,
                          &selectionCanBeLayouted));

    addDesignerAction(new ModelNodeContextMenuAction(
                          layoutColumnPositionerCommandId,
                          layoutColumnPositionerDisplayName,
                          {},
                          positionerCategory,
                          QKeySequence(),
                          3,
                          &layoutColumnPositioner,
                          &selectionCanBeLayouted,
                          &selectionCanBeLayouted));

    addDesignerAction(new ModelNodeContextMenuAction(
                          layoutGridPositionerCommandId,
                          layoutGridPositionerDisplayName,
                          {},
                          positionerCategory,
                          QKeySequence(),
                          4,
                          &layoutGridPositioner,
                          &selectionCanBeLayouted,
                          &selectionCanBeLayouted));

    addDesignerAction(new ModelNodeContextMenuAction(
                          layoutFlowPositionerCommandId,
                          layoutFlowPositionerDisplayName,
                          {},
                          positionerCategory,
                          QKeySequence("Ctrl+m"),
                          5,
                          &layoutFlowPositioner,
                          &selectionCanBeLayouted,
                          &selectionCanBeLayouted));

    addDesignerAction(new SeperatorDesignerAction(layoutCategory, 0));

    addDesignerAction(new ModelNodeContextMenuAction(
                          removeLayoutCommandId,
                          removeLayoutDisplayName,
                          {},
                          layoutCategory,
                          QKeySequence(),
                          1,
                          &removeLayout,
                          &isLayout,
                          &isLayout));

    addDesignerAction(new ModelNodeContextMenuAction(addToGroupItemCommandId,
                                                     addToGroupItemDisplayName,
                                                     {},
                                                     groupCategory,
                                                     QKeySequence("Ctrl+Shift+g"),
                                                     1,
                                                     &addToGroupItem,
                                                     &selectionCanBeLayouted));

    addDesignerAction(new ModelNodeContextMenuAction(removeGroupItemCommandId,
                                                     removeGroupItemDisplayName,
                                                     {},
                                                     groupCategory,
                                                     QKeySequence(),
                                                     2,
                                                     &removeGroup,
                                                     &isGroup));

    addDesignerAction(new ModelNodeFormEditorAction(addItemToStackedContainerCommandId,
                                                    addItemToStackedContainerDisplayName,
                                                    addIcon.icon(),
                                                    addItemToStackedContainerToolTip,
                                                    stackedContainerCategory,
                                                    QKeySequence("Ctrl+Shift+a"),
                                                    1,
                                                    &addItemToStackedContainer,
                                                    &isStackedContainer,
                                                    &isStackedContainer));

    addDesignerAction(new ModelNodeContextMenuAction(
                          addTabBarToStackedContainerCommandId,
                          addTabBarToStackedContainerDisplayName,
                          {},
                          stackedContainerCategory,
                          QKeySequence("Ctrl+Shift+t"),
                          2,
                          &addTabBarToStackedContainer,
                          &isStackedContainerWithoutTabBar,
                          &isStackedContainer));

    addDesignerAction(new ModelNodeFormEditorAction(
                          decreaseIndexOfStackedContainerCommandId,
                          decreaseIndexToStackedContainerDisplayName,
                          prevIcon.icon(),
                          decreaseIndexOfStackedContainerToolTip,
                          stackedContainerCategory,
                          QKeySequence("Ctrl+Shift+Left"),
                          3,
                          &decreaseIndexOfStackedContainer,
                          &isStackedContainerAndIndexCanBeDecreased,
                          &isStackedContainer));

    addDesignerAction(new ModelNodeFormEditorAction(
                          increaseIndexOfStackedContainerCommandId,
                          increaseIndexToStackedContainerDisplayName,
                          nextIcon.icon(),
                          increaseIndexOfStackedContainerToolTip,
                          stackedContainerCategory,
                          QKeySequence("Ctrl+Shift+Right"),
                          4,
                          &increaseIndexOfStackedContainer,
                          &isStackedContainerAndIndexCanBeIncreased,
                          &isStackedContainer));

    addDesignerAction(new ModelNodeAction(
                          layoutRowLayoutCommandId,
                          layoutRowLayoutDisplayName,
                          Utils::Icon({{":/qmldesigner/icon/designeractions/images/row.png", Utils::Theme::IconsBaseColor}}).icon(),
                          layoutRowLayoutToolTip,
                          layoutCategory,
                          QKeySequence("Ctrl+u"),
                          2,
                          &layoutRowLayout,
                          &selectionCanBeLayoutedAndQtQuickLayoutPossible));

    addDesignerAction(new ModelNodeAction(
                          layoutColumnLayoutCommandId,
                          layoutColumnLayoutDisplayName,
                          Utils::Icon({{":/qmldesigner/icon/designeractions/images/column.png", Utils::Theme::IconsBaseColor}}).icon(),
                          layoutColumnLayoutToolTip,
                          layoutCategory,
                          QKeySequence("Ctrl+l"),
                          3,
                          &layoutColumnLayout,
                          &selectionCanBeLayoutedAndQtQuickLayoutPossible));

    addDesignerAction(new ModelNodeAction(
                          layoutGridLayoutCommandId,
                          layoutGridLayoutDisplayName,
                          Utils::Icon({{":/qmldesigner/icon/designeractions/images/grid.png", Utils::Theme::IconsBaseColor}}).icon(),
                          layoutGridLayoutToolTip,
                          layoutCategory,
                          QKeySequence("shift+g"),
                          4,
                          &layoutGridLayout,
                          &selectionCanBeLayoutedAndQtQuickLayoutPossibleAndNotMCU));

    addDesignerAction(new SeperatorDesignerAction(layoutCategory, 10));

    addDesignerAction(new FillWidthModelNodeAction(
                          layoutFillWidthCommandId,
                          layoutFillWidthDisplayName,
                          layoutCategory,
                          QKeySequence(),
                          11,
                          &setFillWidth,
                          &singleSelectionAndInQtQuickLayout,
                          &singleSelectionAndInQtQuickLayout));

    addDesignerAction(new FillHeightModelNodeAction(
                          layoutFillHeightCommandId,
                          layoutFillHeightDisplayName,
                          layoutCategory,
                          QKeySequence(),
                          12,
                          &setFillHeight,
                          &singleSelectionAndInQtQuickLayout,
                          &singleSelectionAndInQtQuickLayout));

    addDesignerAction(new SeperatorDesignerAction(rootCategory, Priorities::ModifySection));
    addDesignerAction(new SeperatorDesignerAction(rootCategory, Priorities::PositionSection));
    addDesignerAction(new SeperatorDesignerAction(rootCategory, Priorities::EventSection));
    addDesignerAction(new SeperatorDesignerAction(rootCategory, Priorities::AdditionsSection));
    addDesignerAction(new SeperatorDesignerAction(rootCategory, Priorities::ViewOprionsSection));
    addDesignerAction(new SeperatorDesignerAction(rootCategory, Priorities::CustomActionsSection));

    addDesignerAction(new ModelNodeContextMenuAction(
                          goIntoComponentCommandId,
                          enterComponentDisplayName,
<<<<<<< HEAD
                          {},
=======
                          contextIcon(DesignerIcons::EnterComponentIcon),
>>>>>>> a61f8b02
                          rootCategory,
                          QKeySequence(Qt::Key_F2),
                          Priorities::ComponentActions + 2,
                          &goIntoComponentOperation,
                          &selectionIsComponent));

    addDesignerAction(new ModelNodeContextMenuAction(
                          editAnnotationsCommandId,
                          editAnnotationsDisplayName,
<<<<<<< HEAD
                          {},
=======
                          contextIcon(DesignerIcons::AnnotationIcon),
>>>>>>> a61f8b02
                          rootCategory,
                          QKeySequence(),
                          Priorities::EditAnnotations,
                          &editAnnotation,
                          &singleSelection,
                          &singleSelection));

    addDesignerAction(new ModelNodeContextMenuAction(
<<<<<<< HEAD
        addMouseAreaFillCommandId,
        addMouseAreaFillDisplayName,
        {},
        rootCategory,
        QKeySequence(),
        Priorities::AddMouseArea,
        &addMouseAreaFill,
        &addMouseAreaFillCheck,
        &singleSelection));
=======
                          addMouseAreaFillCommandId,
                          addMouseAreaFillDisplayName,
                          contextIcon(DesignerIcons::AddMouseAreaIcon),
                          rootCategory,
                          QKeySequence(),
                          Priorities::AddMouseArea,
                          &addMouseAreaFill,
                          &addMouseAreaFillCheck,
                          &singleSelection));
>>>>>>> a61f8b02

    const bool standaloneMode = QmlProjectManager::QmlProject::isQtDesignStudio();

    if (!standaloneMode) {
        addDesignerAction(new ModelNodeContextMenuAction(goToImplementationCommandId,
                                                         goToImplementationDisplayName,
                                                         {},
                                                         rootCategory,
                                                         QKeySequence(),
                                                         42,
                                                         &goImplementation,
                                                         &singleSelectedAndUiFile,
                                                         &singleSelectedAndUiFile));
    }

    addDesignerAction(new ModelNodeContextMenuAction(
                          addSignalHandlerCommandId,
                          addSignalHandlerDisplayName,
                          {},
                          rootCategory, QKeySequence(),
                          42, &addNewSignalHandler,
                          &singleSelectedAndUiFile,
                          &singleSelectedAndUiFile));

    addDesignerAction(new ModelNodeContextMenuAction(
                          makeComponentCommandId,
                          makeComponentDisplayName,
<<<<<<< HEAD
                          {},
=======
                          contextIcon(DesignerIcons::MakeComponentIcon),
>>>>>>> a61f8b02
                          rootCategory,
                          QKeySequence(),
                          Priorities::ComponentActions + 1,
                          &moveToComponent,
                          &singleSelection,
                          &singleSelection));

    addDesignerAction(new ModelNodeContextMenuAction(
                          editMaterialCommandId,
                          editMaterialDisplayName,
                          contextIcon(DesignerIcons::EditIcon),
                          rootCategory,
                          QKeySequence(),
                          44,
                          &editMaterial,
                          &modelHasMaterial,
                          &isModel));

    addDesignerAction(new ModelNodeContextMenuAction(mergeTemplateCommandId,
                                                     mergeTemplateDisplayName,
                                                     {},
                                                     rootCategory,
                                                     {},
                                                     Priorities::MergeWithTemplate,
                                                     [&] (const SelectionContext& context) { mergeWithTemplate(context, m_externalDependencies); },
                                                     &SelectionContextFunctors::always));

    addDesignerAction(new ActionGroup(
                          "",
                          genericToolBarCategory,
<<<<<<< HEAD
=======
                          {},
>>>>>>> a61f8b02
                          Priorities::GenericToolBar));

    addDesignerAction(new ChangeStyleAction());

    addDesignerAction(new EditListModelAction);

    addDesignerAction(new ModelNodeContextMenuAction(
                          openSignalDialogCommandId,
                          openSignalDialogDisplayName,
                          {},
                          rootCategory,
                          QKeySequence(),
                          Priorities::SignalsDialog,
                          &openSignalDialog,
                          &singleSelectionAndHasSlotTrigger));

    addDesignerAction(new ModelNodeContextMenuAction(
                          update3DAssetCommandId,
                          update3DAssetDisplayName,
                          {},
                          rootCategory,
                          QKeySequence(),
                          Priorities::GenericToolBar,
                          &updateImported3DAsset,
                          &selectionIsImported3DAsset,
                          &selectionIsImported3DAsset));
}

void DesignerActionManager::createDefaultAddResourceHandler()
{
    auto registerHandlers = [this](const QStringList &exts, AddResourceOperation op,
                                   const QString &category) {
        for (const QString &ext : exts)
            registerAddResourceHandler(AddResourceHandler(category, ext, op));
    };

    // Having a single image type category creates too large of a filter, so we split images into
    // categories according to their mime types
    auto transformer = [](const QByteArray& format) -> QString { return QString("*.") + format; };
    auto imageFormats = Utils::transform(QImageReader::supportedImageFormats(), transformer);
    imageFormats.push_back("*.hdr");
    imageFormats.push_back("*.ktx");

    // The filters will be displayed in reverse order to these lists in file dialog,
    // so declare most common types last
    registerHandlers(imageFormats,
                     ModelNodeOperations::addImageToProject,
                     ComponentCoreConstants::addImagesDisplayString);
    registerHandlers({"*.otf", "*.ttf"},
                     ModelNodeOperations::addFontToProject,
                     ComponentCoreConstants::addFontsDisplayString);
    registerHandlers({"*.wav", "*.mp3"},
                     ModelNodeOperations::addSoundToProject,
                     ComponentCoreConstants::addSoundsDisplayString);
    registerHandlers({"*.glsl", "*.glslv", "*.glslf", "*.vsh", "*.fsh", "*.vert", "*.frag"},
                     ModelNodeOperations::addShaderToProject,
                     ComponentCoreConstants::addShadersDisplayString);
    registerHandlers({"*.mp4"},
                     ModelNodeOperations::addVideoToProject,
                     ComponentCoreConstants::addVideosDisplayString);
}

void DesignerActionManager::createDefaultModelNodePreviewImageHandlers()
{
    registerModelNodePreviewHandler(
                ModelNodePreviewImageHandler("QtQuick.Image",
                                             ModelNodeOperations::previewImageDataForImageNode));
    registerModelNodePreviewHandler(
                ModelNodePreviewImageHandler("QtQuick.BorderImage",
                                             ModelNodeOperations::previewImageDataForImageNode));
    registerModelNodePreviewHandler(
                ModelNodePreviewImageHandler("Qt.SafeRenderer.SafeRendererImage",
                                             ModelNodeOperations::previewImageDataForImageNode));
    registerModelNodePreviewHandler(
                ModelNodePreviewImageHandler("Qt.SafeRenderer.SafeRendererPicture",
                                             ModelNodeOperations::previewImageDataForImageNode));
    registerModelNodePreviewHandler(
                ModelNodePreviewImageHandler("QtQuick3D.Texture",
                                             ModelNodeOperations::previewImageDataForImageNode));
    registerModelNodePreviewHandler(
                ModelNodePreviewImageHandler("QtQuick3D.Material",
                                             ModelNodeOperations::previewImageDataForGenericNode));
    registerModelNodePreviewHandler(
                ModelNodePreviewImageHandler("QtQuick3D.Model",
                                             ModelNodeOperations::previewImageDataForGenericNode));
    registerModelNodePreviewHandler(
                ModelNodePreviewImageHandler("QtQuick3D.Node",
                                             ModelNodeOperations::previewImageDataForGenericNode,
                                             true));
    registerModelNodePreviewHandler(
                ModelNodePreviewImageHandler("QtQuick.Item",
                                             ModelNodeOperations::previewImageDataForGenericNode,
                                             true));

    // TODO - Disabled until QTBUG-86616 is fixed
//    registerModelNodePreviewHandler(
//                ModelNodePreviewImageHandler("QtQuick3D.Effect",
//                                             ModelNodeOperations::previewImageDataFor3DNode));
}

void DesignerActionManager::addDesignerAction(ActionInterface *newAction)
{
    m_designerActions.append(QSharedPointer<ActionInterface>(newAction));
}

void DesignerActionManager::addCreatorCommand(Core::Command *command, const QByteArray &category, int priority,
                                              const QIcon &overrideIcon)
{
    addDesignerAction(new CommandAction(command, category, priority, overrideIcon));
}

QList<QSharedPointer<ActionInterface> > DesignerActionManager::actionsForTargetView(const ActionInterface::TargetView &target)
{
    QList<QSharedPointer<ActionInterface> > out;
    for (auto interface : std::as_const(m_designerActions))
        if (interface->targetView() == target)
            out << interface;

    return out;
}

QList<ActionInterface* > DesignerActionManager::designerActions() const
{
    return Utils::transform(m_designerActions, [](const QSharedPointer<ActionInterface> &pointer) {
        return pointer.data();
    });
}

ActionInterface *DesignerActionManager::actionByMenuId(const QByteArray &id)
{
    for (const auto &action : m_designerActions)
        if (action->menuId() == id)
            return action.data();
    return nullptr;
}

DesignerActionManager::DesignerActionManager(DesignerActionManagerView *designerActionManagerView, ExternalDependenciesInterface &externalDependencies)
    : m_designerActionManagerView(designerActionManagerView)
    , m_externalDependencies(externalDependencies)
{
    setupIcons();
}

DesignerActionManager::~DesignerActionManager() = default;

void DesignerActionManager::addTransitionEffectAction(const TypeName &typeName)
{
    addDesignerAction(new ModelNodeContextMenuAction(
        QByteArray(ComponentCoreConstants::flowAssignEffectCommandId) + typeName,
        QLatin1String(ComponentCoreConstants::flowAssignEffectDisplayName) + typeName,
        {},
        ComponentCoreConstants::flowEffectCategory,
        {},
        typeName == "None" ? 11 : 1,
        [typeName](const SelectionContext &context)
        { ModelNodeOperations::addFlowEffect(context, typeName); },
    &isFlowTransitionItem));
}

void DesignerActionManager::addCustomTransitionEffectAction()
{
    addDesignerAction(new ModelNodeContextMenuAction(
        QByteArray(ComponentCoreConstants::flowAssignEffectCommandId),
        ComponentCoreConstants::flowAssignCustomEffectDisplayName,
        {},
        ComponentCoreConstants::flowEffectCategory,
        {},
        21,
        &ModelNodeOperations::addCustomFlowEffect,
    &isFlowTransitionItem));
}

void DesignerActionManager::setupIcons()
{
    m_designerIcons.reset(new DesignerIcons("qtds_propertyIconFont.ttf", designerIconResourcesPath()));
}

QString DesignerActionManager::designerIconResourcesPath() const
{
#ifdef SHARE_QML_PATH
    if (Utils::qtcEnvironmentVariableIsSet("LOAD_QML_FROM_SOURCE"))
        return QLatin1String(SHARE_QML_PATH) + "/designericons.json";
#endif
    return Core::ICore::resourcePath("qmldesigner/designericons.json").toString();
}

DesignerActionToolBar::DesignerActionToolBar(QWidget *parentWidget) : Utils::StyledBar(parentWidget),
    m_toolBar(new QToolBar("ActionToolBar", this))
{
    QWidget* empty = new QWidget();
    empty->setSizePolicy(QSizePolicy::Expanding,QSizePolicy::Preferred);
    m_toolBar->addWidget(empty);

    m_toolBar->setContentsMargins(0, 0, 0, 0);
    m_toolBar->setFloatable(true);
    m_toolBar->setMovable(true);
    m_toolBar->setOrientation(Qt::Horizontal);

    auto horizontalLayout = new QHBoxLayout(this);

    horizontalLayout->setContentsMargins(0, 0, 0, 0);
    horizontalLayout->setSpacing(0);

    horizontalLayout->setContentsMargins(0, 0, 0, 0);
    horizontalLayout->setSpacing(0);

    horizontalLayout->addWidget(m_toolBar);
}

void DesignerActionToolBar::registerAction(ActionInterface *action)
{
    m_toolBar->addAction(action->action());
}

void DesignerActionToolBar::addSeparator()
{
    auto separatorAction = new QAction(m_toolBar);
    separatorAction->setSeparator(true);
    m_toolBar->addAction(separatorAction);
}

} //QmlDesigner<|MERGE_RESOLUTION|>--- conflicted
+++ resolved
@@ -605,11 +605,7 @@
 class ConnectionsModelNodeActionGroup : public ActionGroup
 {
 public:
-<<<<<<< HEAD
-    ConnectionsModelNodeActionGroup(const QString &displayName, const QByteArray &menuId, int priority)
-=======
     ConnectionsModelNodeActionGroup(const QString &displayName, const QByteArray &menuId, const QIcon &icon, int priority)
->>>>>>> a61f8b02
         : ActionGroup(displayName,
                       menuId,
                       icon,
@@ -1352,28 +1348,19 @@
     addDesignerAction(new SelectionModelNodeAction(
                           selectionCategoryDisplayName,
                           selectionCategory,
-<<<<<<< HEAD
-=======
                           contextIcon(DesignerIcons::SelecionIcon),
->>>>>>> a61f8b02
                           Priorities::SelectionCategory));
 
     addDesignerAction(new ConnectionsModelNodeActionGroup(
                           connectionsCategoryDisplayName,
                           connectionsCategory,
-<<<<<<< HEAD
-=======
                           contextIcon(DesignerIcons::ConnectionsIcon),
->>>>>>> a61f8b02
                           Priorities::ConnectionsCategory));
 
     addDesignerAction(new ActionGroup(
                           arrangeCategoryDisplayName,
                           arrangeCategory,
-<<<<<<< HEAD
-=======
                           contextIcon(DesignerIcons::ArrangeIcon),
->>>>>>> a61f8b02
                           Priorities::ArrangeCategory,
                           &selectionNotEmpty));
 
@@ -1431,15 +1418,11 @@
                           &reverse,
                           &multiSelectionAndHasSameParent));
 
-<<<<<<< HEAD
-    addDesignerAction(new ActionGroup(editCategoryDisplayName, editCategory, Priorities::EditCategory, &selectionNotEmpty));
-=======
     addDesignerAction(new ActionGroup(editCategoryDisplayName,
                                       editCategory,
                                       contextIcon(DesignerIcons::EditIcon),
                                       Priorities::EditCategory,
                                       &selectionNotEmpty));
->>>>>>> a61f8b02
 
     addDesignerAction(new SeperatorDesignerAction(editCategory, 30));
 
@@ -1522,10 +1505,7 @@
     addDesignerAction(new VisiblityModelNodeAction(
                           visiblityCommandId,
                           visibilityDisplayName,
-<<<<<<< HEAD
-=======
                           contextIcon(DesignerIcons::VisibilityIcon),
->>>>>>> a61f8b02
                           rootCategory,
                           QKeySequence("Ctrl+g"),
                           Priorities::Visibility,
@@ -1534,10 +1514,7 @@
 
     addDesignerAction(new ActionGroup(anchorsCategoryDisplayName,
                                       anchorsCategory,
-<<<<<<< HEAD
-=======
                                       contextIcon(DesignerIcons::AnchorsIcon),
->>>>>>> a61f8b02
                                       Priorities::AnchorsCategory,
                                       &anchorsMenuEnabled));
 
@@ -1635,30 +1612,21 @@
     addDesignerAction(new ActionGroup(
                           positionerCategoryDisplayName,
                           positionerCategory,
-<<<<<<< HEAD
-=======
                           contextIcon(DesignerIcons::PositionsersIcon),
->>>>>>> a61f8b02
                           Priorities::PositionCategory,
                           &positionOptionVisible));
 
     addDesignerAction(new ActionGroup(
                           layoutCategoryDisplayName,
                           layoutCategory,
-<<<<<<< HEAD
-=======
                           contextIcon(DesignerIcons::LayoutsIcon),
->>>>>>> a61f8b02
                           Priorities::LayoutCategory,
                           &layoutOptionVisible));
 
     addDesignerAction(new ActionGroup(
                           snappingCategoryDisplayName,
                           snappingCategory,
-<<<<<<< HEAD
-=======
                           contextIcon(DesignerIcons::SnappingIcon),
->>>>>>> a61f8b02
                           Priorities::SnappingCategory,
                           &selectionEnabled,
                           &selectionEnabled));
@@ -1666,20 +1634,14 @@
     addDesignerAction(new ActionGroup(
                           groupCategoryDisplayName,
                           groupCategory,
-<<<<<<< HEAD
-=======
                           contextIcon(DesignerIcons::GroupSelectionIcon),
->>>>>>> a61f8b02
                           Priorities::Group,
                           &studioComponentsAvailableAndSelectionCanBeLayouted));
 
     addDesignerAction(new ActionGroup(
                           flowCategoryDisplayName,
                           flowCategory,
-<<<<<<< HEAD
-=======
-                          {},
->>>>>>> a61f8b02
+                          {},
                           Priorities::FlowCategory,
                           &isFlowTargetOrTransition,
                           &flowOptionVisible));
@@ -1688,10 +1650,7 @@
     auto effectMenu = new ActionGroup(
                 flowEffectCategoryDisplayName,
                 flowEffectCategory,
-<<<<<<< HEAD
-=======
                 {},
->>>>>>> a61f8b02
                 Priorities::FlowCategory,
                 &isFlowTransitionItem,
                 &flowOptionVisible);
@@ -1723,16 +1682,10 @@
                           &flowOptionVisible));
 
     addDesignerAction(new FlowActionConnectAction(
-<<<<<<< HEAD
-        flowConnectionCategoryDisplayName,
-        flowConnectionCategory,
-        Priorities::FlowCategory));
-=======
                           flowConnectionCategoryDisplayName,
                           flowConnectionCategory,
                           {},
                           Priorities::FlowCategory));
->>>>>>> a61f8b02
 
 
     const QList<TypeName> transitionTypes = {"FlowFadeEffect",
@@ -1758,10 +1711,7 @@
     addDesignerAction(new ActionGroup(
                           stackedContainerCategoryDisplayName,
                           stackedContainerCategory,
-<<<<<<< HEAD
-=======
-                          {},
->>>>>>> a61f8b02
+                          {},
                           Priorities::StackedContainerCategory,
                           &isStackedContainer));
 
@@ -1962,11 +1912,7 @@
     addDesignerAction(new ModelNodeContextMenuAction(
                           goIntoComponentCommandId,
                           enterComponentDisplayName,
-<<<<<<< HEAD
-                          {},
-=======
                           contextIcon(DesignerIcons::EnterComponentIcon),
->>>>>>> a61f8b02
                           rootCategory,
                           QKeySequence(Qt::Key_F2),
                           Priorities::ComponentActions + 2,
@@ -1976,11 +1922,7 @@
     addDesignerAction(new ModelNodeContextMenuAction(
                           editAnnotationsCommandId,
                           editAnnotationsDisplayName,
-<<<<<<< HEAD
-                          {},
-=======
                           contextIcon(DesignerIcons::AnnotationIcon),
->>>>>>> a61f8b02
                           rootCategory,
                           QKeySequence(),
                           Priorities::EditAnnotations,
@@ -1989,17 +1931,6 @@
                           &singleSelection));
 
     addDesignerAction(new ModelNodeContextMenuAction(
-<<<<<<< HEAD
-        addMouseAreaFillCommandId,
-        addMouseAreaFillDisplayName,
-        {},
-        rootCategory,
-        QKeySequence(),
-        Priorities::AddMouseArea,
-        &addMouseAreaFill,
-        &addMouseAreaFillCheck,
-        &singleSelection));
-=======
                           addMouseAreaFillCommandId,
                           addMouseAreaFillDisplayName,
                           contextIcon(DesignerIcons::AddMouseAreaIcon),
@@ -2009,7 +1940,6 @@
                           &addMouseAreaFill,
                           &addMouseAreaFillCheck,
                           &singleSelection));
->>>>>>> a61f8b02
 
     const bool standaloneMode = QmlProjectManager::QmlProject::isQtDesignStudio();
 
@@ -2037,11 +1967,7 @@
     addDesignerAction(new ModelNodeContextMenuAction(
                           makeComponentCommandId,
                           makeComponentDisplayName,
-<<<<<<< HEAD
-                          {},
-=======
                           contextIcon(DesignerIcons::MakeComponentIcon),
->>>>>>> a61f8b02
                           rootCategory,
                           QKeySequence(),
                           Priorities::ComponentActions + 1,
@@ -2072,10 +1998,7 @@
     addDesignerAction(new ActionGroup(
                           "",
                           genericToolBarCategory,
-<<<<<<< HEAD
-=======
-                          {},
->>>>>>> a61f8b02
+                          {},
                           Priorities::GenericToolBar));
 
     addDesignerAction(new ChangeStyleAction());
