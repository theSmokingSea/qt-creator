// Copyright (C) 2016 The Qt Company Ltd.
// SPDX-License-Identifier: LicenseRef-Qt-Commercial OR GPL-3.0+ OR GPL-3.0 WITH Qt-GPL-exception-1.0

#include "viewmanager.h"
#include "modelnodecontextmenu_helper.h"

#include <abstractview.h>
#include <assetslibraryview.h>
#include <capturingconnectionmanager.h>
#include <componentaction.h>
#include <contentlibraryview.h>
#include <componentaction.h>
#include <componentview.h>
#include <crumblebar.h>
#include <debugview.h>
#include <designeractionmanagerview.h>
#include <designmodewidget.h>
#include <edit3dview.h>
#include <formeditorview.h>
#include <itemlibraryview.h>
#include <materialbrowserview.h>
#include <materialeditorview.h>
#include <navigatorview.h>
#include <nodeinstanceview.h>
#include <propertyeditorview.h>
#include <rewriterview.h>
#include <stateseditornew/stateseditorview.h>
#include <stateseditorview.h>
#include <texteditorview.h>
#include <textureeditorview.h>
#include <qmldesignerplugin.h>

#include <utils/algorithm.h>

#include <QElapsedTimer>
#include <QLoggingCategory>
#include <QTabWidget>

namespace QmlDesigner {

static bool useOldStatesEditor()
{
    return QmlDesignerPlugin::instance()
        ->settings()
        .value(DesignerSettingsKey::OLD_STATES_EDITOR)
        .toBool();
}

static Q_LOGGING_CATEGORY(viewBenchmark, "qtc.viewmanager.attach", QtWarningMsg)

class ViewManagerData
{
public:
    ViewManagerData(AsynchronousImageCache &imageCache,
                    ExternalDependenciesInterface &externalDependencies)
        : debugView{externalDependencies}
        , designerActionManagerView{externalDependencies}
        , nodeInstanceView(QCoreApplication::arguments().contains("-capture-puppet-stream")
                               ? capturingConnectionManager
                               : connectionManager,
                           externalDependencies)
        , contentLibraryView{externalDependencies}
        , componentView{externalDependencies}
        , edit3DView{externalDependencies}
        , formEditorView{externalDependencies}
        , textEditorView{externalDependencies}
        , assetsLibraryView{externalDependencies}
        , itemLibraryView(imageCache, externalDependencies)
        , navigatorView{externalDependencies}
        , propertyEditorView(imageCache, externalDependencies)
        , materialEditorView{externalDependencies}
<<<<<<< HEAD
        , materialBrowserView{externalDependencies}
=======
        , materialBrowserView{imageCache, externalDependencies}
        , textureEditorView{imageCache, externalDependencies}
>>>>>>> 249c3561
        , statesEditorView{externalDependencies}
        , newStatesEditorView{externalDependencies}
    {}

    InteractiveConnectionManager connectionManager;
    CapturingConnectionManager capturingConnectionManager;
    QmlModelState savedState;
    Internal::DebugView debugView;
    DesignerActionManagerView designerActionManagerView;
    NodeInstanceView nodeInstanceView;
    ContentLibraryView contentLibraryView;
    ComponentView componentView;
    Edit3DView edit3DView;
    FormEditorView formEditorView;
    TextEditorView textEditorView;
    AssetsLibraryView assetsLibraryView;
    ItemLibraryView itemLibraryView;
    NavigatorView navigatorView;
    PropertyEditorView propertyEditorView;
    MaterialEditorView materialEditorView;
    MaterialBrowserView materialBrowserView;
    TextureEditorView textureEditorView;
    StatesEditorView statesEditorView;
    Experimental::StatesEditorView newStatesEditorView;

    std::vector<std::unique_ptr<AbstractView>> additionalViews;
    bool disableStandardViews = false;
};

static CrumbleBar *crumbleBar() {
    return QmlDesignerPlugin::instance()->mainWidget()->crumbleBar();
}

ViewManager::ViewManager(AsynchronousImageCache &imageCache,
                         ExternalDependenciesInterface &externalDependencies)
    : d(std::make_unique<ViewManagerData>(imageCache, externalDependencies))
{
    d->formEditorView.setGotoErrorCallback([this](int line, int column) {
        d->textEditorView.gotoCursorPosition(line, column);
        if (Internal::DesignModeWidget *designModeWidget = QmlDesignerPlugin::instance()
                                                               ->mainWidget())
            designModeWidget->showDockWidget("TextEditor");
    });

    registerNanotraceActions();
}

ViewManager::~ViewManager() = default;

DesignDocument *ViewManager::currentDesignDocument() const
{
    return QmlDesignerPlugin::instance()->documentManager().currentDesignDocument();
}

void ViewManager::attachNodeInstanceView()
{
    if (d->nodeInstanceView.isAttached())
        return;

    QElapsedTimer time;
    if (viewBenchmark().isInfoEnabled())
        time.start();

    qCInfo(viewBenchmark) << Q_FUNC_INFO;

    setNodeInstanceViewTarget(currentDesignDocument()->currentTarget());
    currentModel()->setNodeInstanceView(&d->nodeInstanceView);

     qCInfo(viewBenchmark) << "NodeInstanceView:" << time.elapsed();
}

void ViewManager::attachRewriterView()
{
    QElapsedTimer time;
    if (viewBenchmark().isInfoEnabled())
        time.start();

    qCInfo(viewBenchmark) << Q_FUNC_INFO;

    if (RewriterView *view = currentDesignDocument()->rewriterView()) {
        view->setWidgetStatusCallback([this](bool enable) {
            if (enable)
                enableWidgets();
            else
                disableWidgets();
        });

        currentModel()->setRewriterView(view);
        view->reactivateTextMofifierChangeSignals();
        view->restoreAuxiliaryData();
    }

    qCInfo(viewBenchmark) << "RewriterView:" << time.elapsed();
}

void ViewManager::detachRewriterView()
{
    if (RewriterView *view = currentDesignDocument()->rewriterView()) {
        view->deactivateTextMofifierChangeSignals();
        currentModel()->setRewriterView(nullptr);
    }
}

void ViewManager::switchStateEditorViewToBaseState()
{
    if (useOldStatesEditor()) {
        if (d->statesEditorView.isAttached()) {
            d->savedState = d->statesEditorView.currentState();
            d->statesEditorView.setCurrentState(d->statesEditorView.baseState());
        }
    } else {
        // TODO remove old statesview
        if (d->newStatesEditorView.isAttached()) {
            d->savedState = d->newStatesEditorView.currentState();
            d->newStatesEditorView.setCurrentState(d->newStatesEditorView.baseState());
        }
    }
}

void ViewManager::switchStateEditorViewToSavedState()
{
    if (useOldStatesEditor()) {
        if (d->savedState.isValid() && d->statesEditorView.isAttached())
            d->statesEditorView.setCurrentState(d->savedState);
    } else {
        // TODO remove old statesview
        if (d->savedState.isValid() && d->newStatesEditorView.isAttached())
            d->newStatesEditorView.setCurrentState(d->savedState);
    }
}

QList<AbstractView *> ViewManager::views() const
{
    auto list = Utils::transform<QList<AbstractView *>>(d->additionalViews,
                                                        [](auto &&view) { return view.get(); });
    list.append(standardViews());
    return list;
}

QList<AbstractView *> ViewManager::standardViews() const
{
    QList<AbstractView *> list = {&d->edit3DView,
                                  &d->formEditorView,
                                  &d->textEditorView,
                                  &d->assetsLibraryView,
                                  &d->itemLibraryView,
                                  &d->navigatorView,
                                  &d->propertyEditorView,
                                  &d->contentLibraryView,
                                  &d->materialEditorView,
                                  &d->materialBrowserView,
                                  &d->textureEditorView,
                                  &d->statesEditorView,
                                  &d->newStatesEditorView, // TODO
                                  &d->designerActionManagerView};

    if (useOldStatesEditor())
        list.removeAll(&d->newStatesEditorView);
    else
        list.removeAll(&d->statesEditorView);

    if (QmlDesignerPlugin::instance()
            ->settings()
            .value(DesignerSettingsKey::ENABLE_DEBUGVIEW)
            .toBool())
        list.append(&d->debugView);

#ifdef CHECK_LICENSE
    if (checkLicense() == FoundLicense::enterprise)
        list.append(&d->contentLibraryView);
#else
    list.append(&d->contentLibraryView);
#endif

    return list;
}

void ViewManager::registerNanotraceActions()
{
    if constexpr (isNanotraceEnabled()) {
        auto handleShutdownNanotraceAction = [](const SelectionContext &) {};
        auto shutdownNanotraceIcon = []() { return QIcon(); };
        auto startNanotraceAction = new ModelNodeAction("Start Nanotrace",
                                                        QObject::tr("Start Nanotrace"),
                                                        shutdownNanotraceIcon(),
                                                        QObject::tr("Start Nanotrace"),
                                                        ComponentCoreConstants::eventListCategory,
                                                        QKeySequence(),
<<<<<<< HEAD
                                                        220,
=======
                                                        22,
>>>>>>> 249c3561
                                                        handleShutdownNanotraceAction);

        QObject::connect(startNanotraceAction->defaultAction(), &QAction::triggered, [&]() {
            d->nodeInstanceView.startNanotrace();
        });

        d->designerActionManagerView.designerActionManager().addDesignerAction(startNanotraceAction);

        auto shutDownNanotraceAction = new ModelNodeAction("ShutDown Nanotrace",
                                                           QObject::tr("Shut Down Nanotrace"),
                                                           shutdownNanotraceIcon(),
                                                           QObject::tr("Shut Down Nanotrace"),
                                                           ComponentCoreConstants::eventListCategory,
                                                           QKeySequence(),
<<<<<<< HEAD
                                                           220,
=======
                                                           23,
>>>>>>> 249c3561
                                                           handleShutdownNanotraceAction);

        QObject::connect(shutDownNanotraceAction->defaultAction(), &QAction::triggered, [&]() {
            d->nodeInstanceView.endNanotrace();
        });

        d->designerActionManagerView.designerActionManager().addDesignerAction(shutDownNanotraceAction);
    }
}

void ViewManager::resetPropertyEditorView()
{
    d->propertyEditorView.resetView();
}

void ViewManager::registerFormEditorTool(std::unique_ptr<AbstractCustomTool> &&tool)
{
    d->formEditorView.registerTool(std::move(tool));
}

void ViewManager::detachViewsExceptRewriterAndComponetView()
{
    switchStateEditorViewToBaseState();
    detachAdditionalViews();

    detachStandardViews();

    currentModel()->setNodeInstanceView(nullptr);
}

void ViewManager::attachAdditionalViews()
{
    for (auto &view : d->additionalViews)
        currentModel()->attachView(view.get());
}

void ViewManager::detachAdditionalViews()
{
    for (auto &view : d->additionalViews)
        currentModel()->detachView(view.get());
}

void ViewManager::detachStandardViews()
{
    for (const auto &view : standardViews()) {
        if (view->isAttached())
            currentModel()->detachView(view);
    }
}

void ViewManager::attachComponentView()
{
    documentModel()->attachView(&d->componentView);
    QObject::connect(d->componentView.action(), &ComponentAction::currentComponentChanged,
                     currentDesignDocument(), &DesignDocument::changeToSubComponent);
    QObject::connect(d->componentView.action(), &ComponentAction::changedToMaster,
                     currentDesignDocument(), &DesignDocument::changeToMaster);
}

void ViewManager::detachComponentView()
{
    QObject::disconnect(d->componentView.action(), &ComponentAction::currentComponentChanged,
                        currentDesignDocument(), &DesignDocument::changeToSubComponent);
    QObject::disconnect(d->componentView.action(), &ComponentAction::changedToMaster,
                        currentDesignDocument(), &DesignDocument::changeToMaster);

    documentModel()->detachView(&d->componentView);
}

void ViewManager::attachViewsExceptRewriterAndComponetView()
{
    if (QmlDesignerPlugin::instance()->settings().value(
            DesignerSettingsKey::ENABLE_DEBUGVIEW).toBool())
        currentModel()->attachView(&d->debugView);

    attachNodeInstanceView();

    QElapsedTimer time;
    if (viewBenchmark().isInfoEnabled())
        time.start();

    qCInfo(viewBenchmark) << Q_FUNC_INFO;

    int last = time.elapsed();
    int currentTime = 0;
    if (!d->disableStandardViews) {
        for (const auto &view : standardViews()) {
            currentModel()->attachView(view);
            currentTime = time.elapsed();
            qCInfo(viewBenchmark) << view->widgetInfo().uniqueId << currentTime - last;
            last = currentTime;
        }
    }

    attachAdditionalViews();

    currentTime = time.elapsed();
    qCInfo(viewBenchmark) << "AdditionalViews:" << currentTime - last;
    last = currentTime;

    currentTime = time.elapsed();
    qCInfo(viewBenchmark) << "All:" << time.elapsed();
    last = currentTime;

    switchStateEditorViewToSavedState();
}

void ViewManager::setComponentNode(const ModelNode &componentNode)
{
    d->componentView.setComponentNode(componentNode);
}

void ViewManager::setComponentViewToMaster()
{
    d->componentView.setComponentToMaster();
}

void ViewManager::setNodeInstanceViewTarget(ProjectExplorer::Target *target)
{
    d->nodeInstanceView.setTarget(target);
}

QList<WidgetInfo> ViewManager::widgetInfos() const
{
    QList<WidgetInfo> widgetInfoList;

    widgetInfoList.append(d->edit3DView.widgetInfo());
    widgetInfoList.append(d->formEditorView.widgetInfo());
    widgetInfoList.append(d->textEditorView.widgetInfo());
    widgetInfoList.append(d->assetsLibraryView.widgetInfo());
    widgetInfoList.append(d->itemLibraryView.widgetInfo());
    widgetInfoList.append(d->navigatorView.widgetInfo());
    widgetInfoList.append(d->propertyEditorView.widgetInfo());
    widgetInfoList.append(d->contentLibraryView.widgetInfo());
    widgetInfoList.append(d->materialEditorView.widgetInfo());
    widgetInfoList.append(d->materialBrowserView.widgetInfo());
    widgetInfoList.append(d->textureEditorView.widgetInfo());
    if (useOldStatesEditor())
        widgetInfoList.append(d->statesEditorView.widgetInfo());
    else
        widgetInfoList.append(d->newStatesEditorView.widgetInfo());

#ifdef CHECK_LICENSE
    if (checkLicense() == FoundLicense::enterprise)
        widgetInfoList.append(d->contentLibraryView.widgetInfo());
#else
    widgetInfoList.append(d->contentLibraryView.widgetInfo());
#endif

    if (d->debugView.hasWidget())
        widgetInfoList.append(d->debugView.widgetInfo());

    for (auto &view : d->additionalViews) {
        if (view->hasWidget())
            widgetInfoList.append(view->widgetInfo());
    }

    Utils::sort(widgetInfoList, [](const WidgetInfo &firstWidgetInfo, const WidgetInfo &secondWidgetInfo) {
        return firstWidgetInfo.placementPriority < secondWidgetInfo.placementPriority;
    });

    return widgetInfoList;
}

QWidget *ViewManager::widget(const QString &uniqueId) const
{
    const QList<WidgetInfo> widgetInfoList = widgetInfos();
    for (const WidgetInfo &widgetInfo : widgetInfoList) {
        if (widgetInfo.uniqueId == uniqueId)
            return widgetInfo.widget;
    }
    return nullptr;
}

void ViewManager::disableWidgets()
{
    for (const auto &view : views())
        view->disableWidget();
}

void ViewManager::enableWidgets()
{
    for (const auto &view : views())
        view->enableWidget();
}

void ViewManager::pushFileOnCrumbleBar(const Utils::FilePath &fileName)
{
    crumbleBar()->pushFile(fileName);
}

void ViewManager::pushInFileComponentOnCrumbleBar(const ModelNode &modelNode)
{
    crumbleBar()->pushInFileComponent(modelNode);
}

void ViewManager::nextFileIsCalledInternally()
{
    crumbleBar()->nextFileIsCalledInternally();
}

const AbstractView *ViewManager::view() const
{
    return &d->nodeInstanceView;
}

QWidgetAction *ViewManager::componentViewAction() const
{
    return d->componentView.action();
}

DesignerActionManager &ViewManager::designerActionManager()
{
    return d->designerActionManagerView.designerActionManager();
}

const DesignerActionManager &ViewManager::designerActionManager() const
{
    return d->designerActionManagerView.designerActionManager();
}

void ViewManager::qmlJSEditorContextHelp(const Core::IContext::HelpCallback &callback) const
{
    d->textEditorView.qmlJSEditorContextHelp(callback);
}

Model *ViewManager::currentModel() const
{
    return currentDesignDocument()->currentModel();
}

Model *ViewManager::documentModel() const
{
    return currentDesignDocument()->documentModel();
}

void ViewManager::exportAsImage()
{
    d->formEditorView.exportAsImage();
}

void ViewManager::reformatFileUsingTextEditorView()
{
    d->textEditorView.reformatFile();
}

bool ViewManager::usesRewriterView(RewriterView *rewriterView)
{
    return currentDesignDocument()->rewriterView() == rewriterView;
}

void ViewManager::disableStandardViews()
{
    d->disableStandardViews = true;
    detachStandardViews();
}

void ViewManager::enableStandardViews()
{
    d->disableStandardViews = false;
    attachViewsExceptRewriterAndComponetView();
}

void ViewManager::addView(std::unique_ptr<AbstractView> &&view)
{
    d->additionalViews.push_back(std::move(view));
}

} // namespace QmlDesigner<|MERGE_RESOLUTION|>--- conflicted
+++ resolved
@@ -69,12 +69,8 @@
         , navigatorView{externalDependencies}
         , propertyEditorView(imageCache, externalDependencies)
         , materialEditorView{externalDependencies}
-<<<<<<< HEAD
-        , materialBrowserView{externalDependencies}
-=======
         , materialBrowserView{imageCache, externalDependencies}
         , textureEditorView{imageCache, externalDependencies}
->>>>>>> 249c3561
         , statesEditorView{externalDependencies}
         , newStatesEditorView{externalDependencies}
     {}
@@ -223,7 +219,6 @@
                                   &d->itemLibraryView,
                                   &d->navigatorView,
                                   &d->propertyEditorView,
-                                  &d->contentLibraryView,
                                   &d->materialEditorView,
                                   &d->materialBrowserView,
                                   &d->textureEditorView,
@@ -263,11 +258,7 @@
                                                         QObject::tr("Start Nanotrace"),
                                                         ComponentCoreConstants::eventListCategory,
                                                         QKeySequence(),
-<<<<<<< HEAD
-                                                        220,
-=======
                                                         22,
->>>>>>> 249c3561
                                                         handleShutdownNanotraceAction);
 
         QObject::connect(startNanotraceAction->defaultAction(), &QAction::triggered, [&]() {
@@ -282,11 +273,7 @@
                                                            QObject::tr("Shut Down Nanotrace"),
                                                            ComponentCoreConstants::eventListCategory,
                                                            QKeySequence(),
-<<<<<<< HEAD
-                                                           220,
-=======
                                                            23,
->>>>>>> 249c3561
                                                            handleShutdownNanotraceAction);
 
         QObject::connect(shutDownNanotraceAction->defaultAction(), &QAction::triggered, [&]() {
@@ -420,7 +407,6 @@
     widgetInfoList.append(d->itemLibraryView.widgetInfo());
     widgetInfoList.append(d->navigatorView.widgetInfo());
     widgetInfoList.append(d->propertyEditorView.widgetInfo());
-    widgetInfoList.append(d->contentLibraryView.widgetInfo());
     widgetInfoList.append(d->materialEditorView.widgetInfo());
     widgetInfoList.append(d->materialBrowserView.widgetInfo());
     widgetInfoList.append(d->textureEditorView.widgetInfo());
