--- conflicted
+++ resolved
@@ -30,10 +30,7 @@
 class ContentLibraryTexture;
 class ContentLibraryTexturesModel;
 class ContentLibraryUserModel;
-<<<<<<< HEAD
-=======
 class NodeMetaInfo;
->>>>>>> 8790cbc9
 
 class ContentLibraryWidget : public QFrame
 {
@@ -93,7 +90,6 @@
     Q_INVOKABLE void addLightProbe(QmlDesigner::ContentLibraryTexture *tex);
     Q_INVOKABLE void updateSceneEnvState();
     Q_INVOKABLE void markTextureUpdated(const QString &textureKey);
-    Q_INVOKABLE bool userBundleEnabled() const;
 
     QSize sizeHint() const override;
 
@@ -120,10 +116,6 @@
     void reloadQmlSource();
     void updateSearch();
     void setIsDragging(bool val);
-<<<<<<< HEAD
-    QString findTextureBundlePath();
-=======
->>>>>>> 8790cbc9
     void loadTextureBundles();
     QVariantMap readTextureBundleJson();
     bool fetchTextureBundleJson(const QDir &bundleDir);
@@ -134,10 +126,7 @@
         const QString &existingMetaFile, const QString downloadedMetaFile);
     QStringList saveNewTextures(const QDir &bundleDir, const QStringList &newFiles);
     void populateTextureBundleModels();
-<<<<<<< HEAD
-=======
     void createImporter();
->>>>>>> 8790cbc9
 
     Utils::UniqueObjectPtr<StudioQuickWidget> m_quickWidget;
     QPointer<ContentLibraryMaterialsModel> m_materialsModel;
@@ -161,11 +150,8 @@
     bool m_hasQuick3DImport = false;
     bool m_isDragging = false;
     bool m_isQt6Project = false;
-<<<<<<< HEAD
-=======
     bool m_importerRunning = false;
     bool m_hasModelSelection = false;
->>>>>>> 8790cbc9
     QString m_textureBundleUrl;
     QString m_bundlePath;
 };
