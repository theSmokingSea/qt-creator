--- conflicted
+++ resolved
@@ -47,14 +47,10 @@
 
     void variantPropertiesChanged(const QList<VariantProperty> &propertyList, PropertyChangeFlags propertyChange) override;
     void bindingPropertiesChanged(const QList<BindingProperty> &propertyList, PropertyChangeFlags propertyChange) override;
-<<<<<<< HEAD
     void auxiliaryDataChanged(const ModelNode &node,
                               AuxiliaryDataKeyView key,
                               const QVariant &data) override;
-=======
-    void auxiliaryDataChanged(const ModelNode &node, const PropertyName &name, const QVariant &data) override;
     void propertiesAboutToBeRemoved(const QList<AbstractProperty> &propertyList) override;
->>>>>>> 67408ac1
 
     void resetView();
     void currentStateChanged(const ModelNode &node) override;
