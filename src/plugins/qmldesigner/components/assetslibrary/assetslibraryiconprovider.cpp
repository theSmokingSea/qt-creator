// Copyright (C) 2021 The Qt Company Ltd.
// SPDX-License-Identifier: LicenseRef-Qt-Commercial OR GPL-3.0-only WITH Qt-GPL-exception-1.0

#include "assetslibraryiconprovider.h"
#include "asset.h"
#include "modelnodeoperations.h"

#include <theme.h>
#include <utils/hdrimage.h>
<<<<<<< HEAD
#include <utils/ktximage.h>
=======
>>>>>>> f7639f45
#include <utils/stylehelper.h>

namespace QmlDesigner {

AssetsLibraryIconProvider::AssetsLibraryIconProvider(SynchronousImageCache &fontImageCache)
    : QQuickImageProvider(QQuickImageProvider::Pixmap)
    , m_fontImageCache(fontImageCache)
{
}

QPixmap AssetsLibraryIconProvider::requestPixmap(const QString &id, QSize *size, const QSize &requestedSize)
{
    QPixmap pixmap;

    if (m_thumbnails.contains(id)) {
        pixmap = m_thumbnails[id].pixmap;
    } else {
        Thumbnail thumbnail = createThumbnail(id, requestedSize);
        pixmap = thumbnail.pixmap;

        if (thumbnail.assetType != Asset::MissingImage)
            m_thumbnails[id] = thumbnail;
    }

    if (size) {
        size->setWidth(pixmap.width());
        size->setHeight(pixmap.height());
    }

    return pixmap;
}

Thumbnail AssetsLibraryIconProvider::createThumbnail(const QString &id, const QSize &requestedSize)
{
    auto [pixmap, fileSize] = fetchPixmap(id, requestedSize);
    QSize originalSize = pixmap.size();
<<<<<<< HEAD
    Asset asset(id);
    Asset::Type assetType = asset.type();
=======
    Asset::Type assetType = Asset(id).type();
>>>>>>> f7639f45

    if (pixmap.isNull()) {
        pixmap = Utils::StyleHelper::dpiSpecificImageFile(":/AssetsLibrary/images/assets_default.png");

        if (assetType == Asset::Image)
            assetType = Asset::MissingImage;
<<<<<<< HEAD
        else if (asset.isKtxFile())
            originalSize = KtxImage(id).dimensions();
=======
>>>>>>> f7639f45
    }

    if (requestedSize.isValid())
        pixmap = pixmap.scaled(requestedSize, Qt::KeepAspectRatio);

    return Thumbnail{pixmap, originalSize, assetType, fileSize};
}

QPixmap AssetsLibraryIconProvider::generateFontIcons(const QString &filePath, const QSize &requestedSize) const
{
    QSize reqSize = requestedSize.isValid() ? requestedSize : QSize{48, 48};
    return m_fontImageCache.icon(filePath, {},
           ImageCache::FontCollectorSizesAuxiliaryData{Utils::span{iconSizes},
                                                       Theme::getColor(Theme::DStextColor).name(),
                                                       "Abc"}).pixmap(reqSize);
}

QPair<QPixmap, qint64> AssetsLibraryIconProvider::fetchPixmap(const QString &id, const QSize &requestedSize) const
{
    Asset asset(id);

    if (id == "browse") {
        QString filePath = Utils::StyleHelper::dpiSpecificImageFile(":/AssetsLibrary/images/browse.png");
        return {QPixmap{filePath}, 0};
    } else if (asset.isFont()) {
        qint64 size = QFileInfo(id).size();
        QPixmap pixmap = generateFontIcons(id, requestedSize);
        return {pixmap, size};
    } else if (asset.isImage()) {
        QString filePath = Utils::StyleHelper::dpiSpecificImageFile(id);
        qint64 size = QFileInfo(filePath).size();
        return {QPixmap{filePath}, size};
    } else if (asset.isHdrFile()) {
        qint64 size = QFileInfo(id).size();
        QPixmap pixmap = HdrImage{id}.toPixmap();
        return {pixmap, size};
<<<<<<< HEAD
    } else if (asset.isKtxFile()) {
        qint64 size = QFileInfo(id).size();
        QString filePath = Utils::StyleHelper::dpiSpecificImageFile(":/AssetsLibrary/images/asset_ktx.png");
        return {QPixmap{filePath}, size};
=======
>>>>>>> f7639f45
    } else {
        QString type;
        if (asset.isShader())
            type = "shader";
        else if (asset.isAudio())
            type = "sound";
        else if (asset.isVideo())
            type = "video";
        else if (asset.isEffect())
            type = QmlDesigner::ModelNodeOperations::getEffectIcon(id);

        QString pathTemplate = QString(":/AssetsLibrary/images/asset_%1%2.png").arg(type);
        QString path = pathTemplate.arg('_' + QString::number(requestedSize.width()));

        QString filePath = Utils::StyleHelper::dpiSpecificImageFile(QFileInfo::exists(path)
                                                                        ? path
                                                                        : pathTemplate.arg(""));
        qint64 size = QFileInfo(filePath).size();
        return {QPixmap{filePath}, size};
    }
}

void AssetsLibraryIconProvider::clearCache()
{
    m_thumbnails.clear();
}

void AssetsLibraryIconProvider::invalidateThumbnail(const QString &id)
{
    m_thumbnails.remove(id);
}

QSize AssetsLibraryIconProvider::imageSize(const QString &id)
{
    static QSize invalidSize = {};
    return m_thumbnails.contains(id) ? m_thumbnails[id].originalSize : invalidSize;
}

qint64 AssetsLibraryIconProvider::fileSize(const QString &id)
{
    return m_thumbnails.contains(id) ? m_thumbnails[id].fileSize : 0;
}

<<<<<<< HEAD
=======
bool AssetsLibraryIconProvider::assetIsImage(const QString &id)
{
    return m_thumbnails.contains(id)
               ? (m_thumbnails[id].assetType == Asset::Type::Image || Asset(id).isHdrFile())
               : false;
}

>>>>>>> f7639f45
} // namespace QmlDesigner
<|MERGE_RESOLUTION|>--- conflicted
+++ resolved
@@ -7,10 +7,7 @@
 
 #include <theme.h>
 #include <utils/hdrimage.h>
-<<<<<<< HEAD
 #include <utils/ktximage.h>
-=======
->>>>>>> f7639f45
 #include <utils/stylehelper.h>
 
 namespace QmlDesigner {
@@ -47,23 +44,16 @@
 {
     auto [pixmap, fileSize] = fetchPixmap(id, requestedSize);
     QSize originalSize = pixmap.size();
-<<<<<<< HEAD
     Asset asset(id);
     Asset::Type assetType = asset.type();
-=======
-    Asset::Type assetType = Asset(id).type();
->>>>>>> f7639f45
 
     if (pixmap.isNull()) {
         pixmap = Utils::StyleHelper::dpiSpecificImageFile(":/AssetsLibrary/images/assets_default.png");
 
         if (assetType == Asset::Image)
             assetType = Asset::MissingImage;
-<<<<<<< HEAD
         else if (asset.isKtxFile())
             originalSize = KtxImage(id).dimensions();
-=======
->>>>>>> f7639f45
     }
 
     if (requestedSize.isValid())
@@ -100,13 +90,10 @@
         qint64 size = QFileInfo(id).size();
         QPixmap pixmap = HdrImage{id}.toPixmap();
         return {pixmap, size};
-<<<<<<< HEAD
     } else if (asset.isKtxFile()) {
         qint64 size = QFileInfo(id).size();
         QString filePath = Utils::StyleHelper::dpiSpecificImageFile(":/AssetsLibrary/images/asset_ktx.png");
         return {QPixmap{filePath}, size};
-=======
->>>>>>> f7639f45
     } else {
         QString type;
         if (asset.isShader())
@@ -150,14 +137,4 @@
     return m_thumbnails.contains(id) ? m_thumbnails[id].fileSize : 0;
 }
 
-<<<<<<< HEAD
-=======
-bool AssetsLibraryIconProvider::assetIsImage(const QString &id)
-{
-    return m_thumbnails.contains(id)
-               ? (m_thumbnails[id].assetType == Asset::Type::Image || Asset(id).isHdrFile())
-               : false;
-}
-
->>>>>>> f7639f45
 } // namespace QmlDesigner
