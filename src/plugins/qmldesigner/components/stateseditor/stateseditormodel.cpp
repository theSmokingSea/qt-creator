/****************************************************************************
**
** Copyright (C) 2016 The Qt Company Ltd.
** Contact: https://www.qt.io/licensing/
**
** This file is part of Qt Creator.
**
** Commercial License Usage
** Licensees holding valid commercial Qt licenses may use this file in
** accordance with the commercial license agreement provided with the
** Software or, alternatively, in accordance with the terms contained in
** a written agreement between you and The Qt Company. For licensing terms
** and conditions see https://www.qt.io/terms-conditions. For further
** information use the contact form at https://www.qt.io/contact-us.
**
** GNU General Public License Usage
** Alternatively, this file may be used under the terms of the GNU
** General Public License version 3 as published by the Free Software
** Foundation with exceptions as appearing in the file LICENSE.GPL3-EXCEPT
** included in the packaging of this file. Please review the following
** information to ensure the GNU General Public License requirements will
** be met: https://www.gnu.org/licenses/gpl-3.0.html.
**
****************************************************************************/

#include "stateseditormodel.h"
#include "stateseditorview.h"

#include <QDebug>

#include <nodelistproperty.h>
#include <modelnode.h>
#include <bindingproperty.h>
#include <variantproperty.h>
#include <rewriterview.h>

#include <coreplugin/icore.h>
#include <coreplugin/messagebox.h>

#include <QWidget>

enum {
    debug = false
};


namespace QmlDesigner {

StatesEditorModel::StatesEditorModel(StatesEditorView *view)
    : QAbstractListModel(view),
      m_statesEditorView(view),
      m_updateCounter(0)
{
}


int StatesEditorModel::count() const
{
    return rowCount();
}

QModelIndex StatesEditorModel::index(int row, int column, const QModelIndex &parent) const
{
    if (m_statesEditorView.isNull())
        return {};


    int internalNodeId = 0;
    if (row > 0)
        internalNodeId = m_statesEditorView->rootModelNode().nodeListProperty("states").at(row - 1).internalId();

    return hasIndex(row, column, parent) ? createIndex(row, column,  internalNodeId) : QModelIndex();
}

int StatesEditorModel::rowCount(const QModelIndex &parent) const
{
    if (parent.isValid() || m_statesEditorView.isNull() || !m_statesEditorView->model())
        return 0;

    if (!m_statesEditorView->rootModelNode().hasNodeListProperty("states"))
        return 1;

    return m_statesEditorView->rootModelNode().nodeListProperty("states").count() + 1;
}

void StatesEditorModel::reset()
{
    QAbstractListModel::beginResetModel();
    QAbstractListModel::endResetModel();
}

QVariant StatesEditorModel::data(const QModelIndex &index, int role) const
{
    if (index.parent().isValid() || index.column() != 0 || m_statesEditorView.isNull() || !m_statesEditorView->hasModelNodeForInternalId(index.internalId()))
        return QVariant();

    ModelNode stateNode;

    if (index.internalId() > 0)
        stateNode = m_statesEditorView->modelNodeForInternalId(index.internalId());

    switch (role) {
    case StateNameRole: {
            if (index.row() == 0) {
                return tr("base state", "Implicit default state");
            } else {
                if (stateNode.hasVariantProperty("name"))
                    return stateNode.variantProperty("name").value();
                else
                    return QVariant();
            }

        }
    case StateImageSourceRole: {
        static int randomNumber = 0;
        randomNumber++;
        if (index.row() == 0)
            return QString("image://qmldesigner_stateseditor/baseState-%1").arg(randomNumber);
        else
            return QString("image://qmldesigner_stateseditor/%1-%2").arg(index.internalId()).arg(randomNumber);
    }
    case InternalNodeId: return index.internalId();

    case HasWhenCondition: return stateNode.isValid() && stateNode.hasProperty("when");

    case WhenConditionString: {
        if (stateNode.isValid() && stateNode.hasBindingProperty("when"))
            return stateNode.bindingProperty("when").expression();
        else
            return QString();
    }

    }

    return QVariant();
}

QHash<int, QByteArray> StatesEditorModel::roleNames() const
{
    static QHash<int, QByteArray> roleNames{
        {StateNameRole, "stateName"},
        {StateImageSourceRole, "stateImageSource"},
        {InternalNodeId, "internalNodeId"},
        {HasWhenCondition, "hasWhenCondition"},
        {WhenConditionString, "whenConditionString"}
    };
    return roleNames;
}

void StatesEditorModel::insertState(int stateIndex)
{
    if (stateIndex >= 0) {

        const int updateIndex = stateIndex + 1;
        beginInsertRows(QModelIndex(), updateIndex, updateIndex);

        endInsertRows();

        emit dataChanged(index(updateIndex, 0), index(updateIndex, 0));
    }
}

void StatesEditorModel::updateState(int beginIndex, int endIndex)
{
    if (beginIndex >= 0 && endIndex >= 0)
        emit dataChanged(index(beginIndex, 0), index(endIndex, 0));
}

void StatesEditorModel::removeState(int stateIndex)
{
    if (stateIndex >= 0) {
        beginRemoveRows(QModelIndex(), 0, stateIndex);
        endRemoveRows();

        beginResetModel();
        endResetModel();
    }
}

void StatesEditorModel::renameState(int internalNodeId, const QString &newName)
{
    if (newName == m_statesEditorView->currentStateName())
        return;

    if (newName.isEmpty() ||! m_statesEditorView->validStateName(newName)) {
        QTimer::singleShot(0, [newName]{
<<<<<<< HEAD
            Core::AsynchronousMessageBox::warning(tr("Invalid state name"),
                                                  newName.isEmpty() ?
                                                      tr("The empty string as a name is reserved for the base state.") :
                                                      tr("Name already used in another state"));
=======
            Core::AsynchronousMessageBox::warning(
                        tr("Invalid state name"),
                        newName.isEmpty() ?
                            tr("The empty string as a name is reserved for the base state.") :
                            tr("Name already used in another state"));
>>>>>>> a21df464
        });
        reset();
    } else {
        m_statesEditorView->renameState(internalNodeId, newName);
    }

}

void StatesEditorModel::setWhenCondition(int internalNodeId, const QString &condition)
{
    m_statesEditorView->setWhenCondition(internalNodeId, condition);
}

void StatesEditorModel::resetWhenCondition(int internalNodeId)
{
    m_statesEditorView->resetWhenCondition(internalNodeId);
}

QStringList StatesEditorModel::autoComplete(const QString &text, int pos, bool explicitComplete)
{
    Model *model = m_statesEditorView->model();
    if (model && model->rewriterView())
        return model->rewriterView()->autoComplete(text, pos, explicitComplete);

    return QStringList();
}

} // namespace QmlDesigner<|MERGE_RESOLUTION|>--- conflicted
+++ resolved
@@ -184,18 +184,11 @@
 
     if (newName.isEmpty() ||! m_statesEditorView->validStateName(newName)) {
         QTimer::singleShot(0, [newName]{
-<<<<<<< HEAD
-            Core::AsynchronousMessageBox::warning(tr("Invalid state name"),
-                                                  newName.isEmpty() ?
-                                                      tr("The empty string as a name is reserved for the base state.") :
-                                                      tr("Name already used in another state"));
-=======
             Core::AsynchronousMessageBox::warning(
                         tr("Invalid state name"),
                         newName.isEmpty() ?
                             tr("The empty string as a name is reserved for the base state.") :
                             tr("Name already used in another state"));
->>>>>>> a21df464
         });
         reset();
     } else {
