--- conflicted
+++ resolved
@@ -22,11 +22,6 @@
 
 namespace QmlDesigner {
 
-<<<<<<< HEAD
-=======
-namespace  Internal {
-
->>>>>>> f7639f45
 ConnectionView::ConnectionView(ExternalDependenciesInterface &externalDependencies)
     : AbstractView{externalDependencies}
     , m_connectionViewWidget(new ConnectionViewWidget())
