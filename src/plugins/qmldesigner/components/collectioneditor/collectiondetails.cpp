--- conflicted
+++ resolved
@@ -53,14 +53,11 @@
     bool isValidRowId(int row) const { return row > -1 && row < dataRecords.size(); }
 };
 
-<<<<<<< HEAD
 inline static bool isValidColorName(const QString &colorName)
 {
     return QColor::isValidColorName(colorName);
 }
 
-=======
->>>>>>> 7dfa7469
 /**
  * @brief getCustomUrl
  * Address = <Url|LocalFile>
@@ -74,21 +71,10 @@
  */
 static bool getCustomUrl(const QString &value,
                          CollectionDetails::DataType &dataType,
-<<<<<<< HEAD
-                         QUrl *urlResult = nullptr,
-                         QString *subType = nullptr)
-{
-    static const QRegularExpression urlRegex{
-        "^(?<MimeType>"
-        "(?<MainType>image)\\/"
-        "(?<SubType>apng|avif|gif|jpeg|png|(?:svg\\+xml)|webp|xyz)\\:)?" // end of MimeType
-        "(?<Address>"
-=======
                          QUrl *urlResult = nullptr)
 {
     static const QRegularExpression urlRegex{
         "^(?<Address>"
->>>>>>> 7dfa7469
         "(?<Url>https?:\\/\\/"
         "(?:www\\.|(?!www))[A-z0-9][A-z0-9-]+[A-z0-9]\\.[^\\s]{2,}|www\\.[A-z0-9][A-z0-9-]+"
         "[A-z0-9]\\.[^\\s]{2,}|https?:\\/\\/"
@@ -97,17 +83,6 @@
         "?:(?:[A-z]:)|(?:(?:\\\\|\\/){1,2}\\w+)\\$?)(?:(?:\\\\|\\/)(?:\\w[\\w ]*.*))+)" // end of LocalFile
         "){1}$" // end of Address
     };
-<<<<<<< HEAD
-
-    const QRegularExpressionMatch match = urlRegex.match(value.trimmed());
-    if (match.hasMatch()) {
-        if (match.hasCaptured("Address")) {
-            if (match.hasCaptured("MimeType") && match.captured("MainType") == "image")
-                dataType = CollectionDetails::DataType::Image;
-            else
-                dataType = CollectionDetails::DataType::Url;
-=======
->>>>>>> 7dfa7469
 
     const QRegularExpressionMatch match = urlRegex.match(value.trimmed());
     if (match.hasCaptured("Address")) {
@@ -438,7 +413,6 @@
 
     if (count < 1)
         return false;
-<<<<<<< HEAD
 
     d->properties.remove(colIdx, count);
 
@@ -453,22 +427,6 @@
         elementItr += count;
         elementEnd = record.constEnd();
 
-=======
-
-    d->properties.remove(colIdx, count);
-
-    for (QJsonArray &record : d->dataRecords) {
-        QJsonArray newElement;
-
-        auto elementItr = record.constBegin();
-        auto elementEnd = elementItr + colIdx;
-        while (elementItr != elementEnd)
-            newElement.append(*(elementItr++));
-
-        elementItr += count;
-        elementEnd = record.constEnd();
-
->>>>>>> 7dfa7469
         while (elementItr != elementEnd)
             newElement.append(*(elementItr++));
 
@@ -581,16 +539,6 @@
         return {};
 
     const QJsonValue cellValue = d->dataRecords.at(row).at(column);
-<<<<<<< HEAD
-
-    if (typeAt(column) == DataType::Image) {
-        const QUrl imageUrl = valueToVariant(cellValue, DataType::Image).toUrl();
-
-        if (imageUrl.isValid())
-            return imageUrl;
-    }
-=======
->>>>>>> 7dfa7469
 
     return cellValue.toVariant();
 }
@@ -630,14 +578,10 @@
     if (columnType == DataType::Unknown || isEmptyJsonValue(cellValue))
         return DataTypeWarning::Warning::None;
 
-<<<<<<< HEAD
-    if (columnType == DataType::Real && cellType == DataType::Integer)
-=======
     if ((columnType == DataType::String || columnType == DataType::Real) && cellType == DataType::Integer)
         return DataTypeWarning::Warning::None;
 
     if ((columnType == DataType::Url || columnType == DataType::Image) && cellType == DataType::String)
->>>>>>> 7dfa7469
         return DataTypeWarning::Warning::None;
 
     if (columnType != cellType)
@@ -747,11 +691,7 @@
             if (value.isDouble())
                 content += QString::number(value.toDouble()) + ',';
             else if (value.isBool())
-<<<<<<< HEAD
                 content += value.toBool() ? QString("true,") : QString("false,");
-=======
-                content += value.toBool() ? "true," : "false,";
->>>>>>> 7dfa7469
             else
                 content += value.toString() + ',';
         }
@@ -931,7 +871,6 @@
 {
     d->isChanged = true;
 }
-<<<<<<< HEAD
 
 void CollectionDetails::insertRecords(const QJsonArray &record, int idx, int count)
 {
@@ -951,27 +890,6 @@
     if (idx > d->dataRecords.size() || idx < 0)
         idx = d->dataRecords.size();
 
-=======
-
-void CollectionDetails::insertRecords(const QJsonArray &record, int idx, int count)
-{
-    if (count < 1)
-        return;
-
-    QJsonArray localRecord;
-    const int columnsCount = columns();
-    for (int i = 0; i < columnsCount; i++) {
-        const QJsonValue originalCellData = record.at(i);
-        if (originalCellData.isArray())
-            localRecord.append({});
-        else
-            localRecord.append(originalCellData);
-    }
-
-    if (idx > d->dataRecords.size() || idx < 0)
-        idx = d->dataRecords.size();
-
->>>>>>> 7dfa7469
     d->dataRecords.insert(idx, count, localRecord);
 }
 
