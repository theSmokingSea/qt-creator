--- conflicted
+++ resolved
@@ -155,18 +155,12 @@
                                                         "propertyModelExpanded",
                                                         false};
 }
-<<<<<<< HEAD
 
-=======
->>>>>>> 0944bfb7
 void PropertyModel::setExpanded(bool value)
 {
     m_modelNode.setAuxiliaryData(expandedProperty, value);
 }
-<<<<<<< HEAD
 
-=======
->>>>>>> 0944bfb7
 bool PropertyModel::expanded() const
 {
     return m_modelNode.auxiliaryDataWithDefault(expandedProperty).toBool();
