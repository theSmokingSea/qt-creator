--- conflicted
+++ resolved
@@ -79,11 +79,7 @@
 {
     ui->titleEdit->setText(m_comment.title());
     ui->authorEdit->setText(m_comment.author());
-<<<<<<< HEAD
-    m_editor->setRichText(m_comment.text());
-=======
     m_editor->setRichText(m_comment.deescapedText());
->>>>>>> 42cad897
 
     if (m_comment.timestamp() > 0)
         ui->timeLabel->setText(m_comment.timestampStr());
