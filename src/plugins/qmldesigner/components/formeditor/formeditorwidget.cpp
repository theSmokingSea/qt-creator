--- conflicted
+++ resolved
@@ -105,12 +105,8 @@
     m_showBoundingRectAction = new QAction(tr("Show Bounds"), this);
     m_showBoundingRectAction->setCheckable(true);
     m_showBoundingRectAction->setChecked(false);
-<<<<<<< HEAD
     m_showBoundingRectAction->setIcon(
         DesignerActionManager::instance().contextIcon(DesignerIcons::ShowBoundsIcon));
-=======
-    m_showBoundingRectAction->setIcon(DesignerActionManager::instance().contextIcon(DesignerIcons::ShowBoundsIcon));
->>>>>>> f7639f45
     registerActionAsCommand(m_showBoundingRectAction,
                             Constants::FORMEDITOR_NO_SHOW_BOUNDING_RECTANGLE,
                             QKeySequence(Qt::Key_A),
@@ -271,11 +267,7 @@
     m_toolBox->addRightSideAction(m_zoomSelectionAction.data());
     connect(m_zoomSelectionAction.data(), &QAction::triggered, frameSelection);
 
-<<<<<<< HEAD
     m_resetAction = new QAction(reloadIcon, tr("Reload View"), this);
-=======
-    m_resetAction = new QAction(Utils::Icons::RESET_TOOLBAR.icon(), tr("Reset View"), this);
->>>>>>> f7639f45
     registerActionAsCommand(m_resetAction,
                             Constants::FORMEDITOR_REFRESH,
                             QKeySequence(Qt::Key_R),
