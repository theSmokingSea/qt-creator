--- conflicted
+++ resolved
@@ -52,10 +52,7 @@
     void createContextMenu();
 
     bool isPasteAvailable() const;
-<<<<<<< HEAD
-=======
     bool isSceneLocked() const;
->>>>>>> a61f8b02
 
     QPointer<Edit3DView> m_edit3DView;
     QPointer<Edit3DView> m_view;
