// Copyright (C) 2020 The Qt Company Ltd.
// SPDX-License-Identifier: LicenseRef-Qt-Commercial OR GPL-3.0-only WITH Qt-GPL-exception-1.0
#pragma once

#include <QLabel>
#include <QMenu>
#include <QPointer>
#include <QVector3D>
#include <QWidget>

#include <coreplugin/icontext.h>
#include <itemlibraryentry.h>
#include <modelnode.h>

namespace QmlDesigner {

class Edit3DView;
class Edit3DCanvas;
class ToolBox;

struct ItemLibraryDetails {
    QString name;
    QIcon icon;
    QList<ItemLibraryEntry> entryList;

    ItemLibraryDetails(
            const QString &name = QString(),
            const QIcon &icon = QIcon())
        : name (name)
        , icon(icon)
    {}
};

class Edit3DWidget : public QWidget
{
    Q_OBJECT

public:
    Edit3DWidget(Edit3DView *view);

    Edit3DCanvas *canvas() const;
    Edit3DView *view() const;
    void contextHelp(const Core::IContext::HelpCallback &callback) const;

    void showCanvas(bool show);
    QMenu *visibilityTogglesMenu() const;
    void showVisibilityTogglesMenu(bool show, const QPoint &pos);

    QMenu *backgroundColorMenu() const;
    void showBackgroundColorMenu(bool show, const QPoint &pos);

    void showContextMenu(const QPoint &pos, const ModelNode &modelNode, const QVector3D &pos3d);
    void updateCreateSubMenu(const QList<ItemLibraryDetails> &entriesList);

private slots:
<<<<<<< HEAD
    void onCreateAction();
    void onMatOverrideAction();
=======
    void onCreateAction(QAction *action);
    void onMatOverrideAction(QAction *action);
>>>>>>> dc42b62d
    void onWireframeAction();
    void onResetAllOverridesAction();

protected:
    void dragEnterEvent(QDragEnterEvent *dragEnterEvent) override;
    void dropEvent(QDropEvent *dropEvent) override;

private:
    void linkActivated(const QString &link);
    void createContextMenu();

    bool isPasteAvailable() const;
    bool isSceneLocked() const;

    void showOnboardingLabel();

    QPointer<Edit3DView> m_edit3DView;
    QPointer<Edit3DView> m_view;
    QPointer<Edit3DCanvas> m_canvas;
    QPointer<QLabel> m_onboardingLabel;
    QPointer<QLabel> m_mcuLabel;
    QPointer<ToolBox> m_toolBox;
    Core::IContext *m_context = nullptr;
    QPointer<QMenu> m_visibilityTogglesMenu;
    QPointer<QMenu> m_backgroundColorMenu;
    QPointer<QMenu> m_contextMenu;
    QPointer<QAction> m_bakeLightsAction;
    QPointer<QAction> m_editComponentAction;
    QPointer<QAction> m_editMaterialAction;
    QPointer<QAction> m_duplicateAction;
    QPointer<QAction> m_copyAction;
    QPointer<QAction> m_pasteAction;
    QPointer<QAction> m_deleteAction;
    QPointer<QAction> m_fitSelectedAction;
    QPointer<QAction> m_alignCameraAction;
    QPointer<QAction> m_alignViewAction;
    QPointer<QAction> m_selectParentAction;
    QPointer<QAction> m_toggleGroupAction;
    QPointer<QAction> m_wireFrameAction;
    QHash<int, QPointer<QAction>> m_matOverrideActions;
    QPointer<QMenu> m_createSubMenu;
    ModelNode m_contextMenuTarget;
    QVector3D m_contextMenuPos3d;
    QHash<QString, ItemLibraryEntry> m_nameToEntry;
    ItemLibraryEntry m_draggedEntry;
};

} // namespace QmlDesigner<|MERGE_RESOLUTION|>--- conflicted
+++ resolved
@@ -53,13 +53,8 @@
     void updateCreateSubMenu(const QList<ItemLibraryDetails> &entriesList);
 
 private slots:
-<<<<<<< HEAD
-    void onCreateAction();
-    void onMatOverrideAction();
-=======
     void onCreateAction(QAction *action);
     void onMatOverrideAction(QAction *action);
->>>>>>> dc42b62d
     void onWireframeAction();
     void onResetAllOverridesAction();
 
