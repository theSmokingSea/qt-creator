--- conflicted
+++ resolved
@@ -352,14 +352,7 @@
         stack.push({event.timestamp(), event.typeIndex()});
         break;
     case RangeEnd: {
-<<<<<<< HEAD
-        int parentTypeIndex = -1;
-        if (m_level > 0 && m_typesPerLevel.contains(m_level-1))
-            parentTypeIndex = m_typesPerLevel[m_level-1];
-
-=======
         int parentTypeIndex = stack.count() > 1 ? stack[stack.count() - 2].typeId : -1;
->>>>>>> 181a17bb
         int relativeTypeIndex = (m_relation == QmlProfilerStatisticsParents) ? parentTypeIndex :
                                                                                event.typeIndex();
         int selfTypeIndex = (m_relation == QmlProfilerStatisticsParents) ? event.typeIndex() :
@@ -411,14 +404,8 @@
 void QmlProfilerStatisticsRelativesModel::clear()
 {
     m_data.clear();
-<<<<<<< HEAD
-    m_startTimesPerLevel.clear();
-    m_level = 0;
-    m_typesPerLevel.clear();
-=======
     m_callStack.clear();
     m_compileStack.clear();
->>>>>>> 181a17bb
 }
 
 } // namespace QmlProfiler