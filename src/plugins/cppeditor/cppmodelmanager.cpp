--- conflicted
+++ resolved
@@ -1249,10 +1249,6 @@
         return files;
 
     QSet<QString> result;
-<<<<<<< HEAD
-    QFileInfo fileInfo;
-=======
->>>>>>> f7639f45
     QList<QRegularExpression> regexes;
     const QStringList wildcards = ignorePattern.split('\n');
 
@@ -1260,33 +1256,18 @@
         regexes.append(QRegularExpression::fromWildcard(wildcard, Qt::CaseInsensitive,
                                                         QRegularExpression::UnanchoredWildcardConversion));
 
-<<<<<<< HEAD
-    for (const QString &filePath : files) {
-        fileInfo.setFile(filePath);
-        if (fileSizeLimitInMb > 0 && fileSizeExceedsLimit(fileInfo, fileSizeLimitInMb))
-=======
     for (const QString &file : files) {
         const FilePath filePath = FilePath::fromString(file);
         if (fileSizeLimitInMb > 0 && fileSizeExceedsLimit(filePath, fileSizeLimitInMb))
->>>>>>> f7639f45
             continue;
         bool skip = false;
         if (ignoreFiles) {
             for (const QRegularExpression &rx: std::as_const(regexes)) {
-<<<<<<< HEAD
-                QRegularExpressionMatch match = rx.match(fileInfo.absoluteFilePath());
-                if (match.hasMatch()) {
-                    const QString msg = QCoreApplication::translate(
-                                "CppIndexer",
-                                "C++ Indexer: Skipping file \"%1\" because its path matches the ignore pattern.")
-                                    .arg(filePath);
-=======
                 QRegularExpressionMatch match = rx.match(filePath.absoluteFilePath().path());
                 if (match.hasMatch()) {
                     const QString msg = Tr::tr("C++ Indexer: Skipping file \"%1\" "
                                                "because its path matches the ignore pattern.")
                                     .arg(filePath.displayName());
->>>>>>> f7639f45
                     QMetaObject::invokeMethod(Core::MessageManager::instance(),
                                               [msg]() { Core::MessageManager::writeSilently(msg); });
                     skip = true;
@@ -1296,11 +1277,7 @@
         }
 
         if (!skip)
-<<<<<<< HEAD
-            result << filePath;
-=======
             result << filePath.toString();
->>>>>>> f7639f45
     }
 
     return result;
@@ -1312,12 +1289,8 @@
     if (sourceFiles.isEmpty() || !d->m_indexerEnabled)
         return QFuture<void>();
 
-<<<<<<< HEAD
-    const QSet<QString> filteredFiles = filteredFilesRemoved(sourceFiles, indexerFileSizeLimitInMb(),
-=======
     const QSet<QString> filteredFiles = filteredFilesRemoved(transform(sourceFiles, &FilePath::toString),
                                                              indexerFileSizeLimitInMb(),
->>>>>>> f7639f45
                                                              codeModelSettings()->ignoreFiles(),
                                                              codeModelSettings()->ignorePattern());
 
@@ -1829,15 +1802,9 @@
         return;
 
     const QList<Snapshot::IncludeLocation> locations = snapshot().includeLocationsOfDocument(
-<<<<<<< HEAD
-        isUiFile ? oldFileName : oldFilePath.toString());
-    for (const Snapshot::IncludeLocation &loc : locations) {
-        const auto filePath = FilePath::fromString(loc.first->fileName());
-=======
         isUiFile ? FilePath::fromString(oldFileName) : oldFilePath);
     for (const Snapshot::IncludeLocation &loc : locations) {
         const FilePath filePath = loc.first->filePath();
->>>>>>> f7639f45
 
         // Larger projects can easily have more than one ui file with the same name.
         // Replace only if ui file and including source file belong to the same product.
