--- conflicted
+++ resolved
@@ -1873,17 +1873,7 @@
             // Eat backspace at start of name
             e->accept();
             return;
-<<<<<<< HEAD
         } 
-=======
-        } else if (cursor.selectionStart() > currentRenameSelection.cursor.anchor()
-                && cursor.selectionEnd() <= currentRenameSelection.cursor.position()) {
-
-            inAllRenameSelections(DeletePreviousChar, currentRenameSelection, cursor);
-            e->accept();
-            return;
-        }
->>>>>>> 3ef32636
         break;
     }
     case Qt::Key_Delete: {
@@ -1891,32 +1881,10 @@
             // Eat delete at end of name
             e->accept();
             return;
-<<<<<<< HEAD
-=======
-        } else if (cursor.selectionStart() >= currentRenameSelection.cursor.anchor()
-                && cursor.selectionEnd() < currentRenameSelection.cursor.position()) {
-
-            inAllRenameSelections(DeleteChar, currentRenameSelection, cursor);
-            e->accept();
-            return;
->>>>>>> 3ef32636
         }
         break;
     }
     default: {
-<<<<<<< HEAD
-=======
-        QString text = e->text();
-        if (! text.isEmpty() && text.at(0).isPrint()) {
-            if (cursor.selectionStart() >= currentRenameSelection.cursor.anchor()
-                    && cursor.selectionEnd() <= currentRenameSelection.cursor.position()) {
-
-                inAllRenameSelections(InsertText, currentRenameSelection, cursor, text);
-                e->accept();
-                return;
-            }
-        }
->>>>>>> 3ef32636
         break;
     }
     } // switch
