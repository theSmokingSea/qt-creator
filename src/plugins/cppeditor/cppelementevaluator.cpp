// Copyright (C) 2016 The Qt Company Ltd.
// SPDX-License-Identifier: LicenseRef-Qt-Commercial OR GPL-3.0+ OR GPL-3.0 WITH Qt-GPL-exception-1.0

#include "cppelementevaluator.h"

#include "cppmodelmanager.h"
#include "cpptoolsreuse.h"
#include "symbolfinder.h"
#include "typehierarchybuilder.h"

#include <texteditor/textdocument.h>

#include <cplusplus/ExpressionUnderCursor.h>
#include <cplusplus/Icons.h>
#include <cplusplus/TypeOfExpression.h>

#include <utils/runextensions.h>

#include <QDir>
#include <QQueue>
#include <QSet>

using namespace CPlusPlus;
using namespace Utils;

namespace CppEditor::Internal {

static QStringList stripName(const QString &name)
{
    QStringList all;
    all << name;
    int colonColon = 0;
    const int size = name.size();
    while ((colonColon = name.indexOf(QLatin1String("::"), colonColon)) != -1) {
        all << name.right(size - colonColon - 2);
        colonColon += 2;
    }
    return all;
}

CppElement::CppElement() = default;

CppElement::~CppElement() = default;

CppClass *CppElement::toCppClass()
{
    return nullptr;
}

class Unknown : public CppElement
{
public:
    explicit Unknown(const QString &type) : type(type)
    {
        tooltip = type;
    }

public:
    QString type;
};

class CppInclude : public CppElement
{
public:
    explicit CppInclude(const Document::Include &includeFile)
        : path(includeFile.resolvedFileName())
        , fileName(path.fileName())
    {
        helpCategory = Core::HelpItem::Brief;
        helpIdCandidates = QStringList(fileName);
        helpMark = fileName;
        link = Utils::Link(path);
        tooltip = path.toUserOutput();
    }

public:
    Utils::FilePath path;
    QString fileName;
};

class CppMacro : public CppElement
{
public:
    explicit CppMacro(const Macro &macro)
    {
        helpCategory = Core::HelpItem::Macro;
        const QString macroName = QString::fromUtf8(macro.name(), macro.name().size());
        helpIdCandidates = QStringList(macroName);
        helpMark = macroName;
        link = Utils::Link(macro.filePath(), macro.line());
        tooltip = macro.toStringWithLineBreaks();
    }
};

// CppDeclarableElement
CppDeclarableElement::CppDeclarableElement(Symbol *declaration)
    : CppElement()
<<<<<<< HEAD
    , declaration(declaration)
    , icon(CPlusPlus::Icons::iconForSymbol(declaration))
=======
    , iconType(Icons::iconTypeForSymbol(declaration))
>>>>>>> 2596f398
{
    Overview overview;
    overview.showArgumentNames = true;
    overview.showReturnTypes = true;
    overview.showTemplateParameters = true;
    name = overview.prettyName(declaration->name());
    if (declaration->enclosingScope()->asClass() ||
        declaration->enclosingScope()->asNamespace() ||
        declaration->enclosingScope()->asEnum() ||
        declaration->enclosingScope()->asTemplate()) {
        qualifiedName = overview.prettyName(LookupContext::fullyQualifiedName(declaration));
        helpIdCandidates = stripName(qualifiedName);
    } else {
        qualifiedName = name;
        helpIdCandidates.append(name);
    }

    tooltip = overview.prettyType(declaration->type(), qualifiedName);
    link = declaration->toLink();
    helpMark = name;
}

class CppNamespace : public CppDeclarableElement
{
public:
    explicit CppNamespace(Symbol *declaration)
        : CppDeclarableElement(declaration)
    {
        helpCategory = Core::HelpItem::ClassOrNamespace;
        tooltip = qualifiedName;
    }
};

CppClass::CppClass(Symbol *declaration) : CppDeclarableElement(declaration)
{
    helpCategory = Core::HelpItem::ClassOrNamespace;
    tooltip = qualifiedName;
}

CppClass *CppClass::toCppClass()
{
    return this;
}

void CppClass::lookupBases(QFutureInterfaceBase &futureInterface,
                           Symbol *declaration, const LookupContext &context)
{
    ClassOrNamespace *hierarchy = context.lookupType(declaration);
    if (!hierarchy)
        return;
    QSet<ClassOrNamespace *> visited;
    addBaseHierarchy(futureInterface, context, hierarchy, &visited);
}

void CppClass::addBaseHierarchy(QFutureInterfaceBase &futureInterface, const LookupContext &context,
                                ClassOrNamespace *hierarchy, QSet<ClassOrNamespace *> *visited)
{
    if (futureInterface.isCanceled())
        return;
    visited->insert(hierarchy);
    const QList<ClassOrNamespace *> &baseClasses = hierarchy->usings();
    for (ClassOrNamespace *baseClass : baseClasses) {
        const QList<Symbol *> &symbols = baseClass->symbols();
        for (Symbol *symbol : symbols) {
            if (!symbol->asClass())
                continue;
            ClassOrNamespace *baseHierarchy = context.lookupType(symbol);
            if (baseHierarchy && !visited->contains(baseHierarchy)) {
                CppClass classSymbol(symbol);
                classSymbol.addBaseHierarchy(futureInterface, context, baseHierarchy, visited);
                bases.append(classSymbol);
            }
        }
    }
}

void CppClass::lookupDerived(QFutureInterfaceBase &futureInterface,
                             Symbol *declaration, const Snapshot &snapshot)
{
    snapshot.updateDependencyTable(futureInterface);
    if (futureInterface.isCanceled())
        return;
    addDerivedHierarchy(TypeHierarchyBuilder::buildDerivedTypeHierarchy(
                        futureInterface, declaration, snapshot));
}

void CppClass::addDerivedHierarchy(const TypeHierarchy &hierarchy)
{
    CppClass classSymbol(hierarchy.symbol());
    const QList<TypeHierarchy> derivedHierarchies = hierarchy.hierarchy();
    for (const TypeHierarchy &derivedHierarchy : derivedHierarchies)
        classSymbol.addDerivedHierarchy(derivedHierarchy);
    derived.append(classSymbol);
}

class CppFunction : public CppDeclarableElement
{
public:
    explicit CppFunction(Symbol *declaration)
        : CppDeclarableElement(declaration)
    {
        helpCategory = Core::HelpItem::Function;

        const FullySpecifiedType &type = declaration->type();

        // Functions marks can be found either by the main overload or signature based
        // (with no argument names and no return). Help ids have no signature at all.
        Overview overview;
        overview.showDefaultArguments = false;
        helpMark = overview.prettyType(type, name);

        overview.showFunctionSignatures = false;
        helpIdCandidates.append(overview.prettyName(declaration->name()));
    }
};

class CppEnum : public CppDeclarableElement
{
public:
    explicit CppEnum(Enum *declaration)
        : CppDeclarableElement(declaration)
    {
        helpCategory = Core::HelpItem::Enum;
        tooltip = qualifiedName;
    }
};

class CppTypedef : public CppDeclarableElement
{
public:
    explicit CppTypedef(Symbol *declaration)
        : CppDeclarableElement(declaration)
    {
        helpCategory = Core::HelpItem::Typedef;
        Overview overview;
        overview.showTemplateParameters = true;
        tooltip = overview.prettyType(declaration->type(), qualifiedName);
    }
};

class CppVariable : public CppDeclarableElement
{
public:
    explicit CppVariable(Symbol *declaration, const LookupContext &context, Scope *scope)
        : CppDeclarableElement(declaration)
    {
        const FullySpecifiedType &type = declaration->type();

        const Name *typeName = nullptr;
        if (type->asNamedType()) {
            typeName = type->asNamedType()->name();
        } else if (type->asPointerType() || type->asReferenceType()) {
            FullySpecifiedType associatedType;
            if (type->asPointerType())
                associatedType = type->asPointerType()->elementType();
            else
                associatedType = type->asReferenceType()->elementType();
            if (associatedType->asNamedType())
                typeName = associatedType->asNamedType()->name();
        }

        if (typeName) {
            if (ClassOrNamespace *clazz = context.lookupType(typeName, scope)) {
                if (!clazz->symbols().isEmpty()) {
                    Overview overview;
                    Symbol *symbol = clazz->symbols().at(0);
                    const QString &name = overview.prettyName(
                        LookupContext::fullyQualifiedName(symbol));
                    if (!name.isEmpty()) {
                        tooltip = name;
                        helpCategory = Core::HelpItem::ClassOrNamespace;
                        const QStringList &allNames = stripName(name);
                        if (!allNames.isEmpty()) {
                            helpMark = allNames.last();
                            helpIdCandidates = allNames;
                        }
                    }
                }
            }
        }
    }
};

class CppEnumerator : public CppDeclarableElement
{
public:
    explicit CppEnumerator(EnumeratorDeclaration *declaration)
        : CppDeclarableElement(declaration)
    {
        helpCategory = Core::HelpItem::Enum;

        Overview overview;

        Symbol *enumSymbol = declaration->enclosingScope();
        const QString enumName = overview.prettyName(LookupContext::fullyQualifiedName(enumSymbol));
        const QString enumeratorName = overview.prettyName(declaration->name());
        QString enumeratorValue;
        if (const StringLiteral *value = declaration->constantValue())
            enumeratorValue = QString::fromUtf8(value->chars(), value->size());

        helpMark = overview.prettyName(enumSymbol->name());

        tooltip = enumeratorName;
        if (!enumName.isEmpty())
            tooltip.prepend(enumName + QLatin1Char(' '));
        if (!enumeratorValue.isEmpty())
            tooltip.append(QLatin1String(" = ") + enumeratorValue);
    }
};

static bool isCppClass(Symbol *symbol)
{
    return symbol->asClass() || symbol->asForwardClassDeclaration()
            || (symbol->asTemplate() && symbol->asTemplate()->declaration()
                && (symbol->asTemplate()->declaration()->asClass()
                    || symbol->asTemplate()->declaration()->asForwardClassDeclaration()));
}

static Symbol *followClassDeclaration(Symbol *symbol, const Snapshot &snapshot, SymbolFinder symbolFinder,
                               LookupContext *context = nullptr)
{
    if (!symbol->asForwardClassDeclaration())
        return symbol;

    Symbol *classDeclaration = symbolFinder.findMatchingClassDeclaration(symbol, snapshot);
    if (!classDeclaration)
        return symbol;

    if (context) {
        const QString fileName = QString::fromUtf8(classDeclaration->fileName(),
                                                   classDeclaration->fileNameLength());
        const Document::Ptr declarationDocument = snapshot.document(fileName);
        if (declarationDocument != context->thisDocument())
            (*context) = LookupContext(declarationDocument, snapshot);
    }
    return classDeclaration;
}

static Symbol *followTemplateAsClass(Symbol *symbol)
{
    if (Template *t = symbol->asTemplate(); t && t->declaration() && t->declaration()->asClass())
        return t->declaration()->asClass();
    return symbol;
}

static void createTypeHierarchy(QFutureInterface<QSharedPointer<CppElement>> &futureInterface,
                                const Snapshot &snapshot,
                                const LookupItem &lookupItem,
                                const LookupContext &context,
                                SymbolFinder symbolFinder)
{
    if (futureInterface.isCanceled())
        return;

    Symbol *declaration = lookupItem.declaration();
    if (!declaration)
        return;

    if (!isCppClass(declaration))
        return;

    LookupContext contextToUse = context;
    declaration = followClassDeclaration(declaration, snapshot, symbolFinder, &contextToUse);
    declaration = followTemplateAsClass(declaration);

    if (futureInterface.isCanceled())
        return;
    QSharedPointer<CppClass> cppClass(new CppClass(declaration));
    cppClass->lookupBases(futureInterface, declaration, contextToUse);
    if (futureInterface.isCanceled())
        return;
    cppClass->lookupDerived(futureInterface, declaration, snapshot);
    if (futureInterface.isCanceled())
        return;
    futureInterface.reportResult(cppClass);
}

static QSharedPointer<CppElement> handleLookupItemMatch(const Snapshot &snapshot,
                                                        const LookupItem &lookupItem,
                                                        const LookupContext &context,
                                                        SymbolFinder symbolFinder)
{
    QSharedPointer<CppElement> element;
    Symbol *declaration = lookupItem.declaration();
    if (!declaration) {
        const QString &type = Overview().prettyType(lookupItem.type(), QString());
        element = QSharedPointer<CppElement>(new Unknown(type));
    } else {
        const FullySpecifiedType &type = declaration->type();
        if (declaration->asNamespace()) {
            element = QSharedPointer<CppElement>(new CppNamespace(declaration));
        } else if (isCppClass(declaration)) {
            LookupContext contextToUse = context;
            declaration = followClassDeclaration(declaration, snapshot, symbolFinder, &contextToUse);
            element = QSharedPointer<CppElement>(new CppClass(declaration));
        } else if (Enum *enumDecl = declaration->asEnum()) {
            element = QSharedPointer<CppElement>(new CppEnum(enumDecl));
        } else if (auto enumerator = dynamic_cast<EnumeratorDeclaration *>(declaration)) {
            element = QSharedPointer<CppElement>(new CppEnumerator(enumerator));
        } else if (declaration->isTypedef()) {
            element = QSharedPointer<CppElement>(new CppTypedef(declaration));
        } else if (declaration->asFunction()
                   || (type.isValid() && type->asFunctionType())
                   || declaration->asTemplate()) {
            element = QSharedPointer<CppElement>(new CppFunction(declaration));
        } else if (declaration->asDeclaration() && type.isValid()) {
            element = QSharedPointer<CppElement>(
                new CppVariable(declaration, context, lookupItem.scope()));
        } else {
            element = QSharedPointer<CppElement>(new CppDeclarableElement(declaration));
        }
    }
    return element;
}

//  special case for bug QTCREATORBUG-4780
static bool shouldOmitElement(const LookupItem &lookupItem, const Scope *scope)
{
    return !lookupItem.declaration() && scope && scope->asFunction()
            && lookupItem.type().match(scope->asFunction()->returnType());
}

using namespace std::placeholders;
using ExecFunction = std::function<QFuture<QSharedPointer<CppElement>>
            (const CPlusPlus::Snapshot &, const CPlusPlus::LookupItem &,
             const CPlusPlus::LookupContext &)>;
using SourceFunction = std::function<bool(const CPlusPlus::Snapshot &,
                                          CPlusPlus::Document::Ptr &,
                                          CPlusPlus::Scope **, QString &)>;

static QFuture<QSharedPointer<CppElement>> createFinishedFuture()
{
    QFutureInterface<QSharedPointer<CppElement>> futureInterface;
    futureInterface.reportStarted();
    futureInterface.reportFinished();
    return futureInterface.future();
}

static LookupItem findLookupItem(const CPlusPlus::Snapshot &snapshot, CPlusPlus::Document::Ptr &doc,
       Scope *scope, const QString &expression, LookupContext *lookupContext, bool followTypedef)
{
    TypeOfExpression typeOfExpression;
    typeOfExpression.init(doc, snapshot);
    // make possible to instantiate templates
    typeOfExpression.setExpandTemplates(true);
    const QList<LookupItem> &lookupItems = typeOfExpression(expression.toUtf8(), scope);
    *lookupContext = typeOfExpression.context();
    if (lookupItems.isEmpty())
        return LookupItem();

    auto isInteresting = [followTypedef](Symbol *symbol) {
        return symbol && (!followTypedef || (symbol->asClass() || symbol->asTemplate()
               || symbol->asForwardClassDeclaration() || symbol->isTypedef()));
    };

    for (const LookupItem &item : lookupItems) {
        if (shouldOmitElement(item, scope))
            continue;
        Symbol *symbol = item.declaration();
        if (!isInteresting(symbol))
            continue;
        if (followTypedef && symbol->isTypedef()) {
            CPlusPlus::NamedType *namedType = symbol->type()->asNamedType();
            if (!namedType) {
                // Anonymous aggregate such as: typedef struct {} Empty;
                continue;
            }
            return TypeHierarchyBuilder::followTypedef(*lookupContext,
                         namedType->name(), symbol->enclosingScope());
        }
        return item;
    }
    return LookupItem();
}

static QFuture<QSharedPointer<CppElement>> exec(SourceFunction &&sourceFunction,
                                                ExecFunction &&execFunction,
                                                bool followTypedef = true)
{
    const Snapshot &snapshot = CppModelManager::instance()->snapshot();

    Document::Ptr doc;
    QString expression;
    Scope *scope = nullptr;
    if (!std::invoke(std::forward<SourceFunction>(sourceFunction), snapshot, doc, &scope, expression))
        return createFinishedFuture();

    LookupContext lookupContext;
    const LookupItem &lookupItem = findLookupItem(snapshot, doc, scope, expression, &lookupContext,
                                                  followTypedef);
    if (!lookupItem.declaration())
        return createFinishedFuture();

    return std::invoke(std::forward<ExecFunction>(execFunction), snapshot, lookupItem, lookupContext);
}

static QFuture<QSharedPointer<CppElement>> asyncExec(
        const CPlusPlus::Snapshot &snapshot, const CPlusPlus::LookupItem &lookupItem,
        const CPlusPlus::LookupContext &lookupContext)
{
    return Utils::runAsync(&createTypeHierarchy, snapshot, lookupItem, lookupContext,
                           *CppModelManager::instance()->symbolFinder());
}

class FromExpressionFunctor
{
public:
    FromExpressionFunctor(const QString &expression, const QString &fileName)
        : m_expression(expression)
        , m_fileName(fileName)
    {}

    bool operator()(const CPlusPlus::Snapshot &snapshot, Document::Ptr &doc, Scope **scope,
                    QString &expression)
    {
        doc = snapshot.document(m_fileName);
        if (doc.isNull())
            return false;

        expression = m_expression;

        // Fetch the expression's code
        *scope = doc->globalNamespace();
        return true;
    }
private:
    const QString m_expression;
    const QString m_fileName;
};

QFuture<QSharedPointer<CppElement>> CppElementEvaluator::asyncExecute(const QString &expression,
                                                                      const QString &fileName)
{
    return exec(FromExpressionFunctor(expression, fileName), asyncExec);
}

class FromGuiFunctor
{
public:
    FromGuiFunctor(TextEditor::TextEditorWidget *editor)
        : m_editor(editor)
        , m_tc(editor->textCursor())
    {}

    bool operator()(const CPlusPlus::Snapshot &snapshot, Document::Ptr &doc, Scope **scope,
                    QString &expression)
    {
        doc = snapshot.document(m_editor->textDocument()->filePath());
        if (!doc)
            return false;

        int line = 0;
        int column = 0;
        const int pos = m_tc.position();
        m_editor->convertPosition(pos, &line, &column);

        checkDiagnosticMessage(pos);

        if (matchIncludeFile(doc, line) || matchMacroInUse(doc, pos))
            return false;

        moveCursorToEndOfIdentifier(&m_tc);
        ExpressionUnderCursor expressionUnderCursor(doc->languageFeatures());
        expression = expressionUnderCursor(m_tc);

        // Fetch the expression's code
        *scope = doc->scopeAt(line, column - 1);
        return true;
    }
    QFuture<QSharedPointer<CppElement>> syncExec(const CPlusPlus::Snapshot &,
                     const CPlusPlus::LookupItem &, const CPlusPlus::LookupContext &);

private:
    void checkDiagnosticMessage(int pos);
    bool matchIncludeFile(const CPlusPlus::Document::Ptr &document, int line);
    bool matchMacroInUse(const CPlusPlus::Document::Ptr &document, int pos);

public:
    void clear();

    TextEditor::TextEditorWidget *m_editor;
    QTextCursor m_tc;
    QSharedPointer<CppElement> m_element;
    QString m_diagnosis;
};

QFuture<QSharedPointer<CppElement>> FromGuiFunctor::syncExec(
        const CPlusPlus::Snapshot &snapshot, const CPlusPlus::LookupItem &lookupItem,
        const CPlusPlus::LookupContext &lookupContext)
{
    QFutureInterface<QSharedPointer<CppElement>> futureInterface;
    futureInterface.reportStarted();
    m_element = handleLookupItemMatch(snapshot, lookupItem, lookupContext,
                                      *CppModelManager::instance()->symbolFinder());
    futureInterface.reportResult(m_element);
    futureInterface.reportFinished();
    return futureInterface.future();
}

void FromGuiFunctor::checkDiagnosticMessage(int pos)
{
    const QList<QTextEdit::ExtraSelection> &selections = m_editor->extraSelections(
        TextEditor::TextEditorWidget::CodeWarningsSelection);
    for (const QTextEdit::ExtraSelection &sel : selections) {
        if (pos >= sel.cursor.selectionStart() && pos <= sel.cursor.selectionEnd()) {
            m_diagnosis = sel.format.toolTip();
            break;
        }
    }
}

bool FromGuiFunctor::matchIncludeFile(const Document::Ptr &document, int line)
{
    const QList<Document::Include> &includes = document->resolvedIncludes();
    for (const Document::Include &includeFile : includes) {
        if (includeFile.line() == line) {
            m_element = QSharedPointer<CppElement>(new CppInclude(includeFile));
            return true;
        }
    }
    return false;
}

bool FromGuiFunctor::matchMacroInUse(const Document::Ptr &document, int pos)
{
    for (const Document::MacroUse &use : document->macroUses()) {
        if (use.containsUtf16charOffset(pos)) {
            const int begin = use.utf16charsBegin();
            if (pos < begin + use.macro().nameToQString().size()) {
                m_element = QSharedPointer<CppElement>(new CppMacro(use.macro()));
                return true;
            }
        }
    }
    return false;
}

void FromGuiFunctor::clear()
{
    m_element.clear();
    m_diagnosis.clear();
}

class CppElementEvaluatorPrivate
{
public:
    CppElementEvaluatorPrivate(TextEditor::TextEditorWidget *editor) : m_functor(editor) {}
    FromGuiFunctor m_functor;
};

CppElementEvaluator::CppElementEvaluator(TextEditor::TextEditorWidget *editor)
    : d(new CppElementEvaluatorPrivate(editor))
{}

CppElementEvaluator::~CppElementEvaluator()
{
    delete d;
}

void CppElementEvaluator::setTextCursor(const QTextCursor &tc)
{
    d->m_functor.m_tc = tc;
}

QFuture<QSharedPointer<CppElement>> CppElementEvaluator::asyncExecute(
        TextEditor::TextEditorWidget *editor)
{
    return exec(FromGuiFunctor(editor), asyncExec);
}

void CppElementEvaluator::execute()
{
    d->m_functor.clear();
    exec(std::ref(d->m_functor), std::bind(&FromGuiFunctor::syncExec, &d->m_functor, _1, _2, _3), false);
}

bool CppElementEvaluator::identifiedCppElement() const
{
    return !d->m_functor.m_element.isNull();
}

const QSharedPointer<CppElement> &CppElementEvaluator::cppElement() const
{
    return d->m_functor.m_element;
}

bool CppElementEvaluator::hasDiagnosis() const
{
    return !d->m_functor.m_diagnosis.isEmpty();
}

const QString &CppElementEvaluator::diagnosis() const
{
    return d->m_functor.m_diagnosis;
}

Utils::Link CppElementEvaluator::linkFromExpression(const QString &expression, const QString &fileName)
{
    const Snapshot &snapshot = CppModelManager::instance()->snapshot();
    Document::Ptr doc = snapshot.document(fileName);
    if (doc.isNull())
        return Utils::Link();
    Scope *scope = doc->globalNamespace();

    TypeOfExpression typeOfExpression;
    typeOfExpression.init(doc, snapshot);
    typeOfExpression.setExpandTemplates(true);
    const QList<LookupItem> &lookupItems = typeOfExpression(expression.toUtf8(), scope);
    if (lookupItems.isEmpty())
        return Utils::Link();

    for (const LookupItem &item : lookupItems) {
        Symbol *symbol = item.declaration();
        if (!symbol)
            continue;
        if (!symbol->asClass() && !symbol->asTemplate())
            continue;
        return symbol->toLink();
    }
    return Utils::Link();
}

} // namespace CppEditor::Internal<|MERGE_RESOLUTION|>--- conflicted
+++ resolved
@@ -95,12 +95,7 @@
 // CppDeclarableElement
 CppDeclarableElement::CppDeclarableElement(Symbol *declaration)
     : CppElement()
-<<<<<<< HEAD
-    , declaration(declaration)
-    , icon(CPlusPlus::Icons::iconForSymbol(declaration))
-=======
-    , iconType(Icons::iconTypeForSymbol(declaration))
->>>>>>> 2596f398
+    , iconType(CPlusPlus::Icons::iconTypeForSymbol(declaration))
 {
     Overview overview;
     overview.showArgumentNames = true;
