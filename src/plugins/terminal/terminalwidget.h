// Copyright (C) 2022 The Qt Company Ltd.
// SPDX-License-Identifier: LicenseRef-Qt-Commercial OR GPL-3.0+ OR GPL-3.0 WITH Qt-GPL-exception-1.0

#pragma once

#include "shellintegration.h"
#include "shortcutmap.h"

#include <aggregation/aggregate.h>

#include <coreplugin/actionmanager/command.h>
#include <coreplugin/icontext.h>
#include <coreplugin/terminal/searchableterminal.h>

#include <utils/link.h>
#include <utils/process.h>
#include <utils/terminalhooks.h>

namespace Terminal {

using RegisteredAction = std::unique_ptr<QAction, std::function<void(QAction *)>>;

class TerminalWidget : public Core::SearchableTerminal
{
    Q_OBJECT
public:
    TerminalWidget(QWidget *parent = nullptr,
                   const Utils::Terminal::OpenTerminalParameters &openParameters = {});

    void closeTerminal();

    void setShellName(const QString &shellName);
    QString shellName() const;
    QString title() const;

    Utils::FilePath cwd() const;
    Utils::CommandLine currentCommand() const;
    std::optional<Utils::Id> identifier() const;
    QProcess::ProcessState processState() const;

    void restart(const Utils::Terminal::OpenTerminalParameters &openParameters);

    static void initActions();

    void unlockGlobalAction(const Utils::Id &commandId);

signals:
    void started(qint64 pid);
    void cwdChanged(const Utils::FilePath &cwd);
    void commandChanged(const Utils::CommandLine &cmd);
    void titleChanged();

protected:
    void dragEnterEvent(QDragEnterEvent *event) override;
    void dropEvent(QDropEvent *event) override;
    void showEvent(QShowEvent *event) override;
    void focusInEvent(QFocusEvent *event) override;
    bool event(QEvent *event) override;

    void onReadyRead(bool forceFlush);
    void setupFont();
    void setupPty();
    void setupColors();
    void setupActions();

<<<<<<< HEAD
    void handleEscKey(QKeyEvent *event);
=======
    qint64 writeToPty(const QByteArray &data);

    int paintCell(QPainter &p,
                  const QRectF &cellRect,
                  QPoint gridPos,
                  const Internal::TerminalCell &cell,
                  QFont &f,
                  QList<SearchHit>::const_iterator &searchIt) const;
    void paintCells(QPainter &painter, QPaintEvent *event) const;
    void paintCursor(QPainter &painter) const;
    void paintPreedit(QPainter &painter) const;
    bool paintFindMatches(QPainter &painter,
                          QList<SearchHit>::const_iterator &searchIt,
                          const QRectF &cellRect,
                          const QPoint gridPos) const;
    bool paintSelection(QPainter &painter, const QRectF &cellRect, const QPoint gridPos) const;
    void paintDebugSelection(QPainter &painter, const Selection &selection) const;

    qreal topMargin() const;

    QPoint viewportToGlobal(QPoint p) const;
    QPoint globalToViewport(QPoint p) const;
    QPoint globalToGrid(QPointF p) const;
    QPointF gridToGlobal(QPoint p, bool bottom = false, bool right = false) const;
    QRect gridToViewport(QRect rect) const;
>>>>>>> 17e932e3

    void surfaceChanged() override;

    void selectionChanged(const std::optional<Selection> &newSelection) override;
    void linkActivated(const Link &link) override;
    void contextMenuRequested(const QPoint &pos) override;

    void writeToPty(const QByteArray &data) override;
    void resizePty(QSize newSize) override;
    void setClipboard(const QString &text) override;
    std::optional<TerminalView::Link> toLink(const QString &text) override;

    RegisteredAction registerAction(Utils::Id commandId, const Core::Context &context);
    void registerShortcut(Core::Command *command);

    void updateCopyState();

private:
    Core::Context m_context;
    std::unique_ptr<Utils::Process> m_process;
    std::unique_ptr<ShellIntegration> m_shellIntegration;

    QString m_shellName;
    QString m_title;

    Utils::Id m_identifier;

    Utils::Terminal::OpenTerminalParameters m_openParameters;

    Utils::FilePath m_cwd;
    Utils::CommandLine m_currentCommand;

    RegisteredAction m_copy;
    RegisteredAction m_paste;
    RegisteredAction m_clearSelection;
    RegisteredAction m_clearTerminal;
    RegisteredAction m_moveCursorWordLeft;
    RegisteredAction m_moveCursorWordRight;
    RegisteredAction m_close;

    Internal::ShortcutMap m_shortcutMap;
};

} // namespace Terminal<|MERGE_RESOLUTION|>--- conflicted
+++ resolved
@@ -63,35 +63,7 @@
     void setupColors();
     void setupActions();
 
-<<<<<<< HEAD
     void handleEscKey(QKeyEvent *event);
-=======
-    qint64 writeToPty(const QByteArray &data);
-
-    int paintCell(QPainter &p,
-                  const QRectF &cellRect,
-                  QPoint gridPos,
-                  const Internal::TerminalCell &cell,
-                  QFont &f,
-                  QList<SearchHit>::const_iterator &searchIt) const;
-    void paintCells(QPainter &painter, QPaintEvent *event) const;
-    void paintCursor(QPainter &painter) const;
-    void paintPreedit(QPainter &painter) const;
-    bool paintFindMatches(QPainter &painter,
-                          QList<SearchHit>::const_iterator &searchIt,
-                          const QRectF &cellRect,
-                          const QPoint gridPos) const;
-    bool paintSelection(QPainter &painter, const QRectF &cellRect, const QPoint gridPos) const;
-    void paintDebugSelection(QPainter &painter, const Selection &selection) const;
-
-    qreal topMargin() const;
-
-    QPoint viewportToGlobal(QPoint p) const;
-    QPoint globalToViewport(QPoint p) const;
-    QPoint globalToGrid(QPointF p) const;
-    QPointF gridToGlobal(QPoint p, bool bottom = false, bool right = false) const;
-    QRect gridToViewport(QRect rect) const;
->>>>>>> 17e932e3
 
     void surfaceChanged() override;
 
@@ -99,7 +71,7 @@
     void linkActivated(const Link &link) override;
     void contextMenuRequested(const QPoint &pos) override;
 
-    void writeToPty(const QByteArray &data) override;
+    qint64 writeToPty(const QByteArray &data) override;
     void resizePty(QSize newSize) override;
     void setClipboard(const QString &text) override;
     std::optional<TerminalView::Link> toLink(const QString &text) override;
