--- conflicted
+++ resolved
@@ -196,17 +196,7 @@
             }
         }
 
-<<<<<<< HEAD
-        QString modifieddValue;
-        if (Utils::HostOsInfo::isWindowsHost())
-            modifieddValue = modifiedValues.join(QLatin1String(";"));
-        else if (Utils::HostOsInfo::isAnyUnixHost())
-            modifieddValue = modifiedValues.join(QLatin1String(":"));
-
-        items.append(Utils::EnvironmentItem(key, modifieddValue));
-=======
         items.append(Utils::EnvironmentItem(key, modifiedValues.join(QString(Utils::HostOsInfo::pathListSeparator()))));
->>>>>>> b889bb16
     }
 
     return items;
