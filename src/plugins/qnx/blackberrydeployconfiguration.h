--- conflicted
+++ resolved
@@ -58,24 +58,15 @@
 
     BlackBerryDeployInformation *deploymentInfo() const;
 
-<<<<<<< HEAD
-protected:
-    BlackBerryDeployConfiguration(ProjectExplorer::Target *parent, BlackBerryDeployConfiguration *source);
-
-private slots:
-    void setupBarDescriptor();
-=======
-    QString deviceHost() const;
-    QString password() const;
-    QString deviceName() const;
-
     QVariantMap toMap() const;
 
 protected:
     BlackBerryDeployConfiguration(ProjectExplorer::Target *parent, BlackBerryDeployConfiguration *source);
 
     bool fromMap(const QVariantMap &map);
->>>>>>> 6d8d85b1
+
+private slots:
+    void setupBarDescriptor();
 
 private:
     void ctor();
