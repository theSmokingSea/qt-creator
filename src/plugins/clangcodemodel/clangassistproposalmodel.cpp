--- conflicted
+++ resolved
@@ -39,16 +39,11 @@
 namespace ClangCodeModel {
 namespace Internal {
 
-<<<<<<< HEAD
 ClangAssistProposalModel::ClangAssistProposalModel(
         ClangBackEnd::CompletionCorrection neededCorrection)
     : m_neededCorrection(neededCorrection)
 {
-=======
-ClangAssistProposalModel::ClangAssistProposalModel()
-{
     setDetailTextFormat(Qt::RichText);
->>>>>>> f8d4e495
 }
 
 bool ClangAssistProposalModel::isSortable(const QString &/*prefix*/) const
