/****************************************************************************
**
** Copyright (C) 2014 Digia Plc and/or its subsidiary(-ies).
** Contact: http://www.qt-project.org/legal
**
** This file is part of Qt Creator.
**
** Commercial License Usage
** Licensees holding valid commercial Qt licenses may use this file in
** accordance with the commercial license agreement provided with the
** Software or, alternatively, in accordance with the terms contained in
** a written agreement between you and Digia.  For licensing terms and
** conditions see http://qt.digia.com/licensing.  For further information
** use the contact form at http://qt.digia.com/contact-us.
**
** GNU Lesser General Public License Usage
** Alternatively, this file may be used under the terms of the GNU Lesser
** General Public License version 2.1 as published by the Free Software
** Foundation and appearing in the file LICENSE.LGPL included in the
** packaging of this file.  Please review the following information to
** ensure the GNU Lesser General Public License version 2.1 requirements
** will be met: http://www.gnu.org/licenses/old-licenses/lgpl-2.1.html.
**
** In addition, as a special exception, Digia gives you certain additional
** rights.  These rights are described in the Digia Qt LGPL Exception
** version 1.1, included in the file LGPL_EXCEPTION.txt in this package.
**
****************************************************************************/

/**
 * @file clangcompletion_test.cpp
 * @brief Performs test for C/C++ code completion
 *
 * All test cases given as strings with @ character that points to completion
 * location.
 */

#ifdef WITH_TESTS

// Disabled because there still no tool to detect system Objective-C headers
#define ENABLE_OBJC_TESTS 0

#include <QtTest>
#include <QDebug>
#undef interface // Canceling "#DEFINE interface struct" on Windows

#include "completiontesthelper.h"
#include "../clangcodemodelplugin.h"

using namespace ClangCodeModel;
using namespace ClangCodeModel::Internal;

////////////////////////////////////////////////////////////////////////////////
// Test cases

/**
 * \defgroup Regression tests
 *
 * This group tests possible regressions in non-standard completion chunks
 * handling: for example, macro arguments and clang's code snippets.
 *
 * @{
 */

void ClangCodeModelPlugin::test_CXX_regressions()
{
    QFETCH(QString, file);
    QFETCH(QStringList, unexpected);
    QFETCH(QStringList, mustHave);

    CompletionTestHelper helper;
    helper << file;

    QStringList proposals = helper.codeCompleteTexts();

    foreach (const QString &p, unexpected)
        QTEST_ASSERT(false == proposals.contains(p));

    foreach (const QString &p, mustHave)
        QTEST_ASSERT(true == proposals.contains(p));
}

void ClangCodeModelPlugin::test_CXX_regressions_data()
{
    QTest::addColumn<QString>("file");
    QTest::addColumn<QStringList>("unexpected");
    QTest::addColumn<QStringList>("mustHave");

    QString file;
    QStringList unexpected;
    QStringList mustHave;

    file = QLatin1String("cxx_regression_1.cpp");
    mustHave << QLatin1String("sqr");
    mustHave << QLatin1String("~Math");
    unexpected << QLatin1String("operator=");
    QTest::newRow("case 1: method call completion") << file << unexpected << mustHave;
    mustHave.clear();
    unexpected.clear();

    file = QLatin1String("cxx_regression_2.cpp");
    unexpected << QLatin1String("i_second");
    unexpected << QLatin1String("c_second");
    unexpected << QLatin1String("f_second");
    mustHave << QLatin1String("i_first");
    mustHave << QLatin1String("c_first");
    QTest::newRow("case 2: multiple anonymous structs") << file << unexpected << mustHave;
    mustHave.clear();
    unexpected.clear();

    file = QLatin1String("cxx_regression_3.cpp");
    mustHave << QLatin1String("i8");
    mustHave << QLatin1String("i64");
    mustHave << QLatin1String("~Priv");
    unexpected << QLatin1String("operator=");
    QTest::newRow("case 3: nested class resolution") << file << unexpected << mustHave;
    mustHave.clear();
    unexpected.clear();

    file = QLatin1String("cxx_regression_4.cpp");
    mustHave << QLatin1String("action");
    QTest::newRow("case 4: local (in function) class resolution") << file << unexpected << mustHave;
    mustHave.clear();
    unexpected.clear();

    file = QLatin1String("cxx_regression_5.cpp");
    mustHave << QLatin1String("doB");
    unexpected << QLatin1String("doA");
    QTest::newRow("case 5: nested template class resolution") << file << unexpected << mustHave;
    mustHave.clear();
    unexpected.clear();

    file = QLatin1String("cxx_regression_6.cpp");
    mustHave << QLatin1String("OwningPtr");
    QTest::newRow("case 6: using particular symbol from namespace") << file << unexpected << mustHave;
    mustHave.clear();
    unexpected.clear();

    file = QLatin1String("cxx_regression_7.cpp");
    mustHave << QLatin1String("dataMember");
    mustHave << QLatin1String("anotherMember");
    QTest::newRow("case 7: template class inherited from template parameter") << file << unexpected << mustHave;
    mustHave.clear();
    unexpected.clear();

    file = QLatin1String("cxx_regression_8.cpp");
    mustHave << QLatin1String("utils::");
    unexpected << QLatin1String("utils");
    QTest::newRow("case 8: namespace completion in function body") << file << unexpected << mustHave;
    mustHave.clear();
    unexpected.clear();

    file = QLatin1String("cxx_regression_9.cpp");
    mustHave << QLatin1String("EnumScoped::Value1");
    mustHave << QLatin1String("EnumScoped::Value2");
    mustHave << QLatin1String("EnumScoped::Value3");
    unexpected << QLatin1String("Value1");
    unexpected << QLatin1String("EnumScoped");
    QTest::newRow("case 9: c++11 enum class, value used in switch and 'case' completed")
            << file << unexpected << mustHave;
    mustHave.clear();
    unexpected.clear();
}

void ClangCodeModelPlugin::test_CXX_snippets()
{
    QFETCH(QString, file);
    QFETCH(QStringList, texts);
    QFETCH(QStringList, snippets);
    Q_ASSERT(texts.size() == snippets.size());

    CompletionTestHelper helper;
    helper << file;

    QList<CodeCompletionResult> proposals = helper.codeComplete();

    for (int i = 0, n = texts.size(); i < n; ++i) {
        const QString &text = texts[i];
        const QString &snippet = snippets[i];
        const QString snippetError =
                QLatin1String("Text and snippet mismatch: text '") + text
                + QLatin1String("', snippet '") + snippet
                + QLatin1String("', got snippet \"%1\"");

        bool hasText = false;
        foreach (const CodeCompletionResult &ccr, proposals) {
            if (ccr.text() != text)
                continue;
            hasText = true;
            QVERIFY2(snippet == ccr.snippet(), snippetError.arg(ccr.snippet()).toAscii());
        }
        const QString textError(QLatin1String("Text not found:") + text);
        QVERIFY2(hasText, textError.toAscii());
    }
}

void ClangCodeModelPlugin::test_CXX_snippets_data()
{
    QTest::addColumn<QString>("file");
    QTest::addColumn<QStringList>("texts");
    QTest::addColumn<QStringList>("snippets");

    QString file;
    QStringList texts;
    QStringList snippets;

    file = QLatin1String("cxx_snippets_1.cpp");
    texts << QLatin1String("reinterpret_cast<type>(expression)");
    snippets << QLatin1String("reinterpret_cast<$type$>($expression$)");

    texts << QLatin1String("static_cast<type>(expression)");
    snippets << QLatin1String("static_cast<$type$>($expression$)");

    texts << QLatin1String("new type(expressions)");
    snippets << QLatin1String("new $type$($expressions$)");

    QTest::newRow("case: snippets for var declaration") << file << texts << snippets;
    texts.clear();
    snippets.clear();

    file = QLatin1String("cxx_snippets_2.cpp");
    texts << QLatin1String("private");
    snippets << QLatin1String("");

    texts << QLatin1String("protected");
    snippets << QLatin1String("");

    texts << QLatin1String("public");
    snippets << QLatin1String("");

    texts << QLatin1String("friend");
    snippets << QLatin1String("");

    texts << QLatin1String("virtual");
    snippets << QLatin1String("");

    texts << QLatin1String("typedef type name");
    snippets << QLatin1String("typedef $type$ $name$");

    QTest::newRow("case: snippets inside class declaration") << file << texts << snippets;
    texts.clear();
    snippets.clear();

    file = QLatin1String("cxx_snippets_3.cpp");
    texts << QLatin1String("List");
    snippets << QLatin1String("List<$class Item$>");

    texts << QLatin1String("Tuple");
    snippets << QLatin1String("Tuple<$class First$, $class Second$, $typename Third$>");

    QTest::newRow("case: template class insertion as snippet") << file << texts << snippets;
    texts.clear();
    snippets.clear();

    file = QLatin1String("cxx_snippets_4.cpp");
    texts << QLatin1String("clamp");
    snippets << QLatin1String("");

    texts << QLatin1String("perform");
    snippets << QLatin1String("perform<$class T$>");

    QTest::newRow("case: template function insertion as snippet") << file << texts << snippets;
    texts.clear();
    snippets.clear();
}

void ClangCodeModelPlugin::test_ObjC_hints()
{
    QFETCH(QString, file);
    QFETCH(QStringList, texts);
    QFETCH(QStringList, snippets);
    QFETCH(QStringList, hints);
    Q_ASSERT(texts.size() == snippets.size());
    Q_ASSERT(texts.size() == hints.size());

    CompletionTestHelper helper;
    helper << file;

    QList<CodeCompletionResult> proposals = helper.codeComplete();

    for (int i = 0, n = texts.size(); i < n; ++i) {
        const QString &text = texts[i];
        const QString &snippet = snippets[i];
        const QString &hint = hints[i];
        const QString snippetError =
                QLatin1String("Text and snippet mismatch: text '") + text
                + QLatin1String("', snippet '") + snippet
                + QLatin1String("', got snippet \"%1\"");
        const QString hintError =
                QLatin1String("Text and hint mismatch: text '") + text
                + QLatin1String("', hint\n'") + hint
                + QLatin1String(", got hint\n\"%1\"");

        bool hasText = false;
        QStringList texts;
        foreach (const CodeCompletionResult &ccr, proposals) {
            texts << ccr.text();
            if (ccr.text() != text)
                continue;
            hasText = true;
            QVERIFY2(snippet == ccr.snippet(), snippetError.arg(ccr.snippet()).toAscii());
            QVERIFY2(hint == ccr.hint(), hintError.arg(ccr.hint()).toAscii());
        }
<<<<<<< HEAD
        const QString textError(QString::fromLatin1("Text \"%1\" not found in set %2")
                                .arg(text).arg(texts.join(QLatin1Char(','))));
=======
        const QString textError(QString::fromLatin1("Text '%1' not found in set %2")
                                .arg(text).arg(texts.join(QLatin1String(","))));
>>>>>>> 1398480f
        QVERIFY2(hasText, textError.toAscii());
    }
}

static QString makeObjCHint(const char *cHintPattern)
{
    QString hintPattern(QString::fromUtf8(cHintPattern));
    QStringList lines = hintPattern.split(QLatin1Char('\n'));
    QString hint = QLatin1String("<p>");
    bool prependNewline = false;
    foreach (const QString &line, lines) {
        if (prependNewline)
            hint += QLatin1String("<br/>");
        prependNewline = true;
        int i = 0;
        while (i < line.size() && line[i] == QLatin1Char(' ')) {
            ++i;
            hint += QLatin1String("&nbsp;");
        }
        hint += line.mid(i);
    }
    hint += QLatin1String("</p>");
    return hint;
}

void ClangCodeModelPlugin::test_ObjC_hints_data()
{
    QTest::addColumn<QString>("file");
    QTest::addColumn<QStringList>("texts");
    QTest::addColumn<QStringList>("snippets");
    QTest::addColumn<QStringList>("hints");

    QString file;
    QStringList texts;
    QStringList snippets;
    QStringList hints;

    file = QLatin1String("objc_messages_1.mm");
    texts << QLatin1String("spectacleQuality:");
    snippets << QLatin1String("spectacleQuality:$(bool)$");
    hints << makeObjCHint("-(int) spectacleQuality:<b>(bool)</b>");
    texts << QLatin1String("desiredAmountForDramaDose:andPersonsCount:");
    snippets << QLatin1String("desiredAmountForDramaDose:$(int)$ andPersonsCount:$(int)$");
    hints << makeObjCHint("-(int) desiredAmountForDramaDose:<b>(int)</b> \n"
                          "                 andPersonsCount:<b>(int)</b>");

    QTest::newRow("case: objective-c instance messages call") << file << texts << snippets << hints;
    texts.clear();
    snippets.clear();
    hints.clear();

    file = QLatin1String("objc_messages_2.mm");
    texts << QLatin1String("eatenAmount");
    snippets << QLatin1String("(int) eatenAmount");
    hints << makeObjCHint("+(int) eatenAmount");
    texts << QLatin1String("desiredAmountForDramaDose:andPersonsCount:");
    snippets << QLatin1String("(int) desiredAmountForDramaDose:(int)dose andPersonsCount:(int)count");
    hints << makeObjCHint("+(int) desiredAmountForDramaDose:(int)dose \n"
                          "                 andPersonsCount:(int)count");

    QTest::newRow("case: objective-c class messages in @implementation") << file << texts << snippets << hints;
    texts.clear();
    snippets.clear();
    hints.clear();

    file = QLatin1String("objc_messages_3.mm");
    texts << QLatin1String("eatenAmount");
    snippets << QLatin1String("(int) eatenAmount");
    hints << makeObjCHint("-(int) eatenAmount");
    texts << QLatin1String("spectacleQuality");
    snippets << QLatin1String("(int) spectacleQuality");
    hints << makeObjCHint("-(int) spectacleQuality");
    texts << QLatin1String("desiredAmountForDramaDose:andPersonsCount:");
    snippets << QLatin1String("(int) desiredAmountForDramaDose:(int)dose andPersonsCount:(int)count");
    hints << makeObjCHint("-(int) desiredAmountForDramaDose:(int)dose \n"
                          "                 andPersonsCount:(int)count");
    texts << QLatin1String("initWithOldTracker:");
    snippets << QLatin1String("(id) initWithOldTracker:(Bbbb<Aaaa> *)aabb");
    hints << makeObjCHint("-(id) initWithOldTracker:(Bbbb&lt;Aaaa&gt; *)aabb");

    QTest::newRow("case: objective-c class messages from base class") << file << texts << snippets << hints;
    texts.clear();
    snippets.clear();
    hints.clear();
}

#endif<|MERGE_RESOLUTION|>--- conflicted
+++ resolved
@@ -301,13 +301,8 @@
             QVERIFY2(snippet == ccr.snippet(), snippetError.arg(ccr.snippet()).toAscii());
             QVERIFY2(hint == ccr.hint(), hintError.arg(ccr.hint()).toAscii());
         }
-<<<<<<< HEAD
         const QString textError(QString::fromLatin1("Text \"%1\" not found in set %2")
-                                .arg(text).arg(texts.join(QLatin1Char(','))));
-=======
-        const QString textError(QString::fromLatin1("Text '%1' not found in set %2")
                                 .arg(text).arg(texts.join(QLatin1String(","))));
->>>>>>> 1398480f
         QVERIFY2(hasText, textError.toAscii());
     }
 }
