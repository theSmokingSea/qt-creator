/****************************************************************************
**
** Copyright (C) 2014 Digia Plc and/or its subsidiary(-ies).
** Contact: http://www.qt-project.org/legal
**
** This file is part of Qt Creator.
**
** Commercial License Usage
** Licensees holding valid commercial Qt licenses may use this file in
** accordance with the commercial license agreement provided with the
** Software or, alternatively, in accordance with the terms contained in
** a written agreement between you and Digia.  For licensing terms and
** conditions see http://qt.digia.com/licensing.  For further information
** use the contact form at http://qt.digia.com/contact-us.
**
** GNU Lesser General Public License Usage
** Alternatively, this file may be used under the terms of the GNU Lesser
** General Public License version 2.1 as published by the Free Software
** Foundation and appearing in the file LICENSE.LGPL included in the
** packaging of this file.  Please review the following information to
** ensure the GNU Lesser General Public License version 2.1 requirements
** will be met: http://www.gnu.org/licenses/old-licenses/lgpl-2.1.html.
**
** In addition, as a special exception, Digia gives you certain additional
** rights.  These rights are described in the Digia Qt LGPL Exception
** version 1.1, included in the file LGPL_EXCEPTION.txt in this package.
**
****************************************************************************/

#include "projectwizardpage.h"
#include "ui_projectwizardpage.h"

#include "addnewmodel.h"
#include "projectexplorer.h"
#include "session.h"

#include <coreplugin/icore.h>
#include <coreplugin/iversioncontrol.h>
#include <coreplugin/iwizardfactory.h>
#include <coreplugin/vcsmanager.h>
#include <extensionsystem/pluginmanager.h>
#include <utils/algorithm.h>
#include <utils/fileutils.h>
#include <utils/qtcassert.h>
#include <utils/stringutils.h>
#include <utils/wizard.h>
#include <vcsbase/vcsbaseconstants.h>

#include <QDir>
#include <QTextStream>
#include <QTreeView>

/*!
    \class ProjectExplorer::Internal::ProjectWizardPage

    \brief The ProjectWizardPage class provides a wizard page showing projects
    and version control to add new files to.

    \sa ProjectExplorer::Internal::ProjectFileWizardExtension
*/

using namespace Core;

namespace ProjectExplorer {
namespace Internal {

// --------------------------------------------------------------------
// BestNodeSelector:
// --------------------------------------------------------------------

class BestNodeSelector
{
public:
    BestNodeSelector(const QString &commonDirectory, const QStringList &files);
    void inspect(AddNewTree *tree);
    AddNewTree *bestChoice() const;
    QString deployingProjects() const;
private:
    QString m_commonDirectory;
    QStringList m_files;
    bool m_deploys;
    QString m_deployText;
    AddNewTree *m_bestChoice;
    int m_bestMatchLength;
    int m_bestMatchPriority;
};

BestNodeSelector::BestNodeSelector(const QString &commonDirectory, const QStringList &files)
    : m_commonDirectory(commonDirectory),
      m_files(files),
      m_deploys(false),
      m_deployText(QCoreApplication::translate("ProjectWizard", "The files are implicitly added to the projects:") + QLatin1Char('\n')),
      m_bestChoice(0),
      m_bestMatchLength(-1),
      m_bestMatchPriority(-1)
{ }

// Find the project the new files should be added
// If any node deploys the files, then we don't want to add the files.
// Otherwise consider their common path. Either a direct match on the directory
// or the directory with the longest matching path (list containing"/project/subproject1"
// matching common path "/project/subproject1/newuserpath").
void BestNodeSelector::inspect(AddNewTree *tree)
{
    FolderNode *node = tree->node();
    if (node->nodeType() == ProjectNodeType) {
        if (static_cast<ProjectNode *>(node)->deploysFolder(m_commonDirectory)) {
            m_deploys = true;
            m_deployText += tree->displayName() + QLatin1Char('\n');
        }
    }
    if (m_deploys)
        return;
    const QString projectDirectory = ProjectExplorerPlugin::directoryFor(node);
    const int projectDirectorySize = projectDirectory.size();
    if (!m_commonDirectory.startsWith(projectDirectory))
        return;
    bool betterMatch = projectDirectorySize > m_bestMatchLength
            || (projectDirectorySize == m_bestMatchLength && tree->priority() > m_bestMatchPriority);
    if (betterMatch) {
        m_bestMatchPriority = tree->priority();
        m_bestMatchLength = projectDirectorySize;
        m_bestChoice = tree;
    }
}

AddNewTree *BestNodeSelector::bestChoice() const
{
    if (m_deploys)
        return 0;
    return m_bestChoice;
}

QString BestNodeSelector::deployingProjects() const
{
    if (m_deploys)
        return m_deployText;
    return QString();
}

// --------------------------------------------------------------------
// Helper:
// --------------------------------------------------------------------

static inline AddNewTree *createNoneNode(BestNodeSelector *selector)
{
    QString displayName = QCoreApplication::translate("ProjectWizard", "<Implicitly Add>");
    if (selector->bestChoice())
        displayName = QCoreApplication::translate("ProjectWizard", "<None>");
    return new AddNewTree(displayName);
}

static inline AddNewTree *buildAddProjectTree(ProjectNode *root, const QString &projectPath, Node *contextNode, BestNodeSelector *selector)
{
    QList<AddNewTree *> children;
    foreach (ProjectNode *pn, root->subProjectNodes()) {
        AddNewTree *child = buildAddProjectTree(pn, projectPath, contextNode, selector);
        if (child)
            children.append(child);
    }

    const QList<ProjectExplorer::ProjectAction> &list = root->supportedActions(root);
    if (list.contains(ProjectExplorer::AddSubProject) && !list.contains(ProjectExplorer::InheritedFromParent)) {
        if (projectPath.isEmpty() || root->canAddSubProject(projectPath)) {
            FolderNode::AddNewInformation info = root->addNewInformation(QStringList() << projectPath, contextNode);
            AddNewTree *item = new AddNewTree(root, children, info);
            selector->inspect(item);
            return item;
        }
    }

    if (children.isEmpty())
        return 0;
    return new AddNewTree(root, children, root->displayName());
}

static inline AddNewTree *buildAddProjectTree(SessionNode *root, const QString &projectPath, Node *contextNode, BestNodeSelector *selector)
{
    QList<AddNewTree *> children;
    foreach (ProjectNode *pn, root->projectNodes()) {
        AddNewTree *child = buildAddProjectTree(pn, projectPath, contextNode, selector);
        if (child)
            children.append(child);
    }
    children.prepend(createNoneNode(selector));
    return new AddNewTree(root, children, root->displayName());
}

static inline AddNewTree *buildAddFilesTree(FolderNode *root, const QStringList &files, Node *contextNode, BestNodeSelector *selector)
{
    QList<AddNewTree *> children;
    foreach (FolderNode *fn, root->subFolderNodes()) {
        AddNewTree *child = buildAddFilesTree(fn, files, contextNode, selector);
        if (child)
            children.append(child);
    }

    const QList<ProjectExplorer::ProjectAction> &list = root->supportedActions(root);
    if (list.contains(ProjectExplorer::AddNewFile) && !list.contains(ProjectExplorer::InheritedFromParent)) {
        FolderNode::AddNewInformation info = root->addNewInformation(files, contextNode);
        AddNewTree *item = new AddNewTree(root, children, info);
        selector->inspect(item);
        return item;
    }
    if (children.isEmpty())
        return 0;
    return new AddNewTree(root, children, root->displayName());
}

static inline AddNewTree *buildAddFilesTree(SessionNode *root, const QStringList &files, Node *contextNode, BestNodeSelector *selector)
{
    QList<AddNewTree *> children;
    foreach (ProjectNode *pn, root->projectNodes()) {
        AddNewTree *child = buildAddFilesTree(pn, files, contextNode, selector);
        if (child)
            children.append(child);
    }
    children.prepend(createNoneNode(selector));
    return new AddNewTree(root, children, root->displayName());
}

static inline AddNewTree *getChoices(const QStringList &generatedFiles,
                                     IWizardFactory::WizardKind wizardKind,
                                     Node *contextNode,
                                     BestNodeSelector *selector)
{
    if (wizardKind == IWizardFactory::ProjectWizard)
        return buildAddProjectTree(SessionManager::sessionNode(), generatedFiles.first(), contextNode, selector);
    else
        return buildAddFilesTree(SessionManager::sessionNode(), generatedFiles, contextNode, selector);
}

// --------------------------------------------------------------------
// ProjectWizardPage:
// --------------------------------------------------------------------

ProjectWizardPage::ProjectWizardPage(QWidget *parent) :
    QWizardPage(parent),
    m_ui(new Ui::WizardPage),
    m_model(0),
    m_repositoryExists(false)
{
    m_ui->setupUi(this);
    m_ui->vcsManageButton->setText(Core::ICore::msgShowOptionsDialog());
    connect(m_ui->projectComboBox, SIGNAL(currentIndexChanged(int)),
            this, SLOT(slotProjectChanged(int)));
    connect(m_ui->vcsManageButton, SIGNAL(clicked()), this, SLOT(slotManageVcs()));
    setProperty(Utils::SHORT_TITLE_PROPERTY, tr("Summary"));

    connect(Core::VcsManager::instance(), SIGNAL(configurationChanged(const IVersionControl*)),
            this, SLOT(initializeVersionControls()));
}

ProjectWizardPage::~ProjectWizardPage()
{
    delete m_ui;
    delete m_model;
}

void ProjectWizardPage::setModel(AddNewModel *model)
{
    delete m_model;
    m_model = model;

    // TODO see OverViewCombo and OverView for click event filter
    m_ui->projectComboBox->setModel(model);
    bool enabled = m_model->rowCount(QModelIndex()) > 1;
    m_ui->projectComboBox->setEnabled(enabled);

    expandTree(QModelIndex());
}

bool ProjectWizardPage::expandTree(const QModelIndex &root)
{
    bool expand = false;
    if (!root.isValid()) // always expand root
        expand = true;

    // Check children
    int count = m_model->rowCount(root);
    for (int i = 0; i < count; ++i) {
        if (expandTree(m_model->index(i, 0, root)))
            expand = true;
    }

    // Apply to self
    if (expand)
        m_ui->projectComboBox->view()->expand(root);
    else
        m_ui->projectComboBox->view()->collapse(root);

    // if we are a high priority node, our *parent* needs to be expanded
    AddNewTree *tree = static_cast<AddNewTree *>(root.internalPointer());
    if (tree && tree->priority() >= 100)
        expand = true;

    return expand;
}

void ProjectWizardPage::setBestNode(AddNewTree *tree)
{
    QModelIndex index = m_model->indexForTree(tree);
    m_ui->projectComboBox->setCurrentIndex(index);

    while (index.isValid()) {
        m_ui->projectComboBox->view()->expand(index);
        index = index.parent();
    }
}

FolderNode *ProjectWizardPage::currentNode() const
{
    QModelIndex index = m_ui->projectComboBox->view()->currentIndex();
    return m_model->nodeForIndex(index);
}

void ProjectWizardPage::setAddingSubProject(bool addingSubProject)
{
    m_ui->projectLabel->setText(addingSubProject ?
                                    tr("Add as a subproject to project:")
                                  : tr("Add to &project:"));
}

void ProjectWizardPage::initializeVersionControls()
{
    // Figure out version control situation:
    // 1) Directory is managed and VCS supports "Add" -> List it
    // 2) Directory is managed and VCS does not support "Add" -> None available
    // 3) Directory is not managed -> Offer all VCS that support "CreateRepository"

    IVersionControl *currentSelection = 0;
    int currentIdx = versionControlIndex() - 1;
    if (currentIdx >= 0 && currentIdx <= m_activeVersionControls.size() - 1)
        currentSelection = m_activeVersionControls.at(currentIdx);

    m_activeVersionControls.clear();

    QStringList versionControlChoices = QStringList(tr("<None>"));
    if (!m_commonDirectory.isEmpty()) {
        IVersionControl *managingControl = VcsManager::findVersionControlForDirectory(m_commonDirectory);
        if (managingControl) {
            // Under VCS
            if (managingControl->supportsOperation(IVersionControl::AddOperation)) {
                versionControlChoices.append(managingControl->displayName());
                m_activeVersionControls.push_back(managingControl);
                m_repositoryExists = true;
            }
        } else {
            // Create
            foreach (IVersionControl *vc, ExtensionSystem::PluginManager::getObjects<IVersionControl>()) {
                if (vc->supportsOperation(IVersionControl::CreateRepositoryOperation)) {
                    versionControlChoices.append(vc->displayName());
                    m_activeVersionControls.append(vc);
                }
            }
            m_repositoryExists = false;
        }
    } // has a common root.

    setVersionControls(versionControlChoices);
    // Enable adding to version control by default.
    if (m_repositoryExists && versionControlChoices.size() >= 2)
        setVersionControlIndex(1);
    if (!m_repositoryExists) {
        int newIdx = m_activeVersionControls.indexOf(currentSelection) + 1;
        setVersionControlIndex(newIdx);
    }
}

bool ProjectWizardPage::runVersionControl(const QList<GeneratedFile> &files, QString *errorMessage)
{
    // Add files to  version control (Entry at 0 is 'None').
    const int vcsIndex = versionControlIndex() - 1;
    if (vcsIndex < 0 || vcsIndex >= m_activeVersionControls.size())
        return true;
    QTC_ASSERT(!m_commonDirectory.isEmpty(), return false);

    IVersionControl *versionControl = m_activeVersionControls.at(vcsIndex);
    // Create repository?
    if (!m_repositoryExists) {
        QTC_ASSERT(versionControl->supportsOperation(IVersionControl::CreateRepositoryOperation), return false);
        if (!versionControl->vcsCreateRepository(m_commonDirectory)) {
            *errorMessage = tr("A version control system repository could not be created in \"%1\".").arg(m_commonDirectory);
            return false;
        }
    }
    // Add files if supported.
    if (versionControl->supportsOperation(IVersionControl::AddOperation)) {
        foreach (const GeneratedFile &generatedFile, files) {
            if (!versionControl->vcsAdd(generatedFile.path())) {
                *errorMessage = tr("Failed to add \"%1\" to the version control system.").arg(generatedFile.path());
                return false;
            }
        }
    }
    return true;
}

void ProjectWizardPage::initializeProjectTree(Node *context, const QStringList &paths,
                                              IWizardFactory::WizardKind kind,
                                              ProjectAction action)
{
    BestNodeSelector selector(m_commonDirectory, paths);
    AddNewTree *tree = getChoices(paths, kind, context, &selector);

    setAdditionalInfo(selector.deployingProjects());

    AddNewModel *model = new AddNewModel(tree);
    setModel(model);
    setBestNode(selector.bestChoice());
    setAddingSubProject(action == ProjectExplorer::AddSubProject);
}

void ProjectWizardPage::setNoneLabel(const QString &label)
{
    m_ui->projectComboBox->setItemText(0, label);
}

void ProjectWizardPage::setAdditionalInfo(const QString &text)
{
    m_ui->additionalInfo->setText(text);
    m_ui->additionalInfo->setVisible(!text.isEmpty());
}

void ProjectWizardPage::setVersionControls(const QStringList &vcs)
{
    m_ui->addToVersionControlComboBox->clear();
    m_ui->addToVersionControlComboBox->addItems(vcs);
}

int ProjectWizardPage::versionControlIndex() const
{
    return m_ui->addToVersionControlComboBox->currentIndex();
}

void ProjectWizardPage::setVersionControlIndex(int idx)
{
    m_ui->addToVersionControlComboBox->setCurrentIndex(idx);
}

void ProjectWizardPage::setFiles(const QStringList &fileNames)
{
    m_commonDirectory = Utils::commonPath(fileNames);
    QString fileMessage;
    {
        QTextStream str(&fileMessage);
        str << "<qt>"
            << (m_commonDirectory.isEmpty() ? tr("Files to be added:") : tr("Files to be added in"))
            << "<pre>";

        QStringList formattedFiles;
        if (m_commonDirectory.isEmpty()) {
            formattedFiles = fileNames;
        } else {
            str << QDir::toNativeSeparators(m_commonDirectory) << ":\n\n";
            const int prefixSize = m_commonDirectory.size() + 1;
            formattedFiles = Utils::transform(fileNames, [prefixSize](const QString &f)
                                                         { return f.mid(prefixSize); });
        }
        // Alphabetically, and files in sub-directories first
        Utils::sort(formattedFiles, [](const QString &filePath1, const QString &filePath2) -> bool {
            const bool filePath1HasDir = filePath1.contains(QLatin1Char('/'));
            const bool filePath2HasDir = filePath2.contains(QLatin1Char('/'));

            if (filePath1HasDir == filePath2HasDir)
                return Utils::FileName::fromString(filePath1) < Utils::FileName::fromString(filePath2);
            return filePath1HasDir;
        }
);

        foreach (const QString &f, formattedFiles)
            str << QDir::toNativeSeparators(f) << '\n';

        str << "</pre>";
    }
    m_ui->filesLabel->setText(fileMessage);
}

void ProjectWizardPage::setProjectToolTip(const QString &tt)
{
    m_ui->projectComboBox->setToolTip(tt);
    m_ui->projectLabel->setToolTip(tt);
}

void ProjectWizardPage::slotProjectChanged(int index)
{
    setProjectToolTip(index >= 0 && index < m_projectToolTips.size() ?
                      m_projectToolTips.at(index) : QString());
}

void ProjectWizardPage::slotManageVcs()
{
    Core::ICore::showOptionsDialog(VcsBase::Constants::VCS_SETTINGS_CATEGORY,
<<<<<<< HEAD
                                   VcsBase::Constants::VCS_COMMON_SETTINGS_ID);
}

} // namespace Internal
} // namespace ProjectExplorer
=======
                                   VcsBase::Constants::VCS_COMMON_SETTINGS_ID,
                                   this);
}
>>>>>>> 0c00f44a
<|MERGE_RESOLUTION|>--- conflicted
+++ resolved
@@ -491,14 +491,9 @@
 void ProjectWizardPage::slotManageVcs()
 {
     Core::ICore::showOptionsDialog(VcsBase::Constants::VCS_SETTINGS_CATEGORY,
-<<<<<<< HEAD
-                                   VcsBase::Constants::VCS_COMMON_SETTINGS_ID);
-}
-
-} // namespace Internal
-} // namespace ProjectExplorer
-=======
                                    VcsBase::Constants::VCS_COMMON_SETTINGS_ID,
                                    this);
 }
->>>>>>> 0c00f44a
+
+} // namespace Internal
+} // namespace ProjectExplorer