/**************************************************************************
**
** This file is part of Qt Creator
**
** Copyright (c) 2012 Nokia Corporation and/or its subsidiary(-ies).
**
** Contact: Nokia Corporation (qt-info@nokia.com)
**
**
** GNU Lesser General Public License Usage
**
** This file may be used under the terms of the GNU Lesser General Public
** License version 2.1 as published by the Free Software Foundation and
** appearing in the file LICENSE.LGPL included in the packaging of this file.
** Please review the following information to ensure the GNU Lesser General
** Public License version 2.1 requirements will be met:
** http://www.gnu.org/licenses/old-licenses/lgpl-2.1.html.
**
** In addition, as a special exception, Nokia gives you certain additional
** rights. These rights are described in the Nokia Qt LGPL Exception
** version 1.1, included in the file LGPL_EXCEPTION.txt in this package.
**
** Other Usage
**
** Alternatively, this file may be used in accordance with the terms and
** conditions contained in a signed written agreement between you and Nokia.
**
** If you have questions regarding the use of this file, please contact
** Nokia at qt-info@nokia.com.
**
**************************************************************************/

#include "mainwindow.h"
#include "actioncontainer.h"
#include "command.h"
#include "actionmanager_p.h"
#include "icore.h"
#include "coreconstants.h"
#include "editormanager.h"
#include "externaltool.h"
#include "toolsettings.h"
#include "mimetypesettings.h"
#include "fancytabwidget.h"
#include "documentmanager.h"
#include "generalsettings.h"
#include "helpmanager.h"
#include "ieditor.h"
#include "idocumentfactory.h"
#include "messagemanager.h"
#include "modemanager.h"
#include "mimedatabase.h"
#include "newdialog.h"
#include "outputpanemanager.h"
#include "outputpane.h"
#include "plugindialog.h"
#include "progressmanager_p.h"
#include "progressview.h"
#include "shortcutsettings.h"
#include "vcsmanager.h"
#include "variablechooser.h"
#include "scriptmanager_p.h"
#include "settingsdialog.h"
#include "variablemanager.h"
#include "versiondialog.h"
#include "statusbarmanager.h"
#include "id.h"
#include "manhattanstyle.h"
#include "navigationwidget.h"
#include "rightpane.h"
#include "editormanager/ieditorfactory.h"
#include "statusbarwidget.h"
#include "basefilewizard.h"
#include "ioutputpane.h"
#include "externaltoolmanager.h"
#include "editormanager/systemeditor.h"

#if defined(Q_OS_MAC)
#include "macfullscreen.h"
#endif

#include <app/app_version.h>
#include <coreplugin/findplaceholder.h>
#include <coreplugin/icorelistener.h>
#include <coreplugin/inavigationwidgetfactory.h>
#include <coreplugin/settingsdatabase.h>
#include <utils/pathchooser.h>
#include <utils/stylehelper.h>
#include <utils/stringutils.h>
#include <extensionsystem/pluginmanager.h>

#include <QDebug>
#include <QFileInfo>
#include <QSettings>
#include <QTimer>
#include <QtPlugin>
#include <QUrl>
#include <QDir>
#include <QFile>
#include <QMimeData>

#include <QApplication>
#include <QCloseEvent>
#include <QMenu>
#include <QPixmap>
#include <QPrinter>
#include <QShortcut>
#include <QStatusBar>
#include <QWizard>
#include <QToolButton>
#include <QMessageBox>
#include <QMenuBar>
#include <QPushButton>

/*
#ifdef Q_OS_UNIX
#include <signal.h>
extern "C" void handleSigInt(int sig)
{
    Q_UNUSED(sig)
    Core::ICore::exit();
    qDebug() << "SIGINT caught. Shutting down.";
}
#endif
*/

using namespace Core;
using namespace Core::Internal;

enum { debugMainWindow = 0 };

MainWindow::MainWindow() :
    Utils::AppMainWindow(),
    m_coreImpl(new ICore(this)),
    m_additionalContexts(Constants::C_GLOBAL),
    m_settings(ExtensionSystem::PluginManager::instance()->settings()),
    m_globalSettings(ExtensionSystem::PluginManager::instance()->globalSettings()),
    m_settingsDatabase(new SettingsDatabase(QFileInfo(m_settings->fileName()).path(),
                                            QLatin1String("QtCreator"),
                                            this)),
    m_printer(0),
    m_actionManager(new ActionManagerPrivate(this)),
    m_editorManager(0),
    m_externalToolManager(0),
    m_progressManager(new ProgressManagerPrivate()),
    m_scriptManager(new ScriptManagerPrivate(this)),
    m_variableManager(new VariableManager),
    m_vcsManager(new VcsManager),
    m_statusBarManager(0),
    m_modeManager(0),
    m_mimeDatabase(new MimeDatabase),
    m_helpManager(new HelpManager),
    m_navigationWidget(0),
    m_rightPaneWidget(0),
    m_versionDialog(0),
    m_activeContext(0),
    m_generalSettings(new GeneralSettings),
    m_shortcutSettings(new ShortcutSettings),
    m_toolSettings(new ToolSettings),
    m_mimeTypeSettings(new MimeTypeSettings),
    m_systemEditor(new SystemEditor),
    m_focusToEditor(0),
    m_newAction(0),
    m_openAction(0),
    m_openWithAction(0),
    m_saveAllAction(0),
    m_exitAction(0),
    m_optionsAction(0),
    m_toggleSideBarAction(0),
    m_toggleFullScreenAction(0),
#ifdef Q_OS_MAC
    m_minimizeAction(0),
    m_zoomAction(0),
#endif
    m_toggleSideBarButton(new QToolButton)
{
    (void) new DocumentManager(this);
    OutputPaneManager::create();

    setWindowTitle(tr("Qt Creator"));
#ifndef Q_OS_MAC
    QApplication::setWindowIcon(QIcon(QLatin1String(Constants::ICON_QTLOGO_128)));
#endif
    QCoreApplication::setApplicationName(QLatin1String("QtCreator"));
    QCoreApplication::setApplicationVersion(QLatin1String(Core::Constants::IDE_VERSION_LONG));
    QCoreApplication::setOrganizationName(QLatin1String(Constants::IDE_SETTINGSVARIANT_STR));
    QString baseName = QApplication::style()->objectName();
#ifdef Q_WS_X11
    if (baseName == QLatin1String("windows")) {
        // Sometimes we get the standard windows 95 style as a fallback
        // e.g. if we are running on a KDE4 desktop
        QByteArray desktopEnvironment = qgetenv("DESKTOP_SESSION");
        if (desktopEnvironment == "kde")
            baseName = QLatin1String("plastique");
        else
            baseName = QLatin1String("cleanlooks");
    }
#endif
    qApp->setStyle(new ManhattanStyle(baseName));

    setDockNestingEnabled(true);

    setCorner(Qt::BottomLeftCorner, Qt::LeftDockWidgetArea);
    setCorner(Qt::BottomRightCorner, Qt::BottomDockWidgetArea);

    registerDefaultContainers();
    registerDefaultActions();

    m_navigationWidget = new NavigationWidget(m_toggleSideBarAction);
    m_rightPaneWidget = new RightPaneWidget();

    m_modeStack = new FancyTabWidget(this);
    m_modeManager = new ModeManager(this, m_modeStack);
    m_modeManager->addWidget(m_progressManager->progressView());
    m_statusBarManager = new StatusBarManager(this);
    m_messageManager = new MessageManager;
    m_editorManager = new EditorManager(this);
    m_editorManager->hide();
    m_externalToolManager = new ExternalToolManager();
    setCentralWidget(m_modeStack);

    connect(QApplication::instance(), SIGNAL(focusChanged(QWidget*,QWidget*)),
            this, SLOT(updateFocusWidget(QWidget*,QWidget*)));
    // Add a small Toolbutton for toggling the navigation widget
    statusBar()->insertPermanentWidget(0, m_toggleSideBarButton);

//    setUnifiedTitleAndToolBarOnMac(true);
#ifdef Q_OS_UNIX
     //signal(SIGINT, handleSigInt);
#endif

    statusBar()->setProperty("p_styled", true);
    setAcceptDrops(true);

<<<<<<< HEAD
#if defined(Q_OS_MAC)
    MacFullScreen::addFullScreen(this);
#endif
=======
    m_autoSaveSessionTimer = new QTimer(this);
    m_autoSaveSessionTimer->setSingleShot(true);
    m_autoSaveSessionTimer->setInterval(10000);
    m_autoSaveSessionTimer->start();
    connect(m_autoSaveSessionTimer, SIGNAL(timeout()),
            m_coreImpl, SIGNAL(saveSettingsRequested()));
>>>>>>> f059018a
}

void MainWindow::setSidebarVisible(bool visible)
{
    if (NavigationWidgetPlaceHolder::current()) {
        if (m_navigationWidget->isSuppressed() && visible) {
            m_navigationWidget->setShown(true);
            m_navigationWidget->setSuppressed(false);
        } else {
            m_navigationWidget->setShown(visible);
        }
    }
}

void MainWindow::setSuppressNavigationWidget(bool suppress)
{
    if (NavigationWidgetPlaceHolder::current())
        m_navigationWidget->setSuppressed(suppress);
}

void MainWindow::setOverrideColor(const QColor &color)
{
    m_overrideColor = color;
}

bool MainWindow::isPresentationModeEnabled()
{
    return m_actionManager->isPresentationModeEnabled();
}

void MainWindow::setPresentationModeEnabled(bool enabled)
{
    m_actionManager->setPresentationModeEnabled(enabled);
}

#ifdef Q_OS_MAC
void MainWindow::setIsFullScreen(bool fullScreen)
{
    if (fullScreen)
        m_toggleFullScreenAction->setText(tr("Exit Full Screen"));
    else
        m_toggleFullScreenAction->setText(tr("Enter Full Screen"));
}
#endif

MainWindow::~MainWindow()
{
    ExtensionSystem::PluginManager *pm = ExtensionSystem::PluginManager::instance();
    pm->removeObject(m_shortcutSettings);
    pm->removeObject(m_generalSettings);
    pm->removeObject(m_toolSettings);
    pm->removeObject(m_mimeTypeSettings);
    pm->removeObject(m_systemEditor);
    delete m_externalToolManager;
    m_externalToolManager = 0;
    delete m_messageManager;
    m_messageManager = 0;
    delete m_shortcutSettings;
    m_shortcutSettings = 0;
    delete m_generalSettings;
    m_generalSettings = 0;
    delete m_toolSettings;
    m_toolSettings = 0;
    delete m_mimeTypeSettings;
    m_mimeTypeSettings = 0;
    delete m_systemEditor;
    m_systemEditor = 0;
    delete m_settings;
    m_settings = 0;
    delete m_printer;
    m_printer = 0;
    delete m_vcsManager;
    m_vcsManager = 0;
    //we need to delete editormanager and statusbarmanager explicitly before the end of the destructor,
    //because they might trigger stuff that tries to access data from editorwindow, like removeContextWidget

    // All modes are now gone
    OutputPaneManager::destroy();

    // Now that the OutputPaneManager is gone, is a good time to delete the view
    pm->removeObject(m_outputView);
    delete m_outputView;

    delete m_editorManager;
    m_editorManager = 0;
    delete m_statusBarManager;
    m_statusBarManager = 0;
    delete m_progressManager;
    m_progressManager = 0;
    pm->removeObject(m_coreImpl);
    delete m_coreImpl;
    m_coreImpl = 0;

    delete m_rightPaneWidget;
    m_rightPaneWidget = 0;

    delete m_modeManager;
    m_modeManager = 0;
    delete m_mimeDatabase;
    m_mimeDatabase = 0;

    delete m_helpManager;
    m_helpManager = 0;
}

bool MainWindow::init(QString *errorMessage)
{
    Q_UNUSED(errorMessage)

    if (!mimeDatabase()->addMimeTypes(QLatin1String(":/core/editormanager/BinFiles.mimetypes.xml"), errorMessage))
        return false;

    ExtensionSystem::PluginManager *pm = ExtensionSystem::PluginManager::instance();
    pm->addObject(m_coreImpl);
    m_statusBarManager->init();
    m_modeManager->init();
    m_progressManager->init();

    pm->addObject(m_generalSettings);
    pm->addObject(m_shortcutSettings);
    pm->addObject(m_toolSettings);
    pm->addObject(m_mimeTypeSettings);
    pm->addObject(m_systemEditor);

    // Add widget to the bottom, we create the view here instead of inside the
    // OutputPaneManager, since the StatusBarManager needs to be initialized before
    m_outputView = new Core::StatusBarWidget;
    m_outputView->setWidget(OutputPaneManager::instance()->buttonsWidget());
    m_outputView->setPosition(Core::StatusBarWidget::Second);
    pm->addObject(m_outputView);
    m_messageManager->init();
    return true;
}

void MainWindow::extensionsInitialized()
{
    m_editorManager->init();
    m_statusBarManager->extensionsInitalized();
    OutputPaneManager::instance()->init();
    m_vcsManager->extensionsInitialized();
    m_navigationWidget->setFactories(ExtensionSystem::PluginManager::instance()->getObjects<INavigationWidgetFactory>());

    // reading the shortcut settings must be done after all shortcuts have been registered
    m_actionManager->initialize();

    readSettings();
    updateContext();

    emit m_coreImpl->coreAboutToOpen();
    show();
    emit m_coreImpl->coreOpened();
}

void MainWindow::closeEvent(QCloseEvent *event)
{
    m_autoSaveSessionTimer->stop();
    emit m_coreImpl->saveSettingsRequested();

    // Save opened files
    bool cancelled;
    QList<IDocument*> notSaved = DocumentManager::saveModifiedDocuments(DocumentManager::modifiedDocuments(), &cancelled);
    if (cancelled || !notSaved.isEmpty()) {
        event->ignore();
        return;
    }

    const QList<ICoreListener *> listeners =
        ExtensionSystem::PluginManager::instance()->getObjects<ICoreListener>();
    foreach (ICoreListener *listener, listeners) {
        if (!listener->coreAboutToClose()) {
            event->ignore();
            return;
        }
    }

    emit m_coreImpl->coreAboutToClose();

    writeSettings();

    m_navigationWidget->closeSubWidgets();

    event->accept();
}

// Check for desktop file manager file drop events

static bool isDesktopFileManagerDrop(const QMimeData *d, QStringList *files = 0)
{
    if (files)
        files->clear();
    // Extract dropped files from Mime data.
    if (!d->hasUrls())
        return false;
    const QList<QUrl> urls = d->urls();
    if (urls.empty())
        return false;
    // Try to find local files
    bool hasFiles = false;
    const QList<QUrl>::const_iterator cend = urls.constEnd();
    for (QList<QUrl>::const_iterator it = urls.constBegin(); it != cend; ++it) {
        const QString fileName = it->toLocalFile();
        if (!fileName.isEmpty()) {
            hasFiles = true;
            if (files) {
                files->push_back(fileName);
            } else {
                break; // No result list, sufficient for checking
            }
        }
    }
    return hasFiles;
}

void MainWindow::dragEnterEvent(QDragEnterEvent *event)
{
    if (isDesktopFileManagerDrop(event->mimeData()) && m_filesToOpenDelayed.isEmpty()) {
        event->accept();
    } else {
        event->ignore();
    }
}

void MainWindow::dropEvent(QDropEvent *event)
{
    QStringList files;
    if (isDesktopFileManagerDrop(event->mimeData(), &files)) {
        event->accept();
        m_filesToOpenDelayed.append(files);
        QTimer::singleShot(50, this, SLOT(openDelayedFiles()));
    } else {
        event->ignore();
    }
}

void MainWindow::openDelayedFiles()
{
    if (m_filesToOpenDelayed.isEmpty())
        return;
    activateWindow();
    raise();
    openFiles(m_filesToOpenDelayed, ICore::SwitchMode);
    m_filesToOpenDelayed.clear();
}

IContext *MainWindow::currentContextObject() const
{
    return m_activeContext;
}

QStatusBar *MainWindow::statusBar() const
{
    return m_modeStack->statusBar();
}

void MainWindow::registerDefaultContainers()
{
    ActionManagerPrivate *am = m_actionManager;

    ActionContainer *menubar = am->createMenuBar(Constants::MENU_BAR);

#ifndef Q_OS_MAC // System menu bar on Mac
    setMenuBar(menubar->menuBar());
#endif
    menubar->appendGroup(Constants::G_FILE);
    menubar->appendGroup(Constants::G_EDIT);
    menubar->appendGroup(Constants::G_VIEW);
    menubar->appendGroup(Constants::G_TOOLS);
    menubar->appendGroup(Constants::G_WINDOW);
    menubar->appendGroup(Constants::G_HELP);

    // File Menu
    ActionContainer *filemenu = am->createMenu(Constants::M_FILE);
    menubar->addMenu(filemenu, Constants::G_FILE);
    filemenu->menu()->setTitle(tr("&File"));
    filemenu->appendGroup(Constants::G_FILE_NEW);
    filemenu->appendGroup(Constants::G_FILE_OPEN);
    filemenu->appendGroup(Constants::G_FILE_PROJECT);
    filemenu->appendGroup(Constants::G_FILE_SAVE);
    filemenu->appendGroup(Constants::G_FILE_CLOSE);
    filemenu->appendGroup(Constants::G_FILE_PRINT);
    filemenu->appendGroup(Constants::G_FILE_OTHER);
    connect(filemenu->menu(), SIGNAL(aboutToShow()), this, SLOT(aboutToShowRecentFiles()));


    // Edit Menu
    ActionContainer *medit = am->createMenu(Constants::M_EDIT);
    menubar->addMenu(medit, Constants::G_EDIT);
    medit->menu()->setTitle(tr("&Edit"));
    medit->appendGroup(Constants::G_EDIT_UNDOREDO);
    medit->appendGroup(Constants::G_EDIT_COPYPASTE);
    medit->appendGroup(Constants::G_EDIT_SELECTALL);
    medit->appendGroup(Constants::G_EDIT_ADVANCED);
    medit->appendGroup(Constants::G_EDIT_FIND);
    medit->appendGroup(Constants::G_EDIT_OTHER);

    // Tools Menu
    ActionContainer *ac = am->createMenu(Constants::M_TOOLS);
    menubar->addMenu(ac, Constants::G_TOOLS);
    ac->menu()->setTitle(tr("&Tools"));

    // Window Menu
    ActionContainer *mwindow = am->createMenu(Constants::M_WINDOW);
    menubar->addMenu(mwindow, Constants::G_WINDOW);
    mwindow->menu()->setTitle(tr("&Window"));
    mwindow->appendGroup(Constants::G_WINDOW_SIZE);
    mwindow->appendGroup(Constants::G_WINDOW_VIEWS);
    mwindow->appendGroup(Constants::G_WINDOW_PANES);
    mwindow->appendGroup(Constants::G_WINDOW_SPLIT);
    mwindow->appendGroup(Constants::G_WINDOW_NAVIGATE);
    mwindow->appendGroup(Constants::G_WINDOW_OTHER);

    // Help Menu
    ac = am->createMenu(Constants::M_HELP);
    menubar->addMenu(ac, Constants::G_HELP);
    ac->menu()->setTitle(tr("&Help"));
    ac->appendGroup(Constants::G_HELP_HELP);
    ac->appendGroup(Constants::G_HELP_ABOUT);
}

static Command *createSeparator(ActionManager *am, QObject *parent,
                                const Id &id, const Context &context)
{
    QAction *tmpaction = new QAction(parent);
    tmpaction->setSeparator(true);
    Command *cmd = am->registerAction(tmpaction, id, context);
    return cmd;
}

void MainWindow::registerDefaultActions()
{
    ActionManagerPrivate *am = m_actionManager;
    ActionContainer *mfile = am->actionContainer(Constants::M_FILE);
    ActionContainer *medit = am->actionContainer(Constants::M_EDIT);
    ActionContainer *mtools = am->actionContainer(Constants::M_TOOLS);
    ActionContainer *mwindow = am->actionContainer(Constants::M_WINDOW);
    ActionContainer *mhelp = am->actionContainer(Constants::M_HELP);

    Context globalContext(Constants::C_GLOBAL);

    // File menu separators
    Command *cmd = createSeparator(am, this, Id("QtCreator.File.Sep.Save"), globalContext);
    mfile->addAction(cmd, Constants::G_FILE_SAVE);

    cmd =  createSeparator(am, this, Id("QtCreator.File.Sep.Print"), globalContext);
    QIcon icon = QIcon::fromTheme(QLatin1String("edit-cut"), QIcon(QLatin1String(Constants::ICON_CUT)));
    mfile->addAction(cmd, Constants::G_FILE_PRINT);

    cmd =  createSeparator(am, this, Id("QtCreator.File.Sep.Close"), globalContext);
    mfile->addAction(cmd, Constants::G_FILE_CLOSE);

    cmd = createSeparator(am, this, Id("QtCreator.File.Sep.Other"), globalContext);
    mfile->addAction(cmd, Constants::G_FILE_OTHER);

    // Edit menu separators
    cmd = createSeparator(am, this, Id("QtCreator.Edit.Sep.CopyPaste"), globalContext);
    medit->addAction(cmd, Constants::G_EDIT_COPYPASTE);

    cmd = createSeparator(am, this, Id("QtCreator.Edit.Sep.SelectAll"), globalContext);
    medit->addAction(cmd, Constants::G_EDIT_SELECTALL);

    cmd = createSeparator(am, this, Id("QtCreator.Edit.Sep.Find"), globalContext);
    medit->addAction(cmd, Constants::G_EDIT_FIND);

    cmd = createSeparator(am, this, Id("QtCreator.Edit.Sep.Advanced"), globalContext);
    medit->addAction(cmd, Constants::G_EDIT_ADVANCED);

    // Return to editor shortcut: Note this requires Qt to fix up
    // handling of shortcut overrides in menus, item views, combos....
    m_focusToEditor = new QShortcut(this);
    cmd = am->registerShortcut(m_focusToEditor, Constants::S_RETURNTOEDITOR, globalContext);
    cmd->setDefaultKeySequence(QKeySequence(Qt::Key_Escape));
    connect(m_focusToEditor, SIGNAL(activated()), this, SLOT(setFocusToEditor()));

    // New File Action
    icon = QIcon::fromTheme(QLatin1String("document-new"), QIcon(QLatin1String(Constants::ICON_NEWFILE)));
    m_newAction = new QAction(icon, tr("&New File or Project..."), this);
    cmd = am->registerAction(m_newAction, Constants::NEW, globalContext);
    cmd->setDefaultKeySequence(QKeySequence::New);
    mfile->addAction(cmd, Constants::G_FILE_NEW);
    connect(m_newAction, SIGNAL(triggered()), this, SLOT(newFile()));

    // Open Action
    icon = QIcon::fromTheme(QLatin1String("document-open"), QIcon(QLatin1String(Constants::ICON_OPENFILE)));
    m_openAction = new QAction(icon, tr("&Open File or Project..."), this);
    cmd = am->registerAction(m_openAction, Constants::OPEN, globalContext);
    cmd->setDefaultKeySequence(QKeySequence::Open);
    mfile->addAction(cmd, Constants::G_FILE_OPEN);
    connect(m_openAction, SIGNAL(triggered()), this, SLOT(openFile()));

    // Open With Action
    m_openWithAction = new QAction(tr("Open File &With..."), this);
    cmd = am->registerAction(m_openWithAction, Constants::OPEN_WITH, globalContext);
    mfile->addAction(cmd, Constants::G_FILE_OPEN);
    connect(m_openWithAction, SIGNAL(triggered()), this, SLOT(openFileWith()));

    // File->Recent Files Menu
    ActionContainer *ac = am->createMenu(Constants::M_FILE_RECENTFILES);
    mfile->addMenu(ac, Constants::G_FILE_OPEN);
    ac->menu()->setTitle(tr("Recent &Files"));
    ac->setOnAllDisabledBehavior(ActionContainer::Show);

    // Save Action
    icon = QIcon::fromTheme(QLatin1String("document-save"), QIcon(QLatin1String(Constants::ICON_SAVEFILE)));
    QAction *tmpaction = new QAction(icon, tr("&Save"), this);
    tmpaction->setEnabled(false);
    cmd = am->registerAction(tmpaction, Constants::SAVE, globalContext);
    cmd->setDefaultKeySequence(QKeySequence::Save);
    cmd->setAttribute(Command::CA_UpdateText);
    cmd->setDescription(tr("Save"));
    mfile->addAction(cmd, Constants::G_FILE_SAVE);

    // Save As Action
    icon = QIcon::fromTheme(QLatin1String("document-save-as"));
    tmpaction = new QAction(icon, tr("Save &As..."), this);
    tmpaction->setEnabled(false);
    cmd = am->registerAction(tmpaction, Constants::SAVEAS, globalContext);
#ifdef Q_OS_MAC
    cmd->setDefaultKeySequence(QKeySequence(tr("Ctrl+Shift+S")));
#endif
    cmd->setAttribute(Command::CA_UpdateText);
    cmd->setDescription(tr("Save As..."));
    mfile->addAction(cmd, Constants::G_FILE_SAVE);

    // SaveAll Action
    m_saveAllAction = new QAction(tr("Save A&ll"), this);
    cmd = am->registerAction(m_saveAllAction, Constants::SAVEALL, globalContext);
#ifndef Q_OS_MAC
    cmd->setDefaultKeySequence(QKeySequence(tr("Ctrl+Shift+S")));
#endif
    mfile->addAction(cmd, Constants::G_FILE_SAVE);
    connect(m_saveAllAction, SIGNAL(triggered()), this, SLOT(saveAll()));

    // Print Action
    icon = QIcon::fromTheme(QLatin1String("document-print"));
    tmpaction = new QAction(icon, tr("&Print..."), this);
    tmpaction->setEnabled(false);
    cmd = am->registerAction(tmpaction, Constants::PRINT, globalContext);
    cmd->setDefaultKeySequence(QKeySequence::Print);
    mfile->addAction(cmd, Constants::G_FILE_PRINT);

    // Exit Action
    icon = QIcon::fromTheme(QLatin1String("application-exit"));
    m_exitAction = new QAction(icon, tr("E&xit"), this);
    cmd = am->registerAction(m_exitAction, Constants::EXIT, globalContext);
    cmd->setDefaultKeySequence(QKeySequence(tr("Ctrl+Q")));
    mfile->addAction(cmd, Constants::G_FILE_OTHER);
    connect(m_exitAction, SIGNAL(triggered()), this, SLOT(exit()));

    // Undo Action
    icon = QIcon::fromTheme(QLatin1String("edit-undo"), QIcon(QLatin1String(Constants::ICON_UNDO)));
    tmpaction = new QAction(icon, tr("&Undo"), this);
    cmd = am->registerAction(tmpaction, Constants::UNDO, globalContext);
    cmd->setDefaultKeySequence(QKeySequence::Undo);
    cmd->setAttribute(Command::CA_UpdateText);
    cmd->setDescription(tr("Undo"));
    medit->addAction(cmd, Constants::G_EDIT_UNDOREDO);
    tmpaction->setEnabled(false);

    // Redo Action
    icon = QIcon::fromTheme(QLatin1String("edit-redo"), QIcon(QLatin1String(Constants::ICON_REDO)));
    tmpaction = new QAction(icon, tr("&Redo"), this);
    cmd = am->registerAction(tmpaction, Constants::REDO, globalContext);
    cmd->setDefaultKeySequence(QKeySequence::Redo);
    cmd->setAttribute(Command::CA_UpdateText);
    cmd->setDescription(tr("Redo"));
    medit->addAction(cmd, Constants::G_EDIT_UNDOREDO);
    tmpaction->setEnabled(false);

    // Cut Action
    icon = QIcon::fromTheme(QLatin1String("edit-cut"), QIcon(QLatin1String(Constants::ICON_CUT)));
    tmpaction = new QAction(icon, tr("Cu&t"), this);
    cmd = am->registerAction(tmpaction, Constants::CUT, globalContext);
    cmd->setDefaultKeySequence(QKeySequence::Cut);
    medit->addAction(cmd, Constants::G_EDIT_COPYPASTE);
    tmpaction->setEnabled(false);

    // Copy Action
    icon = QIcon::fromTheme(QLatin1String("edit-copy"), QIcon(QLatin1String(Constants::ICON_COPY)));
    tmpaction = new QAction(icon, tr("&Copy"), this);
    cmd = am->registerAction(tmpaction, Constants::COPY, globalContext);
    cmd->setDefaultKeySequence(QKeySequence::Copy);
    medit->addAction(cmd, Constants::G_EDIT_COPYPASTE);
    tmpaction->setEnabled(false);

    // Paste Action
    icon = QIcon::fromTheme(QLatin1String("edit-paste"), QIcon(QLatin1String(Constants::ICON_PASTE)));
    tmpaction = new QAction(icon, tr("&Paste"), this);
    cmd = am->registerAction(tmpaction, Constants::PASTE, globalContext);
    cmd->setDefaultKeySequence(QKeySequence::Paste);
    medit->addAction(cmd, Constants::G_EDIT_COPYPASTE);
    tmpaction->setEnabled(false);

    // Select All
    icon = QIcon::fromTheme(QLatin1String("edit-select-all"));
    tmpaction = new QAction(icon, tr("Select &All"), this);
    cmd = am->registerAction(tmpaction, Constants::SELECTALL, globalContext);
    cmd->setDefaultKeySequence(QKeySequence::SelectAll);
    medit->addAction(cmd, Constants::G_EDIT_SELECTALL);
    tmpaction->setEnabled(false);

    // Goto Action
    icon = QIcon::fromTheme(QLatin1String("go-jump"));
    tmpaction = new QAction(icon, tr("&Go to Line..."), this);
    cmd = am->registerAction(tmpaction, Constants::GOTO, globalContext);
    cmd->setDefaultKeySequence(QKeySequence(tr("Ctrl+L")));
    medit->addAction(cmd, Constants::G_EDIT_OTHER);
    tmpaction->setEnabled(false);

    // Options Action
    mtools->appendGroup(Constants::G_TOOLS_OPTIONS);
    cmd = createSeparator(am, this, Id("QtCreator.Tools.Sep.Options"), globalContext);
    mtools->addAction(cmd, Constants::G_TOOLS_OPTIONS);
    m_optionsAction = new QAction(tr("&Options..."), this);
    cmd = am->registerAction(m_optionsAction, Constants::OPTIONS, globalContext);
#ifdef Q_OS_MAC
    cmd->setDefaultKeySequence(QKeySequence(tr("Ctrl+,")));
    cmd->action()->setMenuRole(QAction::PreferencesRole);
#endif
    mtools->addAction(cmd, Constants::G_TOOLS_OPTIONS);
    connect(m_optionsAction, SIGNAL(triggered()), this, SLOT(showOptionsDialog()));

#ifdef Q_OS_MAC
    // Minimize Action
    m_minimizeAction = new QAction(tr("Minimize"), this);
    cmd = am->registerAction(m_minimizeAction, Constants::MINIMIZE_WINDOW, globalContext);
    cmd->setDefaultKeySequence(QKeySequence(tr("Ctrl+M")));
    mwindow->addAction(cmd, Constants::G_WINDOW_SIZE);
    connect(m_minimizeAction, SIGNAL(triggered()), this, SLOT(showMinimized()));

    // Zoom Action
    m_zoomAction = new QAction(tr("Zoom"), this);
    cmd = am->registerAction(m_zoomAction, Constants::ZOOM_WINDOW, globalContext);
    mwindow->addAction(cmd, Constants::G_WINDOW_SIZE);
    connect(m_zoomAction, SIGNAL(triggered()), this, SLOT(showMaximized()));

    // Window separator
    cmd = createSeparator(am, this, Id("QtCreator.Window.Sep.Size"), globalContext);
    mwindow->addAction(cmd, Constants::G_WINDOW_SIZE);
#endif

    // Show Sidebar Action
    m_toggleSideBarAction = new QAction(QIcon(QLatin1String(Constants::ICON_TOGGLE_SIDEBAR)),
                                        tr("Show Sidebar"), this);
    m_toggleSideBarAction->setCheckable(true);
    cmd = am->registerAction(m_toggleSideBarAction, Constants::TOGGLE_SIDEBAR, globalContext);
    cmd->setAttribute(Command::CA_UpdateText);
#ifdef Q_OS_MAC
    cmd->setDefaultKeySequence(QKeySequence(tr("Ctrl+0")));
#else
    cmd->setDefaultKeySequence(QKeySequence(tr("Alt+0")));
#endif
    connect(m_toggleSideBarAction, SIGNAL(triggered(bool)), this, SLOT(setSidebarVisible(bool)));
    m_toggleSideBarButton->setDefaultAction(cmd->action());
    mwindow->addAction(cmd, Constants::G_WINDOW_VIEWS);
    m_toggleSideBarAction->setEnabled(false);

#if defined(Q_OS_MAC)
    bool fullScreenCheckable = false;
    QKeySequence fullScreenKeySequence(tr("Ctrl+Meta+F"));
    const QString fullScreenActionText(tr("Enter Full Screen"));
    if (MacFullScreen::supportsFullScreen()) {
#else
    bool fullScreenCheckable = true;
    QKeySequence fullScreenKeySequence(tr("Ctrl+Shift+F11"));
    const QString fullScreenActionText(tr("Full Screen"));
#endif
    // Full Screen Action
    m_toggleFullScreenAction = new QAction(fullScreenActionText, this);
    m_toggleFullScreenAction->setCheckable(fullScreenCheckable);
    cmd = am->registerAction(m_toggleFullScreenAction, Constants::TOGGLE_FULLSCREEN, globalContext);
    cmd->setDefaultKeySequence(fullScreenKeySequence);
    cmd->setAttribute(Command::CA_UpdateText); /* for Mac */
    mwindow->addAction(cmd, Constants::G_WINDOW_SIZE);
    connect(m_toggleFullScreenAction, SIGNAL(triggered(bool)), this, SLOT(setFullScreen(bool)));
#ifdef Q_OS_MAC
    }
#endif

    // Window->Views
    ActionContainer *mviews = am->createMenu(Constants::M_WINDOW_VIEWS);
    mwindow->addMenu(mviews, Constants::G_WINDOW_VIEWS);
    mviews->menu()->setTitle(tr("&Views"));

    // About IDE Action
    icon = QIcon::fromTheme(QLatin1String("help-about"));
#ifdef Q_OS_MAC
    tmpaction = new QAction(icon, tr("About &Qt Creator"), this); // it's convention not to add dots to the about menu
#else
    tmpaction = new QAction(icon, tr("About &Qt Creator..."), this);
#endif
    cmd = am->registerAction(tmpaction, Constants::ABOUT_QTCREATOR, globalContext);
    mhelp->addAction(cmd, Constants::G_HELP_ABOUT);
    tmpaction->setEnabled(true);
#ifdef Q_OS_MAC
    cmd->action()->setMenuRole(QAction::ApplicationSpecificRole);
#endif
    connect(tmpaction, SIGNAL(triggered()), this,  SLOT(aboutQtCreator()));

    //About Plugins Action
    tmpaction = new QAction(tr("About &Plugins..."), this);
    cmd = am->registerAction(tmpaction, Constants::ABOUT_PLUGINS, globalContext);
    mhelp->addAction(cmd, Constants::G_HELP_ABOUT);
    tmpaction->setEnabled(true);
#ifdef Q_OS_MAC
    cmd->action()->setMenuRole(QAction::ApplicationSpecificRole);
#endif
    connect(tmpaction, SIGNAL(triggered()), this,  SLOT(aboutPlugins()));
    // About Qt Action
//    tmpaction = new QAction(tr("About &Qt..."), this);
//    cmd = am->registerAction(tmpaction, Constants:: ABOUT_QT, globalContext);
//    mhelp->addAction(cmd, Constants::G_HELP_ABOUT);
//    tmpaction->setEnabled(true);
//    connect(tmpaction, SIGNAL(triggered()), qApp, SLOT(aboutQt()));
    // About sep
#ifndef Q_OS_MAC // doesn't have the "About" actions in the Help menu
    tmpaction = new QAction(this);
    tmpaction->setSeparator(true);
    cmd = am->registerAction(tmpaction, "QtCreator.Help.Sep.About", globalContext);
    mhelp->addAction(cmd, Constants::G_HELP_ABOUT);
#endif
}

void MainWindow::newFile()
{
    showNewItemDialog(tr("New", "Title of dialog"), IWizard::allWizards(), QString());
}

void MainWindow::openFile()
{
    openFiles(editorManager()->getOpenFileNames(), ICore::SwitchMode);
}

static QList<IDocumentFactory*> getNonEditorDocumentFactories()
{
    const QList<IDocumentFactory*> allFileFactories =
        ExtensionSystem::PluginManager::instance()->getObjects<IDocumentFactory>();
    QList<IDocumentFactory*> nonEditorFileFactories;
    foreach (IDocumentFactory *factory, allFileFactories) {
        if (!qobject_cast<IEditorFactory *>(factory))
            nonEditorFileFactories.append(factory);
    }
    return nonEditorFileFactories;
}

static IDocumentFactory *findDocumentFactory(const QList<IDocumentFactory*> &fileFactories,
                                     const MimeDatabase *db,
                                     const QFileInfo &fi)
{
    if (const MimeType mt = db->findByFile(fi)) {
        const QString type = mt.type();
        foreach (IDocumentFactory *factory, fileFactories) {
            if (factory->mimeTypes().contains(type))
                return factory;
        }
    }
    return 0;
}

// opens either an editor or loads a project
void MainWindow::openFiles(const QStringList &fileNames, ICore::OpenFilesFlags flags)
{
    QList<IDocumentFactory*> nonEditorFileFactories = getNonEditorDocumentFactories();

    foreach (const QString &fileName, fileNames) {
        const QFileInfo fi(fileName);
        const QString absoluteFilePath = fi.absoluteFilePath();
        if (IDocumentFactory *documentFactory = findDocumentFactory(nonEditorFileFactories, mimeDatabase(), fi)) {
            Core::IDocument *document = documentFactory->open(absoluteFilePath);
            if (!document && (flags & ICore::StopOnLoadFail))
                return;
            if (document && (flags & ICore::SwitchMode))
                ModeManager::activateMode(QLatin1String(Core::Constants::MODE_EDIT));
        } else {
            QFlags<EditorManager::OpenEditorFlag> emFlags;
            if (flags & ICore::SwitchMode)
                emFlags = EditorManager::ModeSwitch;
            if (flags & ICore::CanContainLineNumbers)
                emFlags |=  EditorManager::CanContainLineNumber;
            Core::IEditor *editor = editorManager()->openEditor(absoluteFilePath, Id(), emFlags);
            if (!editor && (flags & ICore::StopOnLoadFail))
                return;
        }
    }
}

void MainWindow::setFocusToEditor()
{
    bool focusWasMovedToEditor = false;

    // give focus to the editor if we have one
    if (IEditor *editor = m_editorManager->currentEditor()) {
        if (qApp->focusWidget() != editor->widget()->focusWidget()) {
            QWidget *w = editor->widget()->focusWidget();
            if (!w)
                w = editor->widget();
            w->setFocus();
            focusWasMovedToEditor = w->hasFocus();
        }
    }

    // check for some maximized pane which we want to unmaximize
    if (OutputPanePlaceHolder::getCurrent()
        && OutputPanePlaceHolder::getCurrent()->isVisible()
        && OutputPanePlaceHolder::getCurrent()->isMaximized()) {
        OutputPanePlaceHolder::getCurrent()->unmaximize();
        return;
    }

    if (focusWasMovedToEditor)
        return;

    // check for some visible bar which we want to hide
    bool stuffVisible =
            (FindToolBarPlaceHolder::getCurrent() &&
             FindToolBarPlaceHolder::getCurrent()->isVisible())
            || (OutputPanePlaceHolder::getCurrent() &&
                OutputPanePlaceHolder::getCurrent()->isVisible())
            || (RightPanePlaceHolder::current() &&
                RightPanePlaceHolder::current()->isVisible());
    if (stuffVisible) {
        if (FindToolBarPlaceHolder::getCurrent())
            FindToolBarPlaceHolder::getCurrent()->hide();
        OutputPaneManager::instance()->slotHide();
        RightPaneWidget::instance()->setShown(false);
        return;
    }

    // switch to edit mode if necessary
    ModeManager::activateMode(QLatin1String(Constants::MODE_EDIT));
}

void MainWindow::showNewItemDialog(const QString &title,
                                          const QList<IWizard *> &wizards,
                                          const QString &defaultLocation,
                                          const QVariantMap &extraVariables)
{
    // Scan for wizards matching the filter and pick one. Don't show
    // dialog if there is only one.
    IWizard *wizard = 0;
    QString selectedPlatform;
    switch (wizards.size()) {
    case 0:
        break;
    case 1:
        wizard = wizards.front();
        break;
    default: {
        NewDialog dlg(this);
        dlg.setWizards(wizards);
        dlg.setWindowTitle(title);
        wizard = dlg.showDialog();
        selectedPlatform = dlg.selectedPlatform();
    }
        break;
    }

    if (!wizard)
        return;

    QString path = defaultLocation;
    if (path.isEmpty()) {
        switch (wizard->kind()) {
        case IWizard::ProjectWizard:
            // Project wizards: Check for projects directory or
            // use last visited directory of file dialog. Never start
            // at current.
            path = DocumentManager::useProjectsDirectory() ?
                       DocumentManager::projectsDirectory() :
                       DocumentManager::fileDialogLastVisitedDirectory();
            break;
        default:
            path = DocumentManager::fileDialogInitialDirectory();
            break;
        }
    }
    wizard->runWizard(path, this, selectedPlatform, extraVariables);
}

bool MainWindow::showOptionsDialog(const QString &category,
                                   const QString &page,
                                   QWidget *parent)
{
    emit m_coreImpl->optionsDialogRequested();
    if (!parent)
        parent = this;
    SettingsDialog *dialog = SettingsDialog::getSettingsDialog(parent, category, page);
    return dialog->execDialog();
}

void MainWindow::saveAll()
{
    DocumentManager::saveModifiedDocumentsSilently(DocumentManager::modifiedDocuments());
    emit m_coreImpl->saveSettingsRequested();
}

void MainWindow::exit()
{
    // this function is most likely called from a user action
    // that is from an event handler of an object
    // since on close we are going to delete everything
    // so to prevent the deleting of that object we
    // just append it
    QTimer::singleShot(0, this,  SLOT(close()));
}

void MainWindow::openFileWith()
{
    QStringList fileNames = editorManager()->getOpenFileNames();
    foreach (const QString &fileName, fileNames) {
        bool isExternal;
        const Id editorId = editorManager()->getOpenWithEditorId(fileName, &isExternal);
        if (!editorId.isValid())
            continue;
        if (isExternal) {
            editorManager()->openExternalEditor(fileName, editorId);
        } else {
            editorManager()->openEditor(fileName, editorId, Core::EditorManager::ModeSwitch);
        }
    }
}

ActionManager *MainWindow::actionManager() const
{
    return m_actionManager;
}

MessageManager *MainWindow::messageManager() const
{
    return m_messageManager;
}

VcsManager *MainWindow::vcsManager() const
{
    return m_vcsManager;
}

QSettings *MainWindow::settings(QSettings::Scope scope) const
{
    if (scope == QSettings::UserScope)
        return m_settings;
    else
        return m_globalSettings;
}

EditorManager *MainWindow::editorManager() const
{
    return m_editorManager;
}

ProgressManager *MainWindow::progressManager() const
{
    return m_progressManager;
}

ScriptManager *MainWindow::scriptManager() const
{
     return m_scriptManager;
}

VariableManager *MainWindow::variableManager() const
{
     return m_variableManager.data();
}

ModeManager *MainWindow::modeManager() const
{
    return m_modeManager;
}

MimeDatabase *MainWindow::mimeDatabase() const
{
    return m_mimeDatabase;
}

HelpManager *MainWindow::helpManager() const
{
    return m_helpManager;
}

IContext *MainWindow::contextObject(QWidget *widget)
{
    return m_contextWidgets.value(widget);
}

void MainWindow::addContextObject(IContext *context)
{
    if (!context)
        return;
    QWidget *widget = context->widget();
    if (m_contextWidgets.contains(widget))
        return;

    m_contextWidgets.insert(widget, context);
}

void MainWindow::removeContextObject(IContext *context)
{
    if (!context)
        return;

    QWidget *widget = context->widget();
    if (!m_contextWidgets.contains(widget))
        return;

    m_contextWidgets.remove(widget);
    if (m_activeContext == context)
        updateContextObject(0);
}

void MainWindow::changeEvent(QEvent *e)
{
    QMainWindow::changeEvent(e);
    if (e->type() == QEvent::ActivationChange) {
        if (isActiveWindow()) {
            if (debugMainWindow)
                qDebug() << "main window activated";
            emit windowActivated();
        }
    } else if (e->type() == QEvent::WindowStateChange) {
#ifdef Q_OS_MAC
        bool minimized = isMinimized();
        if (debugMainWindow)
            qDebug() << "main window state changed to minimized=" << minimized;
        m_minimizeAction->setEnabled(!minimized);
        m_zoomAction->setEnabled(!minimized);
#else
        bool isFullScreen = (windowState() & Qt::WindowFullScreen) != 0;
        m_toggleFullScreenAction->setChecked(isFullScreen);
#endif
    }
}

void MainWindow::updateFocusWidget(QWidget *old, QWidget *now)
{
    Q_UNUSED(old)

    // Prevent changing the context object just because the menu or a menu item is activated
    if (qobject_cast<QMenuBar*>(now) || qobject_cast<QMenu*>(now))
        return;

    IContext *newContext = 0;
    if (focusWidget()) {
        IContext *context = 0;
        QWidget *p = focusWidget();
        while (p) {
            context = m_contextWidgets.value(p);
            if (context) {
                newContext = context;
                break;
            }
            p = p->parentWidget();
        }
    }
    updateContextObject(newContext);
}

void MainWindow::updateContextObject(IContext *context)
{
    if (context == m_activeContext)
        return;
    emit m_coreImpl->contextAboutToChange(context);
    m_activeContext = context;
    updateContext();
    if (debugMainWindow)
        qDebug() << "new context object =" << context << (context ? context->widget() : 0)
                 << (context ? context->widget()->metaObject()->className() : 0);
}

void MainWindow::resetContext()
{
    updateContextObject(0);
}

void MainWindow::aboutToShutdown()
{
    disconnect(QApplication::instance(), SIGNAL(focusChanged(QWidget*,QWidget*)),
               this, SLOT(updateFocusWidget(QWidget*,QWidget*)));
    m_activeContext = 0;
    hide();
}

static const char settingsGroup[] = "MainWindow";
static const char colorKey[] = "Color";
static const char windowGeometryKey[] = "WindowGeometry";
static const char windowStateKey[] = "WindowState";

// TODO compat for <= 2.1, remove later
static const char geometryKey[] = "Geometry";
static const char maxKey[] = "Maximized";
static const char fullScreenKey[] = "FullScreen";

void MainWindow::readSettings()
{
    m_settings->beginGroup(QLatin1String(settingsGroup));

    if (m_overrideColor.isValid()) {
        Utils::StyleHelper::setBaseColor(m_overrideColor);
        // Get adapted base color.
        m_overrideColor = Utils::StyleHelper::baseColor();
    } else {
        Utils::StyleHelper::setBaseColor(
                m_settings->value(QLatin1String(colorKey),
                                  QColor(Utils::StyleHelper::DEFAULT_BASE_COLOR)).value<QColor>());
    }

    if (!restoreGeometry(m_settings->value(QLatin1String(windowGeometryKey)).toByteArray())) {
        resize(1008, 700); // size without window decoration
    }
    restoreState(m_settings->value(QLatin1String(windowStateKey)).toByteArray());

    m_settings->endGroup();

    m_editorManager->readSettings();
    m_navigationWidget->restoreSettings(m_settings);
    m_rightPaneWidget->readSettings(m_settings);
}

void MainWindow::writeSettings()
{
    m_settings->beginGroup(QLatin1String(settingsGroup));

    if (!(m_overrideColor.isValid() && Utils::StyleHelper::baseColor() == m_overrideColor))
        m_settings->setValue(QLatin1String(colorKey), Utils::StyleHelper::requestedBaseColor());

    m_settings->setValue(QLatin1String(windowGeometryKey), saveGeometry());
    m_settings->setValue(QLatin1String(windowStateKey), saveState());

    m_settings->endGroup();

    DocumentManager::saveSettings();
    m_actionManager->saveSettings(m_settings);
    m_editorManager->saveSettings();
    m_navigationWidget->saveSettings(m_settings);
}

void MainWindow::updateAdditionalContexts(const Context &remove, const Context &add)
{
    foreach (const int context, remove) {
        if (context == 0)
            continue;

        int index = m_additionalContexts.indexOf(context);
        if (index != -1)
            m_additionalContexts.removeAt(index);
    }

    foreach (const int context, add) {
        if (context == 0)
            continue;

        if (!m_additionalContexts.contains(context))
            m_additionalContexts.prepend(context);
    }

    updateContext();
}

bool MainWindow::hasContext(int context) const
{
    return m_actionManager->hasContext(context);
}

void MainWindow::updateContext()
{
    Context contexts;

    if (m_activeContext)
        contexts.add(m_activeContext->context());

    contexts.add(m_additionalContexts);

    Context uniquecontexts;
    for (int i = 0; i < contexts.size(); ++i) {
        const int c = contexts.at(i);
        if (!uniquecontexts.contains(c))
            uniquecontexts.add(c);
    }

    m_actionManager->setContext(uniquecontexts);
    emit m_coreImpl->contextChanged(m_activeContext, m_additionalContexts);
}

void MainWindow::aboutToShowRecentFiles()
{
    ActionContainer *aci =
        m_actionManager->actionContainer(Constants::M_FILE_RECENTFILES);
    aci->menu()->clear();

    bool hasRecentFiles = false;
    foreach (const DocumentManager::RecentFile &file, DocumentManager::recentFiles()) {
        hasRecentFiles = true;
        QAction *action = aci->menu()->addAction(
                    QDir::toNativeSeparators(Utils::withTildeHomePath(file.first)));
        action->setData(qVariantFromValue(file));
        connect(action, SIGNAL(triggered()), this, SLOT(openRecentFile()));
    }
    aci->menu()->setEnabled(hasRecentFiles);

    // add the Clear Menu item
    if (hasRecentFiles) {
        aci->menu()->addSeparator();
        QAction *action = aci->menu()->addAction(QCoreApplication::translate(
                                                     "Core", Core::Constants::TR_CLEAR_MENU));
        connect(action, SIGNAL(triggered()), DocumentManager::instance(), SLOT(clearRecentFiles()));
    }
}

void MainWindow::openRecentFile()
{
    if (const QAction *action = qobject_cast<const QAction*>(sender())) {
        const DocumentManager::RecentFile file = action->data().value<DocumentManager::RecentFile>();
        editorManager()->openEditor(file.first, file.second, Core::EditorManager::ModeSwitch);
    }
}

void MainWindow::aboutQtCreator()
{
    if (!m_versionDialog) {
        m_versionDialog = new VersionDialog(this);
        connect(m_versionDialog, SIGNAL(finished(int)),
                this, SLOT(destroyVersionDialog()));
    }
    m_versionDialog->show();
}

void MainWindow::destroyVersionDialog()
{
    if (m_versionDialog) {
        m_versionDialog->deleteLater();
        m_versionDialog = 0;
    }
}

void MainWindow::aboutPlugins()
{
    PluginDialog dialog(this);
    dialog.exec();
}

QPrinter *MainWindow::printer() const
{
    if (!m_printer)
        m_printer = new QPrinter(QPrinter::HighResolution);
    return m_printer;
}

void MainWindow::setFullScreen(bool on)
{
#if defined(Q_OS_MAC)
    Q_UNUSED(on)
    MacFullScreen::toggleFullScreen(this);
#else
    if (bool(windowState() & Qt::WindowFullScreen) == on)
        return;

    if (on) {
        setWindowState(windowState() | Qt::WindowFullScreen);
        //statusBar()->hide();
        //menuBar()->hide();
    } else {
        setWindowState(windowState() & ~Qt::WindowFullScreen);
        //menuBar()->show();
        //statusBar()->show();
    }
#endif
}

// Display a warning with an additional button to open
// the debugger settings dialog if settingsId is nonempty.

bool MainWindow::showWarningWithOptions(const QString &title,
                                        const QString &text,
                                        const QString &details,
                                        const QString &settingsCategory,
                                        const QString &settingsId,
                                        QWidget *parent)
{
    if (parent == 0)
        parent = this;
    QMessageBox msgBox(QMessageBox::Warning, title, text,
                       QMessageBox::Ok, parent);
    if (!details.isEmpty())
        msgBox.setDetailedText(details);
    QAbstractButton *settingsButton = 0;
    if (!settingsId.isEmpty() || !settingsCategory.isEmpty())
        settingsButton = msgBox.addButton(tr("Settings..."), QMessageBox::AcceptRole);
    msgBox.exec();
    if (settingsButton && msgBox.clickedButton() == settingsButton) {
        return showOptionsDialog(settingsCategory, settingsId);
    }
    return false;
}<|MERGE_RESOLUTION|>--- conflicted
+++ resolved
@@ -231,18 +231,16 @@
     statusBar()->setProperty("p_styled", true);
     setAcceptDrops(true);
 
-<<<<<<< HEAD
 #if defined(Q_OS_MAC)
     MacFullScreen::addFullScreen(this);
 #endif
-=======
+
     m_autoSaveSessionTimer = new QTimer(this);
     m_autoSaveSessionTimer->setSingleShot(true);
     m_autoSaveSessionTimer->setInterval(10000);
     m_autoSaveSessionTimer->start();
     connect(m_autoSaveSessionTimer, SIGNAL(timeout()),
             m_coreImpl, SIGNAL(saveSettingsRequested()));
->>>>>>> f059018a
 }
 
 void MainWindow::setSidebarVisible(bool visible)
