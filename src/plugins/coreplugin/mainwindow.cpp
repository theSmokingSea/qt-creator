--- conflicted
+++ resolved
@@ -1263,13 +1263,8 @@
                             "mailto:qt-creator@qt-project.org"
                          "</a></p>")
                     .arg("<p>&nbsp;&nbsp;&nbsp;&nbsp;"
-<<<<<<< HEAD
-                            "<a href=\"https://irc.libera.chat\">"
-                            "irc://irc.libera.chat/qt-creator"
-=======
                             "<a href=\"https://web.libera.chat/#qt-creator\">"
                             "https://web.libera.chat/#qt-creator"
->>>>>>> afa42188
                          "</a></p>")
                     .arg("<a href=\"https://bugreports.qt.io/projects/QTCREATORBUG\">"
                             "https://bugreports.qt.io"
