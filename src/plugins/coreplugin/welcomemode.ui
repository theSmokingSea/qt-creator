<?xml version="1.0" encoding="UTF-8"?>
<ui version="4.0">
 <class>Core::Internal::WelcomePage</class>
 <widget class="QWidget" name="Core::Internal::WelcomePage">
  <property name="geometry">
   <rect>
    <x>0</x>
    <y>0</y>
    <width>864</width>
    <height>690</height>
   </rect>
  </property>
  <property name="styleSheet">
   <string notr="true">#Core--Internal--WelcomePage {
background-color: qlineargradient(spread:pad, x1:0.5, y1:0, x2:0.5, y2:1, stop:0 rgba(247, 247, 247, 255), stop:1 rgba(215, 215, 215, 255));
}

QToolButton, QPushButton, QComboBox {
    border-image: url(:/core/images/welcomemode/btn_26.png) 4;
    border-width: 4;
    padding: 0px 6px;
    font-size: 12px;
    font-family: lucida sans, dejavu sans, sans serif;
<<<<<<< HEAD
    color: black;
}

=======
}

*{
    color: black;
}

 QComboBox QAbstractItemView {
    background-color:white;
}

>>>>>>> 7b165504
 QComboBox::down-arrow {
     image: url(:/core/images/welcomemode/combobox_arrow.png);
 }

QComboBox:drop-down
{
     subcontrol-origin: padding;
     subcontrol-position: top right;
     border-left-style: none; 
     border-top-right-radius: 1px;
     border-bottom-right-radius: 1px;
}

QToolButton:hover, QPushButton:hover, QComboBox:hover {
    border-image: url(:/core/images/welcomemode/btn_26_hover.png) 4;
}

<<<<<<< HEAD
QToolButton:disabled, QPushButton:disabled {
=======
QToolButton:disabled, QPushButton:disabled, QComboBox::disabled {
>>>>>>> 7b165504
	color:gray;
}

QToolButton:pressed, QPushButton:pressed{
    border-image: url(:/core/images/welcomemode/btn_26_pressed.png) 4;
}
</string>
  </property>
  <layout class="QVBoxLayout" name="verticalLayout_4">
   <property name="spacing">
    <number>0</number>
   </property>
   <property name="margin">
    <number>0</number>
   </property>
   <item>
    <widget class="QWidget" name="gradientWidget" native="true">
     <property name="styleSheet">
      <string>#gradientWidget {
  background-color: qlineargradient(spread:pad, x1:0.5, y1:0, x2:0.5, y2:1, stop:0 rgba(247, 247, 247, 255), stop:1 rgba(215, 215, 215, 255));
}</string>
     </property>
     <layout class="QGridLayout" name="gridLayout">
      <property name="leftMargin">
       <number>4</number>
      </property>
      <property name="topMargin">
       <number>4</number>
      </property>
      <property name="rightMargin">
       <number>0</number>
      </property>
      <property name="bottomMargin">
       <number>0</number>
      </property>
      <property name="spacing">
       <number>0</number>
      </property>
      <item row="1" column="1">
       <widget class="QFrame" name="mainFrame">
        <property name="minimumSize">
         <size>
          <width>662</width>
          <height>515</height>
         </size>
        </property>
        <property name="maximumSize">
         <size>
          <width>662</width>
          <height>16777215</height>
         </size>
        </property>
        <property name="styleSheet">
         <string notr="true">#mainFrame {
    border-image: url(:/core/images/welcomemode/background_center_frame.png) 4;
    border-width: 4;
}
</string>
        </property>
        <property name="frameShape">
         <enum>QFrame::StyledPanel</enum>
        </property>
        <property name="frameShadow">
         <enum>QFrame::Raised</enum>
        </property>
        <layout class="QVBoxLayout" name="verticalLayout">
         <property name="spacing">
          <number>0</number>
         </property>
         <property name="leftMargin">
          <number>0</number>
         </property>
         <property name="topMargin">
          <number>9</number>
         </property>
         <property name="rightMargin">
          <number>0</number>
         </property>
         <property name="bottomMargin">
          <number>0</number>
         </property>
         <item>
          <widget class="QFrame" name="headerFrame">
           <property name="sizePolicy">
            <sizepolicy hsizetype="Fixed" vsizetype="Fixed">
             <horstretch>0</horstretch>
             <verstretch>0</verstretch>
            </sizepolicy>
           </property>
           <property name="minimumSize">
            <size>
             <width>649</width>
             <height>74</height>
            </size>
           </property>
           <property name="maximumSize">
            <size>
             <width>649</width>
             <height>89</height>
            </size>
           </property>
           <property name="styleSheet">
            <string>#headerFrame {
    border-image: url(:/core/images/welcomemode/center_frame_header.png) 0;
    border-width: 0;
}
</string>
           </property>
           <property name="frameShape">
            <enum>QFrame::StyledPanel</enum>
           </property>
           <property name="frameShadow">
            <enum>QFrame::Raised</enum>
           </property>
          </widget>
         </item>
         <item>
          <widget class="QFrame" name="navFrame">
           <property name="sizePolicy">
            <sizepolicy hsizetype="Preferred" vsizetype="Fixed">
             <horstretch>0</horstretch>
             <verstretch>0</verstretch>
            </sizepolicy>
           </property>
           <property name="font">
            <font>
             <weight>50</weight>
             <bold>false</bold>
            </font>
           </property>
           <property name="cursor">
            <cursorShape>PointingHandCursor</cursorShape>
           </property>
           <property name="autoFillBackground">
            <bool>false</bool>
           </property>
           <property name="styleSheet">
            <string notr="true">QToolButton {
	border-image:none;
	background-color: qlineargradient(x1: 0, y1: 0, x2: 0.0, y2: 1.0,
	stop: 0 #838383,
	stop: 0.4 #707070,
	stop: 0.401 #636363,
	stop: 1 #4a4a4a);
	border: 0px solid black;
	border-top: 1px solid #303030;
	border-bottom: 1px solid #202020;
	color: white;
	height:20px;
}

QToolButton:hover {
	border-image:none;
	background-color: qlineargradient(x1: 0, y1: 0, x2: 0.0, y2: 1.0,
	stop: 0 #909090,
	stop: 0.4 #808080,
	stop: 0.401 #707070,
	stop: 1 #555555);
}

<<<<<<< HEAD
QToolButton:checked {
=======
QToolButton:checked, QToolButton:checked:pressed {
>>>>>>> 7b165504
	border-image:none;
	background-color: qlineargradient(x1: 0, y1: 0, x2: 0.0, y2: 1.0,
	stop: 0 #ffffff,
	stop: 0.4 #eeeeee,
	stop: 0.401 #e2e2e2,
	stop: 1 #dddddd);
	color: black;
	border-top: 1px solid #606060;
	border-bottom: 1px solid #404040;
}

QToolButton:pressed {
	border-image:none;
	background-color: qlineargradient(x1: 0, y1: 0, x2: 0.0, y2: 1.0,
	stop: 0 #383838,
	stop: 0.2 #404040,
	stop: 0.201 #484848,
	stop: 1 #505050);
}


</string>
           </property>
           <property name="frameShape">
            <enum>QFrame::NoFrame</enum>
           </property>
           <property name="frameShadow">
            <enum>QFrame::Plain</enum>
           </property>
           <layout class="QGridLayout" name="gridLayout_2">
            <property name="margin">
             <number>0</number>
            </property>
            <property name="spacing">
             <number>0</number>
            </property>
            <item row="0" column="0">
             <widget class="QToolButton" name="gettingStartedSectButton">
              <property name="enabled">
               <bool>true</bool>
              </property>
              <property name="sizePolicy">
               <sizepolicy hsizetype="Expanding" vsizetype="Preferred">
                <horstretch>0</horstretch>
                <verstretch>0</verstretch>
               </sizepolicy>
              </property>
              <property name="minimumSize">
               <size>
                <width>0</width>
                <height>0</height>
               </size>
              </property>
              <property name="font">
               <font>
                <family>lucida sans ,dejavu sans ,sans serif</family>
                <pointsize>-1</pointsize>
               </font>
              </property>
              <property name="styleSheet">
               <string notr="true"/>
              </property>
              <property name="text">
               <string>Getting Started</string>
              </property>
              <property name="checkable">
               <bool>true</bool>
              </property>
              <property name="checked">
               <bool>true</bool>
              </property>
              <property name="autoExclusive">
               <bool>false</bool>
              </property>
             </widget>
            </item>
            <item row="0" column="1">
             <widget class="QToolButton" name="developSectButton">
              <property name="sizePolicy">
               <sizepolicy hsizetype="Expanding" vsizetype="Fixed">
                <horstretch>0</horstretch>
                <verstretch>0</verstretch>
               </sizepolicy>
              </property>
              <property name="minimumSize">
               <size>
                <width>0</width>
                <height>0</height>
               </size>
              </property>
              <property name="font">
               <font>
                <family>lucida sans ,dejavu sans ,sans serif</family>
                <pointsize>-1</pointsize>
               </font>
              </property>
              <property name="text">
               <string>Develop</string>
              </property>
              <property name="checkable">
               <bool>true</bool>
              </property>
              <property name="autoExclusive">
               <bool>false</bool>
              </property>
             </widget>
            </item>
            <item row="0" column="2">
             <widget class="QToolButton" name="communitySectButton">
              <property name="sizePolicy">
               <sizepolicy hsizetype="Expanding" vsizetype="Fixed">
                <horstretch>0</horstretch>
                <verstretch>0</verstretch>
               </sizepolicy>
              </property>
              <property name="minimumSize">
               <size>
                <width>0</width>
                <height>0</height>
               </size>
              </property>
              <property name="font">
               <font>
                <family>lucida sans ,dejavu sans ,sans serif</family>
                <pointsize>-1</pointsize>
               </font>
              </property>
              <property name="styleSheet">
               <string notr="true"/>
              </property>
              <property name="text">
               <string>Community</string>
              </property>
              <property name="checkable">
               <bool>true</bool>
              </property>
             </widget>
            </item>
            <item row="0" column="3">
             <spacer name="horizontalSpacer_2">
              <property name="orientation">
               <enum>Qt::Horizontal</enum>
              </property>
              <property name="sizeType">
               <enum>QSizePolicy::Fixed</enum>
              </property>
              <property name="sizeHint" stdset="0">
               <size>
                <width>5</width>
                <height>20</height>
               </size>
              </property>
             </spacer>
            </item>
           </layout>
          </widget>
         </item>
         <item>
          <widget class="QStackedWidget" name="stackedWidget">
           <property name="currentIndex">
            <number>0</number>
           </property>
           <widget class="QWidget" name="gettingStartedPage">
            <layout class="QGridLayout" name="gridLayout_9">
             <property name="leftMargin">
              <number>18</number>
             </property>
             <property name="topMargin">
              <number>18</number>
             </property>
             <property name="rightMargin">
              <number>12</number>
             </property>
             <property name="bottomMargin">
              <number>18</number>
             </property>
             <property name="spacing">
              <number>24</number>
             </property>
             <item row="0" column="0" rowspan="2">
              <widget class="QFrame" name="tutorialsFrame">
               <property name="sizePolicy">
                <sizepolicy hsizetype="Preferred" vsizetype="Preferred">
                 <horstretch>0</horstretch>
                 <verstretch>0</verstretch>
                </sizepolicy>
               </property>
               <property name="maximumSize">
                <size>
                 <width>400</width>
                 <height>16777215</height>
                </size>
               </property>
               <property name="styleSheet">
                <string/>
               </property>
               <layout class="QGridLayout" name="gridLayout_6">
                <item row="0" column="0">
                 <widget class="QLabel" name="tutorialsTitleLabel">
                  <property name="sizePolicy">
                   <sizepolicy hsizetype="Preferred" vsizetype="Maximum">
                    <horstretch>0</horstretch>
                    <verstretch>0</verstretch>
                   </sizepolicy>
                  </property>
                  <property name="alignment">
                   <set>Qt::AlignLeading|Qt::AlignLeft|Qt::AlignTop</set>
                  </property>
                 </widget>
                </item>
                <item row="1" column="0">
                 <widget class="Core::Internal::WelcomeModeTreeWidget" name="tutorialTreeWidget">
                  <property name="sizePolicy">
                   <sizepolicy hsizetype="Preferred" vsizetype="Preferred">
                    <horstretch>0</horstretch>
                    <verstretch>0</verstretch>
                   </sizepolicy>
                  </property>
                  <property name="focusPolicy">
                   <enum>Qt::NoFocus</enum>
                  </property>
                  <property name="frameShape">
                   <enum>QFrame::NoFrame</enum>
                  </property>
                  <property name="selectionMode">
                   <enum>QAbstractItemView::NoSelection</enum>
                  </property>
                  <property name="verticalScrollMode">
                   <enum>QAbstractItemView::ScrollPerPixel</enum>
                  </property>
                  <property name="rootIsDecorated">
                   <bool>false</bool>
                  </property>
                  <property name="uniformRowHeights">
                   <bool>true</bool>
                  </property>
                  <property name="allColumnsShowFocus">
                   <bool>true</bool>
                  </property>
                  <property name="columnCount">
                   <number>2</number>
                  </property>
                  <attribute name="headerVisible">
                   <bool>false</bool>
                  </attribute>
                  <attribute name="headerDefaultSectionSize">
                   <number>24</number>
                  </attribute>
                  <attribute name="headerMinimumSectionSize">
                   <number>0</number>
                  </attribute>
                  <column>
                   <property name="text">
                    <string notr="true">1</string>
                   </property>
                  </column>
                  <column>
                   <property name="text">
                    <string notr="true">2</string>
                   </property>
                  </column>
                 </widget>
                </item>
               </layout>
              </widget>
             </item>
             <item row="0" column="1">
              <widget class="QFrame" name="demosExamplesFrame">
               <property name="sizePolicy">
                <sizepolicy hsizetype="Preferred" vsizetype="Maximum">
                 <horstretch>0</horstretch>
                 <verstretch>0</verstretch>
                </sizepolicy>
               </property>
               <property name="maximumSize">
                <size>
                 <width>400</width>
                 <height>16777215</height>
                </size>
               </property>
               <property name="styleSheet">
                <string/>
               </property>
               <layout class="QGridLayout" name="gridLayout_8">
                <property name="rightMargin">
<<<<<<< HEAD
                 <number>0</number>
                </property>
                <item row="0" column="0" colspan="3">
=======
                 <number>8</number>
                </property>
                <property name="horizontalSpacing">
                 <number>0</number>
                </property>
                <item row="0" column="0" colspan="4">
>>>>>>> 7b165504
                 <widget class="QLabel" name="demoTitleLabel">
                  <property name="alignment">
                   <set>Qt::AlignLeading|Qt::AlignLeft|Qt::AlignTop</set>
                  </property>
                 </widget>
                </item>
                <item row="1" column="0">
                 <widget class="QComboBox" name="examplesComboBox">
                  <property name="enabled">
                   <bool>false</bool>
                  </property>
                  <property name="sizePolicy">
                   <sizepolicy hsizetype="MinimumExpanding" vsizetype="Preferred">
                    <horstretch>0</horstretch>
                    <verstretch>0</verstretch>
                   </sizepolicy>
                  </property>
                  <item>
                   <property name="text">
                    <string>Examples not installed</string>
                   </property>
                  </item>
                 </widget>
                </item>
                <item row="1" column="2">
                 <widget class="QToolButton" name="openExampleButton">
                  <property name="enabled">
                   <bool>false</bool>
                  </property>
                  <property name="sizePolicy">
                   <sizepolicy hsizetype="Fixed" vsizetype="Preferred">
                    <horstretch>0</horstretch>
                    <verstretch>0</verstretch>
                   </sizepolicy>
                  </property>
                  <property name="text">
                   <string>Open</string>
                  </property>
                 </widget>
                </item>
                <item row="1" column="1">
                 <spacer name="horizontalSpacer">
                  <property name="orientation">
                   <enum>Qt::Horizontal</enum>
                  </property>
                  <property name="sizeType">
                   <enum>QSizePolicy::Fixed</enum>
                  </property>
                  <property name="sizeHint" stdset="0">
                   <size>
                    <width>6</width>
                    <height>6</height>
                   </size>
                  </property>
                 </spacer>
                </item>
               </layout>
              </widget>
             </item>
             <item row="1" column="1">
              <widget class="QFrame" name="didyouKnowFrame">
               <property name="sizePolicy">
                <sizepolicy hsizetype="Preferred" vsizetype="Preferred">
                 <horstretch>0</horstretch>
                 <verstretch>0</verstretch>
                </sizepolicy>
               </property>
               <property name="maximumSize">
                <size>
                 <width>400</width>
                 <height>16777215</height>
                </size>
               </property>
               <property name="styleSheet">
                <string/>
               </property>
               <layout class="QGridLayout" name="gridLayout_11">
                <property name="rightMargin">
<<<<<<< HEAD
                 <number>6</number>
=======
                 <number>9</number>
>>>>>>> 7b165504
                </property>
                <item row="0" column="0">
                 <widget class="QLabel" name="didYouKnowTitleLabel">
                  <property name="sizePolicy">
                   <sizepolicy hsizetype="MinimumExpanding" vsizetype="Maximum">
                    <horstretch>0</horstretch>
                    <verstretch>0</verstretch>
                   </sizepolicy>
                  </property>
                  <property name="alignment">
                   <set>Qt::AlignLeading|Qt::AlignLeft|Qt::AlignTop</set>
                  </property>
                 </widget>
                </item>
                <item row="1" column="0" colspan="2">
                 <widget class="QTextBrowser" name="didYouKnowTextBrowser">
                  <property name="sizePolicy">
                   <sizepolicy hsizetype="Minimum" vsizetype="Preferred">
                    <horstretch>0</horstretch>
                    <verstretch>0</verstretch>
                   </sizepolicy>
                  </property>
                  <property name="frameShape">
                   <enum>QFrame::NoFrame</enum>
                  </property>
                  <property name="frameShadow">
                   <enum>QFrame::Plain</enum>
                  </property>
                  <property name="verticalScrollBarPolicy">
                   <enum>Qt::ScrollBarAlwaysOff</enum>
                  </property>
                  <property name="horizontalScrollBarPolicy">
                   <enum>Qt::ScrollBarAlwaysOff</enum>
                  </property>
                  <property name="openExternalLinks">
                   <bool>true</bool>
                  </property>
                 </widget>
                </item>
                <item row="0" column="1">
                 <layout class="QGridLayout" name="gridLayout_10">
                  <property name="spacing">
                   <number>0</number>
                  </property>
                  <item row="0" column="0" colspan="2">
                   <spacer name="verticalSpacer_4">
                    <property name="orientation">
                     <enum>Qt::Vertical</enum>
                    </property>
                    <property name="sizeType">
                     <enum>QSizePolicy::Preferred</enum>
                    </property>
                    <property name="sizeHint" stdset="0">
                     <size>
                      <width>20</width>
                      <height>2</height>
                     </size>
                    </property>
                   </spacer>
                  </item>
                  <item row="1" column="0">
                   <widget class="QToolButton" name="prevTipBtn">
                    <property name="styleSheet">
                     <string notr="true">QToolButton{
	border-right:solid 0 px;
	height:16px;
	width:12px;
}
</string>
                    </property>
                    <property name="text">
                     <string/>
                    </property>
                    <property name="icon">
                     <iconset resource="core.qrc">
                      <normaloff>:/core/images/welcomemode/arrow-left.png</normaloff>:/core/images/welcomemode/arrow-left.png</iconset>
                    </property>
                    <property name="arrowType">
                     <enum>Qt::NoArrow</enum>
                    </property>
                   </widget>
                  </item>
                  <item row="1" column="1">
                   <widget class="QToolButton" name="nextTipBtn">
                    <property name="styleSheet">
                     <string notr="true">QToolButton{
	border-left:solid 0 px;
	height:16px;
	width:12px;
}
</string>
                    </property>
                    <property name="text">
                     <string/>
                    </property>
                    <property name="icon">
                     <iconset resource="core.qrc">
                      <normaloff>:/core/images/welcomemode/arrow-right.png</normaloff>:/core/images/welcomemode/arrow-right.png</iconset>
                    </property>
                    <property name="arrowType">
                     <enum>Qt::NoArrow</enum>
                    </property>
                   </widget>
                  </item>
                  <item row="2" column="0" colspan="2">
                   <spacer name="verticalSpacer_3">
                    <property name="orientation">
                     <enum>Qt::Vertical</enum>
                    </property>
                    <property name="sizeHint" stdset="0">
                     <size>
                      <width>20</width>
                      <height>2</height>
                     </size>
                    </property>
                   </spacer>
                  </item>
                 </layout>
                </item>
               </layout>
              </widget>
             </item>
            </layout>
           </widget>
           <widget class="QWidget" name="developPage">
            <layout class="QGridLayout" name="gridLayout_4">
             <property name="margin">
              <number>18</number>
             </property>
             <property name="spacing">
              <number>24</number>
             </property>
             <item row="0" column="0">
              <widget class="QFrame" name="recentSessionsFrame">
               <property name="sizePolicy">
                <sizepolicy hsizetype="Preferred" vsizetype="Preferred">
                 <horstretch>0</horstretch>
                 <verstretch>0</verstretch>
                </sizepolicy>
               </property>
               <property name="minimumSize">
                <size>
                 <width>270</width>
                 <height>130</height>
                </size>
               </property>
               <property name="styleSheet">
                <string/>
               </property>
               <layout class="QGridLayout" name="gridLayout_3">
<<<<<<< HEAD
                <property name="spacing">
                 <number>0</number>
                </property>
=======
                <property name="horizontalSpacing">
                 <number>0</number>
                </property>
                <property name="verticalSpacing">
                 <number>3</number>
                </property>
>>>>>>> 7b165504
                <item row="0" column="0" colspan="3">
                 <widget class="QLabel" name="recentSessionsTitleLabel">
                  <property name="sizePolicy">
                   <sizepolicy hsizetype="MinimumExpanding" vsizetype="Maximum">
                    <horstretch>0</horstretch>
                    <verstretch>0</verstretch>
                   </sizepolicy>
                  </property>
                  <property name="alignment">
                   <set>Qt::AlignLeading|Qt::AlignLeft|Qt::AlignTop</set>
                  </property>
                 </widget>
                </item>
                <item row="1" column="0" colspan="3">
                 <widget class="Core::Internal::WelcomeModeTreeWidget" name="sessTreeWidget">
                  <property name="sizePolicy">
                   <sizepolicy hsizetype="Preferred" vsizetype="Preferred">
                    <horstretch>0</horstretch>
                    <verstretch>0</verstretch>
                   </sizepolicy>
                  </property>
                  <property name="focusPolicy">
                   <enum>Qt::NoFocus</enum>
                  </property>
                  <property name="frameShape">
                   <enum>QFrame::NoFrame</enum>
                  </property>
                  <property name="selectionMode">
                   <enum>QAbstractItemView::NoSelection</enum>
                  </property>
                  <property name="verticalScrollMode">
                   <enum>QAbstractItemView::ScrollPerPixel</enum>
                  </property>
                  <property name="rootIsDecorated">
                   <bool>false</bool>
                  </property>
                  <property name="uniformRowHeights">
                   <bool>true</bool>
                  </property>
                  <property name="allColumnsShowFocus">
                   <bool>true</bool>
                  </property>
                  <property name="columnCount">
                   <number>2</number>
                  </property>
                  <attribute name="headerVisible">
                   <bool>false</bool>
                  </attribute>
                  <attribute name="headerDefaultSectionSize">
                   <number>24</number>
                  </attribute>
                  <attribute name="headerMinimumSectionSize">
                   <number>0</number>
                  </attribute>
                  <column>
                   <property name="text">
                    <string notr="true">1</string>
                   </property>
                  </column>
                  <column>
                   <property name="text">
                    <string notr="true">2</string>
                   </property>
                  </column>
                 </widget>
                </item>
                <item row="3" column="0">
                 <widget class="QPushButton" name="manageSessionsButton">
                  <property name="focusPolicy">
                   <enum>Qt::TabFocus</enum>
                  </property>
                  <property name="text">
                   <string>Manage Sessions...</string>
                  </property>
                 </widget>
                </item>
                <item row="4" column="0">
                 <spacer name="verticalSpacer">
                  <property name="orientation">
                   <enum>Qt::Vertical</enum>
                  </property>
                  <property name="sizeHint" stdset="0">
                   <size>
                    <width>20</width>
                    <height>40</height>
                   </size>
                  </property>
                 </spacer>
                </item>
               </layout>
              </widget>
             </item>
             <item row="0" column="2">
              <widget class="QFrame" name="recentProjectsFrame">
               <property name="styleSheet">
                <string/>
               </property>
               <layout class="QGridLayout" name="gridLayout_5">
<<<<<<< HEAD
                <property name="rightMargin">
                 <number>0</number>
                </property>
                <property name="spacing">
                 <number>0</number>
=======
                <property name="horizontalSpacing">
                 <number>0</number>
                </property>
                <property name="verticalSpacing">
                 <number>3</number>
                </property>
                <property name="rightMargin">
                 <number>9</number>
>>>>>>> 7b165504
                </property>
                <item row="0" column="0" colspan="3">
                 <widget class="QLabel" name="projTitleLabel">
                  <property name="sizePolicy">
                   <sizepolicy hsizetype="MinimumExpanding" vsizetype="Maximum">
                    <horstretch>0</horstretch>
                    <verstretch>0</verstretch>
                   </sizepolicy>
                  </property>
                  <property name="alignment">
                   <set>Qt::AlignLeading|Qt::AlignLeft|Qt::AlignTop</set>
                  </property>
                 </widget>
                </item>
                <item row="1" column="0" colspan="3">
                 <widget class="Core::Internal::WelcomeModeTreeWidget" name="projTreeWidget">
                  <property name="sizePolicy">
                   <sizepolicy hsizetype="Preferred" vsizetype="Preferred">
                    <horstretch>0</horstretch>
                    <verstretch>0</verstretch>
                   </sizepolicy>
                  </property>
                  <property name="focusPolicy">
                   <enum>Qt::NoFocus</enum>
                  </property>
                  <property name="frameShape">
                   <enum>QFrame::NoFrame</enum>
                  </property>
                  <property name="selectionMode">
                   <enum>QAbstractItemView::NoSelection</enum>
                  </property>
                  <property name="verticalScrollMode">
                   <enum>QAbstractItemView::ScrollPerPixel</enum>
                  </property>
                  <property name="rootIsDecorated">
                   <bool>false</bool>
                  </property>
                  <property name="uniformRowHeights">
                   <bool>true</bool>
                  </property>
                  <property name="allColumnsShowFocus">
                   <bool>true</bool>
                  </property>
                  <property name="columnCount">
                   <number>2</number>
                  </property>
                  <attribute name="headerVisible">
                   <bool>false</bool>
                  </attribute>
                  <attribute name="headerDefaultSectionSize">
                   <number>24</number>
                  </attribute>
                  <attribute name="headerMinimumSectionSize">
                   <number>0</number>
                  </attribute>
                  <column>
                   <property name="text">
                    <string notr="true">1</string>
                   </property>
                  </column>
                  <column>
                   <property name="text">
                    <string notr="true">2</string>
                   </property>
                  </column>
                 </widget>
                </item>
                <item row="3" column="0">
                 <widget class="QPushButton" name="createNewProjectButton">
                  <property name="focusPolicy">
                   <enum>Qt::TabFocus</enum>
                  </property>
                  <property name="text">
                   <string>Create New Project...</string>
                  </property>
<<<<<<< HEAD
=======
                  <property name="flat">
                   <bool>true</bool>
                  </property>
>>>>>>> 7b165504
                 </widget>
                </item>
                <item row="4" column="0">
                 <spacer name="verticalSpacer_2">
                  <property name="orientation">
                   <enum>Qt::Vertical</enum>
                  </property>
                  <property name="sizeHint" stdset="0">
                   <size>
                    <width>20</width>
                    <height>40</height>
                   </size>
                  </property>
                 </spacer>
                </item>
               </layout>
              </widget>
             </item>
            </layout>
           </widget>
           <widget class="QWidget" name="communityPage">
            <layout class="QGridLayout" name="gridLayout_7">
             <property name="margin">
              <number>18</number>
             </property>
             <property name="spacing">
              <number>24</number>
             </property>
             <item row="0" column="0">
              <widget class="QFrame" name="labsFrame">
               <property name="frameShape">
                <enum>QFrame::NoFrame</enum>
               </property>
               <property name="frameShadow">
                <enum>QFrame::Plain</enum>
               </property>
               <layout class="QVBoxLayout" name="verticalLayout_2">
                <item>
                 <widget class="QLabel" name="labsTitleLabel">
                  <property name="sizePolicy">
                   <sizepolicy hsizetype="Preferred" vsizetype="Maximum">
                    <horstretch>0</horstretch>
                    <verstretch>0</verstretch>
                   </sizepolicy>
                  </property>
                  <property name="alignment">
                   <set>Qt::AlignLeading|Qt::AlignLeft|Qt::AlignTop</set>
                  </property>
                 </widget>
                </item>
                <item>
                 <widget class="Core::Internal::WelcomeModeTreeWidget" name="newsTreeWidget">
                  <property name="sizePolicy">
                   <sizepolicy hsizetype="Expanding" vsizetype="Preferred">
                    <horstretch>0</horstretch>
                    <verstretch>0</verstretch>
                   </sizepolicy>
                  </property>
                  <property name="minimumSize">
                   <size>
                    <width>360</width>
                    <height>0</height>
                   </size>
                  </property>
                  <property name="focusPolicy">
                   <enum>Qt::NoFocus</enum>
                  </property>
                  <property name="frameShape">
                   <enum>QFrame::NoFrame</enum>
                  </property>
                  <property name="selectionMode">
                   <enum>QAbstractItemView::NoSelection</enum>
                  </property>
                  <property name="verticalScrollMode">
                   <enum>QAbstractItemView::ScrollPerPixel</enum>
                  </property>
                  <property name="rootIsDecorated">
                   <bool>false</bool>
                  </property>
                  <property name="uniformRowHeights">
                   <bool>true</bool>
                  </property>
                  <property name="allColumnsShowFocus">
                   <bool>true</bool>
                  </property>
                  <property name="columnCount">
                   <number>2</number>
                  </property>
                  <attribute name="headerVisible">
                   <bool>false</bool>
                  </attribute>
                  <attribute name="headerDefaultSectionSize">
                   <number>24</number>
                  </attribute>
                  <attribute name="headerMinimumSectionSize">
                   <number>0</number>
                  </attribute>
                  <column>
                   <property name="text">
                    <string notr="true">1</string>
                   </property>
                  </column>
                  <column>
                   <property name="text">
                    <string notr="true">2</string>
                   </property>
                  </column>
                 </widget>
                </item>
               </layout>
              </widget>
             </item>
             <item row="0" column="1">
              <widget class="QFrame" name="sitesFrame">
               <property name="frameShape">
                <enum>QFrame::NoFrame</enum>
               </property>
               <property name="frameShadow">
                <enum>QFrame::Plain</enum>
               </property>
               <layout class="QVBoxLayout" name="verticalLayout_3">
                <item>
                 <widget class="QLabel" name="sitesTitleLabel">
                  <property name="sizePolicy">
                   <sizepolicy hsizetype="Preferred" vsizetype="Maximum">
                    <horstretch>0</horstretch>
                    <verstretch>0</verstretch>
                   </sizepolicy>
                  </property>
                  <property name="alignment">
                   <set>Qt::AlignLeading|Qt::AlignLeft|Qt::AlignTop</set>
                  </property>
                 </widget>
                </item>
                <item>
                 <widget class="Core::Internal::WelcomeModeTreeWidget" name="sitesTreeWidget">
                  <property name="sizePolicy">
                   <sizepolicy hsizetype="Preferred" vsizetype="Preferred">
                    <horstretch>0</horstretch>
                    <verstretch>0</verstretch>
                   </sizepolicy>
                  </property>
                  <property name="focusPolicy">
                   <enum>Qt::NoFocus</enum>
                  </property>
                  <property name="frameShape">
                   <enum>QFrame::NoFrame</enum>
                  </property>
                  <property name="selectionMode">
                   <enum>QAbstractItemView::NoSelection</enum>
                  </property>
                  <property name="verticalScrollMode">
                   <enum>QAbstractItemView::ScrollPerPixel</enum>
                  </property>
                  <property name="rootIsDecorated">
                   <bool>false</bool>
                  </property>
                  <property name="uniformRowHeights">
                   <bool>true</bool>
                  </property>
                  <property name="allColumnsShowFocus">
                   <bool>true</bool>
                  </property>
                  <property name="columnCount">
                   <number>2</number>
                  </property>
                  <attribute name="headerVisible">
                   <bool>false</bool>
                  </attribute>
                  <attribute name="headerDefaultSectionSize">
                   <number>24</number>
                  </attribute>
                  <attribute name="headerMinimumSectionSize">
                   <number>0</number>
                  </attribute>
                  <column>
                   <property name="text">
                    <string notr="true">1</string>
                   </property>
                  </column>
                  <column>
                   <property name="text">
                    <string notr="true">2</string>
                   </property>
                  </column>
                 </widget>
                </item>
               </layout>
              </widget>
             </item>
            </layout>
           </widget>
          </widget>
         </item>
         <item>
          <layout class="QHBoxLayout" name="horizontalLayout">
           <property name="rightMargin">
<<<<<<< HEAD
            <number>17</number>
=======
            <number>20</number>
>>>>>>> 7b165504
           </property>
           <property name="bottomMargin">
            <number>17</number>
           </property>
           <item>
            <spacer name="horizontalSpacer_5">
             <property name="orientation">
              <enum>Qt::Horizontal</enum>
             </property>
             <property name="sizeHint" stdset="0">
              <size>
               <width>40</width>
               <height>20</height>
              </size>
             </property>
            </spacer>
           </item>
           <item>
            <widget class="QLabel" name="helpUsLabel">
             <property name="text">
              <string>Help us make Qt Creator even better</string>
             </property>
            </widget>
           </item>
           <item>
            <spacer name="horizontalSpacer_6">
             <property name="orientation">
              <enum>Qt::Horizontal</enum>
             </property>
             <property name="sizeType">
              <enum>QSizePolicy::Fixed</enum>
             </property>
             <property name="sizeHint" stdset="0">
              <size>
               <width>6</width>
               <height>0</height>
              </size>
             </property>
            </spacer>
           </item>
           <item>
            <widget class="QPushButton" name="feedbackButton">
             <property name="focusPolicy">
              <enum>Qt::TabFocus</enum>
             </property>
             <property name="styleSheet">
              <string notr="true">height:19px;</string>
             </property>
             <property name="text">
              <string>Feedback</string>
             </property>
             <property name="icon">
              <iconset resource="core.qrc">
               <normaloff>:/core/images/welcomemode/feedback_arrow.png</normaloff>:/core/images/welcomemode/feedback_arrow.png</iconset>
             </property>
            </widget>
           </item>
          </layout>
         </item>
        </layout>
       </widget>
      </item>
      <item row="2" column="1">
       <spacer name="bottomVerticalSpacer">
        <property name="orientation">
         <enum>Qt::Vertical</enum>
        </property>
        <property name="sizeType">
         <enum>QSizePolicy::Expanding</enum>
        </property>
        <property name="sizeHint" stdset="0">
         <size>
          <width>20</width>
          <height>40</height>
         </size>
        </property>
       </spacer>
      </item>
      <item row="0" column="1">
       <spacer name="topVerticalSpacer">
        <property name="orientation">
         <enum>Qt::Vertical</enum>
        </property>
        <property name="sizeType">
         <enum>QSizePolicy::Expanding</enum>
        </property>
        <property name="sizeHint" stdset="0">
         <size>
          <width>20</width>
          <height>40</height>
         </size>
        </property>
       </spacer>
      </item>
      <item row="1" column="0">
       <layout class="QHBoxLayout" name="horizontalLayout_3"/>
      </item>
      <item row="1" column="2">
       <layout class="QHBoxLayout" name="horizontalLayout_4"/>
      </item>
     </layout>
    </widget>
   </item>
  </layout>
 </widget>
 <customwidgets>
  <customwidget>
   <class>Core::Internal::WelcomeModeTreeWidget</class>
   <extends>QTreeWidget</extends>
   <header>welcomemode_p.h</header>
  </customwidget>
 </customwidgets>
 <resources>
  <include location="core.qrc"/>
 </resources>
 <connections/>
</ui><|MERGE_RESOLUTION|>--- conflicted
+++ resolved
@@ -21,11 +21,6 @@
     padding: 0px 6px;
     font-size: 12px;
     font-family: lucida sans, dejavu sans, sans serif;
-<<<<<<< HEAD
-    color: black;
-}
-
-=======
 }
 
 *{
@@ -36,7 +31,6 @@
     background-color:white;
 }
 
->>>>>>> 7b165504
  QComboBox::down-arrow {
      image: url(:/core/images/welcomemode/combobox_arrow.png);
  }
@@ -54,11 +48,7 @@
     border-image: url(:/core/images/welcomemode/btn_26_hover.png) 4;
 }
 
-<<<<<<< HEAD
-QToolButton:disabled, QPushButton:disabled {
-=======
 QToolButton:disabled, QPushButton:disabled, QComboBox::disabled {
->>>>>>> 7b165504
 	color:gray;
 }
 
@@ -219,11 +209,7 @@
 	stop: 1 #555555);
 }
 
-<<<<<<< HEAD
-QToolButton:checked {
-=======
 QToolButton:checked, QToolButton:checked:pressed {
->>>>>>> 7b165504
 	border-image:none;
 	background-color: qlineargradient(x1: 0, y1: 0, x2: 0.0, y2: 1.0,
 	stop: 0 #ffffff,
@@ -509,18 +495,12 @@
                </property>
                <layout class="QGridLayout" name="gridLayout_8">
                 <property name="rightMargin">
-<<<<<<< HEAD
-                 <number>0</number>
-                </property>
-                <item row="0" column="0" colspan="3">
-=======
                  <number>8</number>
                 </property>
                 <property name="horizontalSpacing">
                  <number>0</number>
                 </property>
                 <item row="0" column="0" colspan="4">
->>>>>>> 7b165504
                  <widget class="QLabel" name="demoTitleLabel">
                   <property name="alignment">
                    <set>Qt::AlignLeading|Qt::AlignLeft|Qt::AlignTop</set>
@@ -599,11 +579,7 @@
                </property>
                <layout class="QGridLayout" name="gridLayout_11">
                 <property name="rightMargin">
-<<<<<<< HEAD
-                 <number>6</number>
-=======
                  <number>9</number>
->>>>>>> 7b165504
                 </property>
                 <item row="0" column="0">
                  <widget class="QLabel" name="didYouKnowTitleLabel">
@@ -754,18 +730,12 @@
                 <string/>
                </property>
                <layout class="QGridLayout" name="gridLayout_3">
-<<<<<<< HEAD
-                <property name="spacing">
-                 <number>0</number>
-                </property>
-=======
                 <property name="horizontalSpacing">
                  <number>0</number>
                 </property>
                 <property name="verticalSpacing">
                  <number>3</number>
                 </property>
->>>>>>> 7b165504
                 <item row="0" column="0" colspan="3">
                  <widget class="QLabel" name="recentSessionsTitleLabel">
                   <property name="sizePolicy">
@@ -864,13 +834,6 @@
                 <string/>
                </property>
                <layout class="QGridLayout" name="gridLayout_5">
-<<<<<<< HEAD
-                <property name="rightMargin">
-                 <number>0</number>
-                </property>
-                <property name="spacing">
-                 <number>0</number>
-=======
                 <property name="horizontalSpacing">
                  <number>0</number>
                 </property>
@@ -879,7 +842,6 @@
                 </property>
                 <property name="rightMargin">
                  <number>9</number>
->>>>>>> 7b165504
                 </property>
                 <item row="0" column="0" colspan="3">
                  <widget class="QLabel" name="projTitleLabel">
@@ -955,12 +917,9 @@
                   <property name="text">
                    <string>Create New Project...</string>
                   </property>
-<<<<<<< HEAD
-=======
                   <property name="flat">
                    <bool>true</bool>
                   </property>
->>>>>>> 7b165504
                  </widget>
                 </item>
                 <item row="4" column="0">
@@ -1158,11 +1117,7 @@
          <item>
           <layout class="QHBoxLayout" name="horizontalLayout">
            <property name="rightMargin">
-<<<<<<< HEAD
-            <number>17</number>
-=======
             <number>20</number>
->>>>>>> 7b165504
            </property>
            <property name="bottomMargin">
             <number>17</number>
