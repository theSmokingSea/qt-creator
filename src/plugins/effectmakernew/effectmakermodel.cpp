--- conflicted
+++ resolved
@@ -23,10 +23,7 @@
 #include <modelnodeoperations.h>
 
 #include <QByteArrayView>
-<<<<<<< HEAD
-=======
 #include <QLibraryInfo>
->>>>>>> dc42b62d
 #include <QVector2D>
 
 namespace EffectMaker {
@@ -110,10 +107,6 @@
 
 void EffectMakerModel::addNode(const QString &nodeQenPath)
 {
-<<<<<<< HEAD
-    beginInsertRows({}, m_nodes.size(), m_nodes.size());
-    auto *node = new CompositionNode("", nodeQenPath);
-=======
     beginResetModel();
     auto *node = new CompositionNode({}, nodeQenPath);
     connect(qobject_cast<EffectMakerUniformsModel *>(node->uniformsModel()),
@@ -135,7 +128,6 @@
             m_nodes.prepend(requiredNode);
         }
     }
->>>>>>> dc42b62d
     m_nodes.append(node);
     endResetModel();
 
@@ -216,8 +208,6 @@
     emit assignToSelectedTriggered(path);
 }
 
-<<<<<<< HEAD
-=======
 QString EffectMakerModel::getUniqueEffectName() const
 {
     const QString effectsDir = QmlDesigner::ModelNodeOperations::getEffectsDefaultDirectory();
@@ -231,7 +221,6 @@
     return QString("Effect%1").arg(num, 2, 10, QChar('0'));
 }
 
->>>>>>> dc42b62d
 QString EffectMakerModel::fragmentShader() const
 {
     return m_fragmentShader;
@@ -263,29 +252,7 @@
     return m_qmlComponentString;
 }
 
-<<<<<<< HEAD
-void EffectMakerModel::clear()
-{
-    if (m_nodes.isEmpty())
-        return;
-
-    beginRemoveRows({}, 0, m_nodes.count());
-
-    for (CompositionNode *node : std::as_const(m_nodes))
-        delete node;
-
-    m_nodes.clear();
-
-    endRemoveRows();
-
-    setIsEmpty(true);
-    bakeShaders();
-}
-
-const QList<Uniform *> EffectMakerModel::allUniforms()
-=======
 const QList<Uniform *> EffectMakerModel::allUniforms() const
->>>>>>> dc42b62d
 {
     QList<Uniform *> uniforms = {};
     for (const auto &node : std::as_const(m_nodes))
@@ -512,11 +479,8 @@
         nodeObject.insert("description", node.description());
     nodeObject.insert("enabled", node.isEnabled());
     nodeObject.insert("version", 1);
-<<<<<<< HEAD
-=======
     nodeObject.insert("id", node.id());
 
->>>>>>> dc42b62d
     // Add properties
     QJsonArray propertiesArray;
     const QList<Uniform *> uniforms = node.uniforms();
@@ -624,9 +588,6 @@
         s += '\n';
     }
 
-<<<<<<< HEAD
-    //TODO: Blue stuff goes here
-=======
     if (m_shaderFeatures.enabled(ShaderFeatures::BlurSources)) {
         s += "    BlurHelper {\n";
         s += "        id: blurHelper\n";
@@ -638,18 +599,13 @@
         s += "        property real blurMultiplier: rootItem.blurMultiplier\n";
         s += "    }\n";
     }
->>>>>>> dc42b62d
 
     s += getQmlComponentString(true);
     s += "}\n";
     return s;
 }
 
-<<<<<<< HEAD
-void EffectMakerModel::exportComposition(const QString &name)
-=======
 void EffectMakerModel::saveComposition(const QString &name)
->>>>>>> dc42b62d
 {
     const QString effectsAssetsDir = QmlDesigner::ModelNodeOperations::getEffectsDefaultDirectory();
     const QString path = effectsAssetsDir + QDir::separator() + name + ".qep";
@@ -680,25 +636,19 @@
 
     saveFile.write(jsonDoc.toJson());
     saveFile.close();
-<<<<<<< HEAD
-=======
     setCurrentComposition(name);
     setHasUnsavedChanges(false);
 
     saveResources(name);
->>>>>>> dc42b62d
 }
 
 void EffectMakerModel::openComposition(const QString &path)
 {
     clear();
 
-<<<<<<< HEAD
-=======
     const QString effectName = QFileInfo(path).baseName();
     setCurrentComposition(effectName);
 
->>>>>>> dc42b62d
     QFile compFile(path);
     if (!compFile.open(QIODevice::ReadOnly)) {
         QString error = QString("Couldn't open composition file: '%1'").arg(path);
@@ -708,13 +658,10 @@
     }
 
     QByteArray data = compFile.readAll();
-<<<<<<< HEAD
-=======
 
     if (data.isEmpty())
         return;
 
->>>>>>> dc42b62d
     QJsonParseError parseError;
     QJsonDocument jsonDoc(QJsonDocument::fromJson(data, &parseError));
     if (parseError.error != QJsonParseError::NoError) {
@@ -744,22 +691,6 @@
         return;
     }
 
-<<<<<<< HEAD
-    // Get effects dir
-    const QString effectName = QFileInfo(path).baseName();
-    const Utils::FilePath effectsResDir = QmlDesigner::ModelNodeOperations::getEffectsImportDirectory();
-    const QString effectsResPath = effectsResDir.pathAppended(effectName).toString();
-
-    if (json.contains("nodes") && json["nodes"].isArray()) {
-        const QJsonArray nodesArray = json["nodes"].toArray();
-        for (const auto &nodeElement : nodesArray) {
-            beginInsertRows({}, m_nodes.size(), m_nodes.size());
-            auto *node = new CompositionNode(effectName, "", nodeElement.toObject());
-            m_nodes.append(node);
-            endInsertRows();
-        }
-
-=======
     if (json.contains("nodes") && json["nodes"].isArray()) {
         beginResetModel();
         QHash<QString, int> refCounts;
@@ -785,23 +716,15 @@
 
         endResetModel();
 
->>>>>>> dc42b62d
         setIsEmpty(m_nodes.isEmpty());
         bakeShaders();
     }
 
-<<<<<<< HEAD
-    setCurrentComposition(effectName);
-}
-
-void EffectMakerModel::exportResources(const QString &name)
-=======
     setHasUnsavedChanges(false);
     emit nodesChanged();
 }
 
 void EffectMakerModel::saveResources(const QString &name)
->>>>>>> dc42b62d
 {
     // Make sure that uniforms are up-to-date
     updateCustomUniforms();
@@ -857,11 +780,7 @@
         if (line.startsWith("vertexShader")) {
             QString vsLine = "        vertexShader: '" + vsFilename + "'";
             qmlStringList[i] = vsLine;
-<<<<<<< HEAD
-        } else  if (line.startsWith("fragmentShader")) {
-=======
         } else if (line.startsWith("fragmentShader")) {
->>>>>>> dc42b62d
             QString fsLine = "        fragmentShader: '" + fsFilename + "'";
             qmlStringList[i] = fsLine;
         }
@@ -871,11 +790,7 @@
     QString qmlFilePath = effectsResPath + qmlFilename;
     writeToFile(qmlString.toUtf8(), qmlFilePath, FileType::Text);
 
-<<<<<<< HEAD
-    // Export shaders and images
-=======
     // Save shaders and images
->>>>>>> dc42b62d
     QStringList sources = {m_vertexShaderFilename, m_fragmentShaderFilename};
     QStringList dests = {vsFilename, fsFilename};
 
@@ -885,21 +800,15 @@
             QString imagePath = uniform->value().toString();
             QFileInfo fi(imagePath);
             QString imageFilename = fi.fileName();
-<<<<<<< HEAD
-            sources.append(imagePath.remove(0, 7)); // Removes "file://"
-=======
             if (imagePath.startsWith("file:")) {
                 QUrl url(imagePath);
                 imagePath = url.toLocalFile();
             }
             sources.append(imagePath);
->>>>>>> dc42b62d
             dests.append(imageFilename);
         }
     }
 
-<<<<<<< HEAD
-=======
     if (m_shaderFeatures.enabled(ShaderFeatures::BlurSources)) {
         QString blurHelperFilename("BlurHelper.qml");
         QString blurFsFilename("bluritems.frag.qsb");
@@ -913,7 +822,6 @@
         dests.append(blurVsFilename);
     }
 
->>>>>>> dc42b62d
     for (int i = 0; i < sources.count(); ++i) {
         Utils::FilePath source = Utils::FilePath::fromString(sources[i]);
         Utils::FilePath target = Utils::FilePath::fromString(effectsResPath + dests[i]);
@@ -923,11 +831,8 @@
         if (!source.copyFile(target))
             qWarning() << __FUNCTION__ << " Failed to copy file: " << source;
     }
-<<<<<<< HEAD
-=======
 
     emit resourcesSaved(QString("Effects.%1.%1").arg(name).toUtf8(), effectPath);
->>>>>>> dc42b62d
 }
 
 void EffectMakerModel::resetEffectError(int type)
@@ -955,19 +860,12 @@
         return QString("Qt.vector3d(%1, %2, %3)").arg(v3.x()).arg(v3.y()).arg(v3.z());
     } else if (uniform.type() == Uniform::Type::Vec4) {
         QVector4D v4 = uniform.value().value<QVector4D>();
-<<<<<<< HEAD
-        return QString("Qt.vector4d(%1, %2, %3, %4)").arg(v4.x(), v4.y(), v4.z(), v4.w());
-    } else if (uniform.type() == Uniform::Type::Sampler) {
-        return getImageElementName(uniform);
-    } else if (uniform.type() == Uniform::Type::Define || uniform.type() == Uniform::Type::Color) {
-=======
         return QString("Qt.vector4d(%1, %2, %3, %4)").arg(v4.x()).arg(v4.y()).arg(v4.z()).arg(v4.w());
     } else if (uniform.type() == Uniform::Type::Sampler) {
         return getImageElementName(uniform);
     } else if (uniform.type() == Uniform::Type::Color) {
         return QString("\"%1\"").arg(uniform.value().toString());
     } else if (uniform.type() == Uniform::Type::Define) {
->>>>>>> dc42b62d
         return uniform.value().toString();
     } else {
         qWarning() << QString("Unhandled const variable type: %1").arg(int(uniform.type())).toLatin1();
@@ -1306,24 +1204,12 @@
     return s;
 }
 
-<<<<<<< HEAD
-void EffectMakerModel::handleQsbProcessExit(Utils::Process *qsbProcess, const QString &shader)
-=======
 void EffectMakerModel::handleQsbProcessExit(Utils::Process *qsbProcess, const QString &shader, bool preview)
->>>>>>> dc42b62d
 {
     --m_remainingQsbTargets;
 
     const QString errStr = qsbProcess->errorString();
     const QByteArray errStd = qsbProcess->readAllRawStandardError();
-<<<<<<< HEAD
-    if (!errStr.isEmpty())
-        qWarning() << QString("Failed to generate QSB file for: %1 %2").arg(shader, errStr);
-
-    if (!errStd.isEmpty())
-        qWarning() << QString("Failed to generate QSB file for: %1 %2")
-                          .arg(shader, QString::fromUtf8(errStd));
-=======
     QString previewStr;
     if (preview)
         previewStr = QStringLiteral("preview");
@@ -1337,7 +1223,6 @@
         qWarning() << QString("Failed to generate %3 QSB file for: %1 %2")
                           .arg(shader, QString::fromUtf8(errStd), previewStr);
     }
->>>>>>> dc42b62d
 
     if (m_remainingQsbTargets <= 0) {
         Q_EMIT shadersBaked();
@@ -1423,11 +1308,6 @@
         QFile(m_vertexShaderFilename).remove();
     if (QFileInfo(m_fragmentShaderFilename).exists())
         QFile(m_fragmentShaderFilename).remove();
-<<<<<<< HEAD
-
-    auto vertexShaderFile = QTemporaryFile(QDir::tempPath() + "/dsem_XXXXXX.vert.qsb");
-    auto fragmentShaderFile = QTemporaryFile(QDir::tempPath() + "/dsem_XXXXXX.frag.qsb");
-=======
     if (QFileInfo(m_vertexShaderPreviewFilename).exists())
         QFile(m_vertexShaderPreviewFilename).remove();
     if (QFileInfo(m_fragmentShaderPreviewFilename).exists())
@@ -1437,29 +1317,21 @@
     auto fragmentShaderFile = QTemporaryFile(QDir::tempPath() + "/dsem_XXXXXX.frag.qsb");
     auto vertexShaderPreviewFile = QTemporaryFile(QDir::tempPath() + "/dsem_prev_XXXXXX.vert.qsb");
     auto fragmentShaderPreviewFile = QTemporaryFile(QDir::tempPath() + "/dsem_prev_XXXXXX.frag.qsb");
->>>>>>> dc42b62d
 
     m_vertexSourceFile.setFileTemplate(QDir::tempPath() + "/dsem_XXXXXX.vert");
     m_fragmentSourceFile.setFileTemplate(QDir::tempPath() + "/dsem_XXXXXX.frag");
 
     if (!m_vertexSourceFile.open() || !m_fragmentSourceFile.open()
-<<<<<<< HEAD
-        || !vertexShaderFile.open() || !fragmentShaderFile.open()) {
-=======
         || !vertexShaderFile.open() || !fragmentShaderFile.open()
         || !vertexShaderPreviewFile.open() || !fragmentShaderPreviewFile.open()) {
->>>>>>> dc42b62d
         qWarning() << "Unable to open temporary files";
     } else {
         m_vertexSourceFilename = m_vertexSourceFile.fileName();
         m_fragmentSourceFilename = m_fragmentSourceFile.fileName();
         m_vertexShaderFilename = vertexShaderFile.fileName();
         m_fragmentShaderFilename = fragmentShaderFile.fileName();
-<<<<<<< HEAD
-=======
         m_vertexShaderPreviewFilename = vertexShaderPreviewFile.fileName();
         m_fragmentShaderPreviewFilename = fragmentShaderPreviewFile.fileName();
->>>>>>> dc42b62d
     }
 }
 
@@ -1506,9 +1378,6 @@
 
     Utils::FilePath qsbPath = qtVer->binPath().pathAppended("qsb").withExecutableSuffix();
     if (!qsbPath.exists()) {
-<<<<<<< HEAD
-        qWarning() << failMessage << "QSB tool not found";
-=======
         qWarning() << failMessage << "QSB tool for target kit not found";
         return;
     }
@@ -1518,29 +1387,12 @@
     Utils::FilePath qsbPrevPath = binPath.pathAppended("qsb").withExecutableSuffix();
     if (!qsbPrevPath.exists()) {
         qWarning() << failMessage << "QSB tool for preview shaders not found";
->>>>>>> dc42b62d
         return;
     }
 
     m_remainingQsbTargets = 2; // We only have 2 shaders
     const QStringList srcPaths = {m_vertexSourceFilename, m_fragmentSourceFilename};
     const QStringList outPaths = {m_vertexShaderFilename, m_fragmentShaderFilename};
-<<<<<<< HEAD
-    for (int i = 0; i < 2; ++i) {
-        const auto workDir = Utils::FilePath::fromString(outPaths[i]);
-        // TODO: Optional legacy glsl support like standalone effect maker needs to add "100es,120"
-        QStringList args = {"-s", "--glsl", "300es,140,330,410", "--hlsl", "50", "--msl", "12"};
-        args << "-o" << outPaths[i] << srcPaths[i];
-
-        auto qsbProcess = new Utils::Process(this);
-        connect(qsbProcess, &Utils::Process::done, this, [=] {
-            handleQsbProcessExit(qsbProcess, srcPaths[i]);
-        });
-        qsbProcess->setWorkingDirectory(workDir.absolutePath());
-        qsbProcess->setCommand({qsbPath, args});
-        qsbProcess->start();
-    }
-=======
     const QStringList outPrevPaths = {m_vertexShaderPreviewFilename, m_fragmentShaderPreviewFilename};
 
     auto runQsb = [this, srcPaths](const Utils::FilePath &qsbPath, const QStringList &outPaths, bool preview) {
@@ -1563,7 +1415,6 @@
     runQsb(qsbPath, outPaths, false);
     runQsb(qsbPrevPath, outPrevPaths, true);
 
->>>>>>> dc42b62d
 }
 
 bool EffectMakerModel::shadersUpToDate() const
@@ -1675,15 +1526,10 @@
         s += '\n' + customImagesString;
 
     s += '\n';
-<<<<<<< HEAD
-    s += l2 + "vertexShader: 'file:///" + m_vertexShaderFilename + "'\n";
-    s += l2 + "fragmentShader: 'file:///" + m_fragmentShaderFilename + "'\n";
-=======
     const QString vertFile = localFiles ? m_vertexShaderFilename : m_vertexShaderPreviewFilename;
     const QString fragFile = localFiles ? m_fragmentShaderFilename : m_fragmentShaderPreviewFilename;
     s += l2 + "vertexShader: 'file:///" + vertFile + "'\n";
     s += l2 + "fragmentShader: 'file:///" + fragFile + "'\n";
->>>>>>> dc42b62d
     s += l2 + "anchors.fill: parent\n";
     if (m_shaderFeatures.enabled(ShaderFeatures::GridMesh)) {
         QString gridSize = QString("%1, %2").arg(m_shaderFeatures.gridMeshWidth())
@@ -1705,16 +1551,11 @@
 {
     if (m_currentComposition == newCurrentComposition)
         return;
-<<<<<<< HEAD
-=======
-
->>>>>>> dc42b62d
+
     m_currentComposition = newCurrentComposition;
     emit currentCompositionChanged();
 }
 
-<<<<<<< HEAD
-=======
 bool EffectMakerModel::hasUnsavedChanges() const
 {
     return m_hasUnsavedChanges;
@@ -1745,7 +1586,6 @@
     return false;
 }
 
->>>>>>> dc42b62d
 void EffectMakerModel::updateQmlComponent()
 {
     // Clear possible QML runtime errors
