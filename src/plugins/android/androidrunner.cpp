/**************************************************************************
**
** Copyright (c) 2013 BogDan Vatra <bog_dan_ro@yahoo.com>
** Contact: http://www.qt-project.org/legal
**
** This file is part of Qt Creator.
**
** Commercial License Usage
** Licensees holding valid commercial Qt licenses may use this file in
** accordance with the commercial license agreement provided with the
** Software or, alternatively, in accordance with the terms contained in
** a written agreement between you and Digia.  For licensing terms and
** conditions see http://qt.digia.com/licensing.  For further information
** use the contact form at http://qt.digia.com/contact-us.
**
** GNU Lesser General Public License Usage
** Alternatively, this file may be used under the terms of the GNU Lesser
** General Public License version 2.1 as published by the Free Software
** Foundation and appearing in the file LICENSE.LGPL included in the
** packaging of this file.  Please review the following information to
** ensure the GNU Lesser General Public License version 2.1 requirements
** will be met: http://www.gnu.org/licenses/old-licenses/lgpl-2.1.html.
**
** In addition, as a special exception, Digia gives you certain additional
** rights.  These rights are described in the Digia Qt LGPL Exception
** version 1.1, included in the file LGPL_EXCEPTION.txt in this package.
**
****************************************************************************/

#include "androidrunner.h"

#include "androiddeploystep.h"
#include "androidconfigurations.h"
#include "androidglobal.h"
#include "androidrunconfiguration.h"
#include "androidmanager.h"

#include <debugger/debuggerrunconfigurationaspect.h>
#include <projectexplorer/target.h>
#include <utils/qtcassert.h>

#include <QTime>
#include <QtConcurrentRun>
#include <QTemporaryFile>

namespace Android {
namespace Internal {

typedef QLatin1String _;

AndroidRunner::AndroidRunner(QObject *parent, AndroidRunConfiguration *runConfig, bool debuggingMode)
    : QThread(parent)
{
<<<<<<< HEAD
    Debugger::DebuggerRunConfigurationAspect *aspect
            = runConfig->extraAspect<Debugger::DebuggerRunConfigurationAspect>();
    m_useCppDebugger = debuggingMode && aspect->useCppDebugger();
    m_useQmlDebugger = debuggingMode && aspect->useQmlDebugger();
    m_remoteGdbChannel = runConfig->remoteChannel();
    m_qmlPort = aspect->qmlDebugServerPort();
=======
    m_wasStarted = false;
    m_useCppDebugger = debuggingMode && runConfig->debuggerAspect()->useCppDebugger();
    m_useQmlDebugger = debuggingMode && runConfig->debuggerAspect()->useQmlDebugger();
    QString channel = runConfig->remoteChannel();
    QTC_CHECK(channel.startsWith(QLatin1Char(':')));
    m_localGdbServerPort = channel.mid(1).toUShort();
    QTC_CHECK(m_localGdbServerPort);
    m_qmlPort = runConfig->debuggerAspect()->qmlDebugServerPort();
>>>>>>> bb13b8d6
    ProjectExplorer::Target *target = runConfig->target();
    AndroidDeployStep *ds = runConfig->deployStep();
    if ((m_useLocalQtLibs = ds->useLocalQtLibs())) {
        m_localLibs = AndroidManager::loadLocalLibs(target, ds->deviceAPILevel());
        m_localJars = AndroidManager::loadLocalJars(target, ds->deviceAPILevel());
        m_localJarsInitClasses = AndroidManager::loadLocalJarsInitClasses(target, ds->deviceAPILevel());
    }
    m_intentName = AndroidManager::intentName(target);
    m_packageName = m_intentName.left(m_intentName.indexOf(QLatin1Char('/')));
    m_deviceSerialNumber = ds->deviceSerialNumber();
    m_processPID = -1;
    m_adb = AndroidConfigurations::instance().adbToolPath().toString();
    m_selector = AndroidDeviceInfo::adbSelector(m_deviceSerialNumber);

    QString packageDir = _("/data/data/") + m_packageName;
    m_pingFile = packageDir + _("/debug-ping");
    m_pongFile = _("/data/local/tmp/qt/debug-pong-") + m_packageName;
    m_gdbserverSocket = packageDir + _("/debug-socket");
    m_gdbserverPath = packageDir + _("/lib/gdbserver");
    m_gdbserverCommand = m_gdbserverPath + _(" --multi +") + m_gdbserverSocket;

    // Detect busybox, as we need to pass -w to ps to get wide output.
    QProcess psProc;
    psProc.start(m_adb, selector() << _("shell") << _("readlink") << _("$(which ps)"));
    psProc.waitForFinished();
    QByteArray which = psProc.readAll();
    m_isBusyBox = which.startsWith("busybox");

    connect(&m_adbLogcatProcess, SIGNAL(readyReadStandardOutput()), SLOT(logcatReadStandardOutput()));
    connect(&m_adbLogcatProcess, SIGNAL(readyReadStandardError()), SLOT(logcatReadStandardError()));
    connect(&m_checkPIDTimer, SIGNAL(timeout()), SLOT(checkPID()));
}

AndroidRunner::~AndroidRunner()
{
    //stop();
}

static int extractPidFromChunk(const QByteArray &chunk, int from)
{
    int pos1 = chunk.indexOf(' ', from);
    if (pos1 == -1)
        return -1;
    while (chunk[pos1] == ' ')
        ++pos1;
    int pos3 = chunk.indexOf(' ', pos1);
    int pid = chunk.mid(pos1, pos3 - pos1).toInt();
    return pid;
}

static int extractPid(const QString &exeName, const QByteArray &psOutput)
{
    const QByteArray needle = exeName.toUtf8() + '\r';
    const int to = psOutput.indexOf(needle);
    if (to == -1)
        return -1;
    const int from = psOutput.lastIndexOf('\n', to);
    if (from == -1)
        return -1;
    return extractPidFromChunk(psOutput, from);
}

QByteArray AndroidRunner::runPs()
{
    QProcess psProc;
    QStringList args = m_selector;
    args << _("shell") << _("ps");
    if (m_isBusyBox)
        args << _("-w");

    psProc.start(m_adb, args);
    psProc.waitForFinished();
    return psProc.readAll();
}

void AndroidRunner::checkPID()
{
    if (!m_wasStarted)
        return;
    QByteArray psOut = runPs();
    m_processPID = extractPid(m_packageName, psOut);
    if (m_processPID == -1)
        emit remoteProcessFinished(tr("\n\n'%1' died.").arg(m_packageName));
}

void AndroidRunner::forceStop()
{
    QProcess proc;
    proc.start(m_adb, selector() << _("shell") << _("am") << _("force-stop"));
    proc.waitForFinished();
}

void AndroidRunner::killPID()
{
    const QByteArray out = runPs();
    int from = 0;
    while (1) {
        const int to = out.indexOf('\n', from);
        if (to == -1)
            break;
        QString line = QString::fromUtf8(out.data() + from, to - from - 1);
        if (line.endsWith(m_packageName) || line.endsWith(m_gdbserverPath)) {
            int pid = extractPidFromChunk(out, from);
            adbKill(pid);
        }
        from = to + 1;
    }
}

void AndroidRunner::start()
{
    m_adbLogcatProcess.start(m_adb, selector() << _("logcat"));
    m_wasStarted = false;
    m_checkPIDTimer.start(1000); // check if the application is alive every 1 seconds
    QtConcurrent::run(this, &AndroidRunner::asyncStart);
}

void AndroidRunner::asyncStart()
{
    QMutexLocker locker(&m_mutex);
    forceStop();
    killPID();

    if (m_useCppDebugger) {
        // Remove pong file.
        QProcess adb;
        adb.start(m_adb, selector() << _("shell") << _("rm") << m_pongFile);
        adb.waitForFinished();
    }

    QStringList args = selector();
    args << _("shell") << _("am") << _("start") << _("-n") << m_intentName;

    if (m_useCppDebugger) {
        QProcess adb;
        adb.start(m_adb, selector() << _("forward")
                  << QString::fromLatin1("tcp:%1").arg(m_localGdbServerPort)
                  << _("localfilesystem:") + m_gdbserverSocket);
        if (!adb.waitForStarted()) {
            emit remoteProcessFinished(tr("Failed to forward C++ debugging ports. Reason: %1.").arg(adb.errorString()));
            return;
        }
        if (!adb.waitForFinished(-1)) {
            emit remoteProcessFinished(tr("Failed to forward C++ debugging ports."));
            return;
        }

        args << _("-e") << _("debug_ping") << _("true");
        args << _("-e") << _("ping_file") << m_pingFile;
        args << _("-e") << _("pong_file") << m_pongFile;
        args << _("-e") << _("gdbserver_command") << m_gdbserverCommand;
        args << _("-e") << _("gdbserver_socket") << m_gdbserverSocket;
    }
    if (m_useQmlDebugger) {
        // currently forward to same port on device and host
        QString port = QString::fromLatin1("tcp:%1").arg(m_qmlPort);
        QProcess adb;
        adb.start(m_adb, selector() << _("forward") << port << port);
        if (!adb.waitForStarted()) {
            emit remoteProcessFinished(tr("Failed to forward QML debugging ports. Reason: %1.").arg(adb.errorString()));
            return;
        }
        if (!adb.waitForFinished()) {
            emit remoteProcessFinished(tr("Failed to forward QML debugging ports."));
            return;
        }
        args << _("-e") << _("qml_debug") << _("true");
        args << _("-e") << _("qmljsdebugger") << QString::fromLatin1("port:%1").arg(m_qmlPort);
    }

    if (m_useLocalQtLibs) {
        args << _("-e") << _("use_local_qt_libs") << _("true");
        args << _("-e") << _("libs_prefix") << _("/data/local/tmp/qt/");
        args << _("-e") << _("load_local_libs") << m_localLibs;
        args << _("-e") << _("load_local_jars") << m_localJars;
        if (!m_localJarsInitClasses.isEmpty())
            args << _("-e") << _("static_init_classes") << m_localJarsInitClasses;
    }

    QProcess adb;
    adb.start(m_adb, args);
    if (!adb.waitForStarted()) {
        emit remoteProcessFinished(tr("Failed to start the activity. Reason: %1.").arg(adb.errorString()));
        return;
    }
    if (!adb.waitForFinished(-1)) {
        adb.terminate();
        emit remoteProcessFinished(tr("Unable to start '%1'.").arg(m_packageName));
        return;
    }

    if (m_useCppDebugger || m_useQmlDebugger) {

        // Handling ping.
        for (int i = 0; ; ++i) {
            QTemporaryFile tmp(_("pingpong"));
            tmp.open();
            tmp.close();

            QProcess process;
            process.start(m_adb, selector() << _("pull") << m_pingFile << tmp.fileName());
            process.waitForFinished();

            QFile res(tmp.fileName());
            const bool doBreak = res.size();
            res.remove();
            if (doBreak)
                break;

            if (i == 20) {
                emit remoteProcessFinished(tr("Unable to start '%1'.").arg(m_packageName));
                return;
            }
            qDebug() << "WAITING FOR " << tmp.fileName();
            QThread::msleep(500);
        }

    }

    QByteArray psOut = runPs();
    m_processPID = extractPid(m_packageName, psOut);

    if (m_processPID == -1) {
        emit remoteProcessFinished(tr("Unable to start '%1'.").arg(m_packageName));
        return;
    }

    m_wasStarted = true;
    if (m_useCppDebugger || m_useQmlDebugger) {
        // This will be funneled to the engine to actually start and attach
        // gdb. Afterwards this ends up in handleGdbRunning() below.
        QByteArray serverChannel = ':' + QByteArray::number(m_localGdbServerPort);
        emit remoteServerRunning(serverChannel, m_processPID);
    } else {
        // Start without debugging.
        emit remoteProcessStarted(-1, -1);
    }
}

void AndroidRunner::handleGdbRunning()
{
    QTemporaryFile tmp(_("pingpong"));
    tmp.open();

    QProcess process;
    process.start(m_adb, selector() << _("push") << tmp.fileName() << m_pongFile);
    process.waitForFinished();

    QTC_CHECK(m_processPID != -1);
    emit remoteProcessStarted(m_localGdbServerPort, -1);
}

void AndroidRunner::stop()
{
    QMutexLocker locker(&m_mutex);
    m_checkPIDTimer.stop();
    if (m_processPID != -1) {
        killPID();
        emit remoteProcessFinished(tr("\n\n'%1' terminated.").arg(m_packageName));
    }
    //QObject::disconnect(&m_adbLogcatProcess, 0, this, 0);
    m_adbLogcatProcess.kill();
    m_adbLogcatProcess.waitForFinished();
}

void AndroidRunner::logcatReadStandardError()
{
    emit remoteErrorOutput(m_adbLogcatProcess.readAllStandardError());
}

void AndroidRunner::logcatReadStandardOutput()
{
    m_logcat += m_adbLogcatProcess.readAllStandardOutput();
    bool keepLastLine = m_logcat.endsWith('\n');
    QByteArray line;
    QByteArray pid(QString::fromLatin1("%1):").arg(m_processPID).toLatin1());
    foreach (line, m_logcat.split('\n')) {
        if (!line.contains(pid))
            continue;
        if (line.endsWith('\r'))
            line.chop(1);
        line.append('\n');
        if (line.startsWith("E/"))
            emit remoteErrorOutput(line);
        else
            emit remoteOutput(line);

    }
    if (keepLastLine)
        m_logcat = line;
}

void AndroidRunner::adbKill(qint64 pid)
{
    {
        QProcess process;
        process.start(m_adb, selector() << _("shell")
            << _("kill") << QLatin1String("-9") << QString::number(pid));
        process.waitForFinished();
    }
    {
        QProcess process;
        process.start(m_adb, selector() << _("shell")
            << _("run-as") << m_packageName
            << _("kill") << QLatin1String("-9") << QString::number(pid));
        process.waitForFinished();
    }
}

QString AndroidRunner::displayName() const
{
    return m_packageName;
}

} // namespace Internal
} // namespace Qt4ProjectManager<|MERGE_RESOLUTION|>--- conflicted
+++ resolved
@@ -51,23 +51,16 @@
 AndroidRunner::AndroidRunner(QObject *parent, AndroidRunConfiguration *runConfig, bool debuggingMode)
     : QThread(parent)
 {
-<<<<<<< HEAD
+    m_wasStarted = false;
     Debugger::DebuggerRunConfigurationAspect *aspect
             = runConfig->extraAspect<Debugger::DebuggerRunConfigurationAspect>();
     m_useCppDebugger = debuggingMode && aspect->useCppDebugger();
     m_useQmlDebugger = debuggingMode && aspect->useQmlDebugger();
-    m_remoteGdbChannel = runConfig->remoteChannel();
-    m_qmlPort = aspect->qmlDebugServerPort();
-=======
-    m_wasStarted = false;
-    m_useCppDebugger = debuggingMode && runConfig->debuggerAspect()->useCppDebugger();
-    m_useQmlDebugger = debuggingMode && runConfig->debuggerAspect()->useQmlDebugger();
     QString channel = runConfig->remoteChannel();
     QTC_CHECK(channel.startsWith(QLatin1Char(':')));
     m_localGdbServerPort = channel.mid(1).toUShort();
     QTC_CHECK(m_localGdbServerPort);
-    m_qmlPort = runConfig->debuggerAspect()->qmlDebugServerPort();
->>>>>>> bb13b8d6
+    m_qmlPort = aspect->qmlDebugServerPort();
     ProjectExplorer::Target *target = runConfig->target();
     AndroidDeployStep *ds = runConfig->deployStep();
     if ((m_useLocalQtLibs = ds->useLocalQtLibs())) {
