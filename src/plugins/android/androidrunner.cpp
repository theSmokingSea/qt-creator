/**************************************************************************
**
** Copyright (c) 2012 BogDan Vatra <bog_dan_ro@yahoo.com>
** Contact: http://www.qt-project.org/legal
**
** This file is part of Qt Creator.
**
** Commercial License Usage
** Licensees holding valid commercial Qt licenses may use this file in
** accordance with the commercial license agreement provided with the
** Software or, alternatively, in accordance with the terms contained in
** a written agreement between you and Digia.  For licensing terms and
** conditions see http://qt.digia.com/licensing.  For further information
** use the contact form at http://qt.digia.com/contact-us.
**
** GNU Lesser General Public License Usage
** Alternatively, this file may be used under the terms of the GNU Lesser
** General Public License version 2.1 as published by the Free Software
** Foundation and appearing in the file LICENSE.LGPL included in the
** packaging of this file.  Please review the following information to
** ensure the GNU Lesser General Public License version 2.1 requirements
** will be met: http://www.gnu.org/licenses/old-licenses/lgpl-2.1.html.
**
** In addition, as a special exception, Digia gives you certain additional
** rights.  These rights are described in the Digia Qt LGPL Exception
** version 1.1, included in the file LGPL_EXCEPTION.txt in this package.
**
****************************************************************************/

#include "androidrunner.h"

#include "androiddeploystep.h"
#include "androidconfigurations.h"
#include "androidglobal.h"
#include "androidrunconfiguration.h"
#include "androidmanager.h"

#include <projectexplorer/target.h>

#include <QTime>
#include <QtConcurrentRun>

namespace Android {
namespace Internal {

AndroidRunner::AndroidRunner(QObject *parent, AndroidRunConfiguration *runConfig, bool debuggingMode)
    : QThread(parent)
{
    m_useCppDebugger = debuggingMode && runConfig->debuggerAspect()->useCppDebugger();
    m_useQmlDebugger = debuggingMode && runConfig->debuggerAspect()->useQmlDebugger();
    m_remoteGdbChannel = runConfig->remoteChannel();
    m_qmlPort = runConfig->debuggerAspect()->qmlDebugServerPort();
    ProjectExplorer::Target *target = runConfig->target();
    AndroidDeployStep *ds = runConfig->deployStep();
    if ((m_useLocalQtLibs = ds->useLocalQtLibs())) {
        m_localLibs = AndroidManager::loadLocalLibs(target, ds->deviceAPILevel());
        m_localJars = AndroidManager::loadLocalJars(target, ds->deviceAPILevel());
    }
    m_intentName = AndroidManager::intentName(target);
    m_packageName = m_intentName.left(m_intentName.indexOf(QLatin1Char('/')));
    m_deviceSerialNumber = ds->deviceSerialNumber();
    m_processPID = -1;
    m_gdbserverPID = -1;
    connect(&m_checkPIDTimer, SIGNAL(timeout()), SLOT(checkPID()));
    connect(&m_adbLogcatProcess, SIGNAL(readyReadStandardOutput()), SLOT(logcatReadStandardOutput()));
    connect(&m_adbLogcatProcess, SIGNAL(readyReadStandardError()) , SLOT(logcatReadStandardError()));
}

AndroidRunner::~AndroidRunner()
{
    stop(false);
}

void AndroidRunner::checkPID()
{
    QProcess psProc;
    QLatin1String psCmd = QLatin1String("ps");
    QLatin1String psPidRx = QLatin1String("\\d+\\s+(\\d+)");

    // Detect busybox, as we need to pass -w to it to get wide output.
    psProc.start(AndroidConfigurations::instance().adbToolPath().toString(),
                 QStringList() << QLatin1String("-s") << m_deviceSerialNumber
                 << QLatin1String("shell") << QLatin1String("readlink") << QLatin1String("$(which ps)"));
    if (!psProc.waitForFinished(-1)) {
        psProc.kill();
        return;
    }
    QByteArray which = psProc.readAll();
    if (which.startsWith("busybox")) {
        psCmd = QLatin1String("ps -w");
        psPidRx = QLatin1String("(\\d+)");
    }

    psProc.start(AndroidConfigurations::instance().adbToolPath().toString(),
                 QStringList() << QLatin1String("-s") << m_deviceSerialNumber
                 << QLatin1String("shell") << psCmd);
    if (!psProc.waitForFinished(-1)) {
        psProc.kill();
        return;
    }
    QRegExp rx(psPidRx);
    qint64 pid = -1;
    QList<QByteArray> procs = psProc.readAll().split('\n');
    foreach (const QByteArray &proc, procs) {
        if (proc.trimmed().endsWith(m_packageName.toLatin1())) {
            if (rx.indexIn(QLatin1String(proc)) > -1) {
                pid = rx.cap(1).toLongLong();
                break;
            }
        }
    }

    if (-1 != m_processPID && pid == -1) {
        m_processPID = -1;
        emit remoteProcessFinished(tr("\n\n'%1' died.").arg(m_packageName));
        return;
    }
    m_processPID = pid;

    if (!m_useCppDebugger)
        return;
    m_gdbserverPID = -1;
    foreach (const QByteArray &proc, procs) {
        if (proc.trimmed().endsWith("gdbserver")) {
            if (rx.indexIn(QLatin1String(proc)) > -1) {
                m_gdbserverPID = rx.cap(1).toLongLong();
                break;
            }
        }
    }
}

void AndroidRunner::killPID()
{
    checkPID(); //updates m_processPID and m_gdbserverPID
    for (int tries = 0; tries < 10 && (m_processPID != -1 || m_gdbserverPID != -1); ++tries) {
        if (m_processPID != -1) {
            adbKill(m_processPID, m_deviceSerialNumber, 2000);
            adbKill(m_processPID, m_deviceSerialNumber, 2000, m_packageName);
        }

        if (m_gdbserverPID != -1) {
            adbKill(m_gdbserverPID, m_deviceSerialNumber, 2000);
            adbKill(m_gdbserverPID, m_deviceSerialNumber, 2000, m_packageName);
        }
        checkPID();
    }
}

void AndroidRunner::start()
{
    QtConcurrent::run(this,&AndroidRunner::asyncStart);
}

void AndroidRunner::asyncStart()
{
    QMutexLocker locker(&m_mutex);
    m_processPID = -1;
    killPID(); // kill any process with this name
    QString extraParams;
    QProcess adbStarProc;
    if (m_useCppDebugger) {
        QStringList arguments;
        arguments << QLatin1String("-s") << m_deviceSerialNumber
                  << QLatin1String("forward") << QString::fromLatin1("tcp%1").arg(m_remoteGdbChannel)
                  << QString::fromLatin1("localfilesystem:/data/data/%1/debug-socket").arg(m_packageName);
        adbStarProc.start(AndroidConfigurations::instance().adbToolPath().toString(), arguments);
        if (!adbStarProc.waitForStarted()) {
            emit remoteProcessFinished(tr("Failed to forward C++ debugging ports. Reason: %1.").arg(adbStarProc.errorString()));
            return;
        }
        if (!adbStarProc.waitForFinished(-1)) {
            emit remoteProcessFinished(tr("Failed to forward C++ debugging ports."));
            return;
        }
        extraParams = QLatin1String("-e native_debug true -e gdbserver_socket +debug-socket");
    }
    if (m_useQmlDebugger) {
        QStringList arguments;
        QString port = QString::fromLatin1("tcp:%1").arg(m_qmlPort);
        arguments << QLatin1String("-s") << m_deviceSerialNumber
                  << QLatin1String("forward") << port << port; // currently forward to same port on device and host
        adbStarProc.start(AndroidConfigurations::instance().adbToolPath().toString(), arguments);
        if (!adbStarProc.waitForStarted()) {
            emit remoteProcessFinished(tr("Failed to forward QML debugging ports. Reason: %1.").arg(adbStarProc.errorString()));
            return;
        }
        if (!adbStarProc.waitForFinished(-1)) {
            emit remoteProcessFinished(tr("Failed to forward QML debugging ports."));
            return;
        }
        extraParams+=QString::fromLatin1(" -e qml_debug true -e qmljsdebugger port:%1")
                .arg(m_qmlPort);
    }

    if (m_useLocalQtLibs) {
        extraParams += QLatin1String(" -e use_local_qt_libs true");
        extraParams += QLatin1String(" -e libs_prefix /data/local/qt/");
        extraParams += QLatin1String(" -e load_local_libs ") + m_localLibs;
        extraParams += QLatin1String(" -e load_local_jars ") + m_localJars;
    }

    extraParams = extraParams.trimmed();
    QStringList arguments;
    arguments << QLatin1String("-s") << m_deviceSerialNumber
              << QLatin1String("shell") << QLatin1String("am")
              << QLatin1String("start") << QLatin1String("-n") << m_intentName;

    if (extraParams.length())
        arguments << extraParams.split(QLatin1Char(' '));

    adbStarProc.start(AndroidConfigurations::instance().adbToolPath().toString(), arguments);
    if (!adbStarProc.waitForStarted()) {
        emit remoteProcessFinished(tr("Failed to start the activity. Reason: %1.").arg(adbStarProc.errorString()));
        return;
    }
    if (!adbStarProc.waitForFinished(-1)) {
        adbStarProc.terminate();
        emit remoteProcessFinished(tr("Unable to start '%1'.").arg(m_packageName));
        return;
    }
    QTime startTime = QTime::currentTime();
    while (m_processPID == -1 && startTime.secsTo(QTime::currentTime()) < 10) { // wait up to 10 seconds for application to start
        checkPID();
    }
    if (m_processPID == -1) {
        emit remoteProcessFinished(tr("Cannot find %1 process.").arg(m_packageName));
        return;
    }

    if (m_useCppDebugger) {
        startTime = QTime::currentTime();
        while (m_gdbserverPID == -1 && startTime.secsTo(QTime::currentTime()) < 25) { // wait up to 25 seconds to connect
            checkPID();
        }
        msleep(200); // give gdbserver more time to start
    }

    QMetaObject::invokeMethod(this, "startLogcat", Qt::QueuedConnection);
}

void AndroidRunner::startLogcat()
{
    m_checkPIDTimer.start(1000); // check if the application is alive every 1 seconds
    m_adbLogcatProcess.start(AndroidConfigurations::instance().adbToolPath().toString(),
                             QStringList() << QLatin1String("-s") << m_deviceSerialNumber
                             << QLatin1String("logcat"));
    emit remoteProcessStarted(5039);
}

void AndroidRunner::stop(bool async)
{
    QMutexLocker locker(&m_mutex);
    m_adbLogcatProcess.kill();
    m_adbLogcatProcess.waitForFinished(-1);
    m_checkPIDTimer.stop();
    if (m_processPID == -1)
        return; // don't emit another signal
<<<<<<< HEAD
=======
    if (async)
        QtConcurrent::run(this, &AndroidRunner::asyncStop);
    else
        asyncStop();
}
void AndroidRunner::asyncStop()
{
>>>>>>> 6ec9dd10
    killPID();
    emit remoteProcessFinished(tr("\n\n'%1' killed.").arg(m_packageName));
}

void AndroidRunner::logcatReadStandardError()
{
    emit remoteErrorOutput(m_adbLogcatProcess.readAllStandardError());
}

void AndroidRunner::logcatReadStandardOutput()
{
    m_logcat += m_adbLogcatProcess.readAllStandardOutput();
    bool keepLastLine = m_logcat.endsWith('\n');
    QByteArray line;
    QByteArray pid(QString::fromLatin1("%1):").arg(m_processPID).toLatin1());
    foreach (line, m_logcat.split('\n')) {
        if (!line.contains(pid))
            continue;
        if (line.endsWith('\r'))
            line.chop(1);
        line.append('\n');
        if (line.startsWith("E/"))
            emit remoteErrorOutput(line);
        else
            emit remoteOutput(line);

    }
    if (keepLastLine)
        m_logcat = line;
}

void AndroidRunner::adbKill(qint64 pid, const QString &device, int timeout, const QString &runAsPackageName)
{
    QProcess process;
    QStringList arguments;

    arguments << QLatin1String("-s") << device;
    arguments << QLatin1String("shell");
    if (runAsPackageName.size())
        arguments << QLatin1String("run-as") << runAsPackageName;
    arguments << QLatin1String("kill") << QLatin1String("-9");
    arguments << QString::number(pid);

    process.start(AndroidConfigurations::instance().adbToolPath().toString(), arguments);
    if (!process.waitForFinished(timeout))
        process.kill();
}

QString AndroidRunner::displayName() const
{
    return m_packageName;
}

} // namespace Internal
} // namespace Qt4ProjectManager<|MERGE_RESOLUTION|>--- conflicted
+++ resolved
@@ -256,16 +256,14 @@
     m_checkPIDTimer.stop();
     if (m_processPID == -1)
         return; // don't emit another signal
-<<<<<<< HEAD
-=======
     if (async)
         QtConcurrent::run(this, &AndroidRunner::asyncStop);
     else
         asyncStop();
 }
+
 void AndroidRunner::asyncStop()
 {
->>>>>>> 6ec9dd10
     killPID();
     emit remoteProcessFinished(tr("\n\n'%1' killed.").arg(m_packageName));
 }
