--- conflicted
+++ resolved
@@ -40,12 +40,9 @@
     QStringList beforeStartAdbCommands;
     QStringList afterFinishAdbCommands;
     QString deviceSerialNumber;
-<<<<<<< HEAD
     QString extraAppParams;
     Utils::Environment extraEnvVars;
-=======
     int apiLevel = -1;
->>>>>>> 9a946dec
 
     QString displayName() const { return packageName; }
     static void *staticTypeId;
