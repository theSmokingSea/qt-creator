--- conflicted
+++ resolved
@@ -263,20 +263,11 @@
     if (!debug)
         engine->setOutputWarningsToStandardError(false);
     engine->setNetworkAccessManagerFactory(m_networkAccessManagerFactory);
-<<<<<<< HEAD
-    QString pluginPath = QCoreApplication::applicationDirPath();
+    QString pluginPath = applicationDirPath();
     if (HostOsInfo::isMacHost())
         pluginPath += QLatin1String("/../PlugIns");
     else
         pluginPath += QLatin1String("/../" IDE_LIBRARY_BASENAME "/qtcreator");
-=======
-    QString pluginPath = applicationDirPath();
-#ifdef Q_OS_MAC
-    pluginPath += QLatin1String("/../PlugIns");
-#else
-    pluginPath += QLatin1String("/../" IDE_LIBRARY_BASENAME "/qtcreator");
-#endif
->>>>>>> de4fd54c
     engine->addImportPath(QDir::cleanPath(pluginPath));
     facilitateQml(engine);
     foreach (Utils::IWelcomePage *plugin, plugins) {
