/**************************************************************************
**
** This file is part of Qt Creator
**
** Copyright (c) 2009 Nokia Corporation and/or its subsidiary(-ies).
**
** Contact: Nokia Corporation (qt-info@nokia.com)
**
** Commercial Usage
**
** Licensees holding valid Qt Commercial licenses may use this file in
** accordance with the Qt Commercial License Agreement provided with the
** Software or, alternatively, in accordance with the terms contained in
** a written agreement between you and Nokia.
**
** GNU Lesser General Public License Usage
**
** Alternatively, this file may be used under the terms of the GNU Lesser
** General Public License version 2.1 as published by the Free Software
** Foundation and appearing in the file LICENSE.LGPL included in the
** packaging of this file.  Please review the following information to
** ensure the GNU Lesser General Public License version 2.1 requirements
** will be met: http://www.gnu.org/licenses/old-licenses/lgpl-2.1.html.
**
** If you are unsure which license is appropriate for your use, please
** contact the sales department at http://qt.nokia.com/contact.
**
**************************************************************************/

#ifndef DEBUGGER_DEBUGGERMANAGER_H
#define DEBUGGER_DEBUGGERMANAGER_H

#include "debugger_global.h"
#include "debuggerconstants.h"

#include <QtCore/QObject>
#include <QtCore/QSharedPointer>
#include <QtCore/QStringList>
#include <QtCore/QVariant>

QT_BEGIN_NAMESPACE
class QAction;
class QDockWidget;
class QLabel;
class QDebug;
class QAbstractItemModel;
class QPoint;
class QVariant;
QT_END_NAMESPACE

namespace Core {
class IOptionsPage;
}
namespace Utils {
class FancyMainWindow;
}

namespace TextEditor {
class ITextEditor;
}

namespace CPlusPlus {
    class Snapshot;
}

namespace Debugger {
namespace Internal {

class DebuggerOutputWindow;
class DebuggerPlugin;

class BreakHandler;
class BreakpointData;
class ModulesHandler;
class RegisterHandler;
class SourceFilesWindow;
struct StackFrame;
class StackHandler;
class Symbol;
class ThreadsHandler;
class WatchData;
class WatchHandler;
class IDebuggerEngine;
class GdbEngine;
class ScriptEngine;
class CdbDebugEngine;
struct CdbDebugEnginePrivate;
struct DebuggerManagerActions;
class DebuggerPlugin;
class CdbDebugEventCallback;
class CdbDumperHelper;
class CdbDumperInitThread;
class CdbExceptionLoggerEventCallback;
class GdbEngine;
class CdbDebugEngine;
struct CdbDebugEnginePrivate;
} // namespace Internal

class DEBUGGER_EXPORT DebuggerStartParameters
{
public:
    DebuggerStartParameters();
    void clear();

    QString executable;
    QString coreFile;
    QStringList processArgs;
    QStringList environment;
    QString workingDir;
    QString buildDir;
    qint64 attachPID;
    bool useTerminal;
    QString crashParameter; // for AttachCrashedExternal
    // for remote debugging
    QString remoteChannel;
    int remoteChannelType;
    QString remoteArchitecture;
    QString symbolFileName;
    QString serverStartScript;
    QString sysRoot;
    QString debuggerCommand;
    int toolChainType;
<<<<<<< HEAD
    QString remoteDumperLib;
=======
    QString qtInstallPath;
>>>>>>> 8335a06e

    QString dumperLibrary;
    QStringList dumperLibraryLocations;
    DebuggerStartMode startMode;
};

typedef QSharedPointer<DebuggerStartParameters> DebuggerStartParametersPtr;

DEBUGGER_EXPORT QDebug operator<<(QDebug str, const DebuggerStartParameters &);

// Flags for initialization
enum DebuggerEngineTypeFlags
{
    GdbEngineType     = 0x01,
    ScriptEngineType  = 0x02,
    CdbEngineType     = 0x04,
    AllEngineTypes = GdbEngineType
        | ScriptEngineType 
        | CdbEngineType 
};

QDebug operator<<(QDebug d, DebuggerState state);

//
// DebuggerManager
//

struct DebuggerManagerPrivate;

class DEBUGGER_EXPORT DebuggerManager : public QObject
{
    Q_OBJECT

public:
    DebuggerManager();
    ~DebuggerManager();

    friend class Internal::IDebuggerEngine;
    friend class Internal::DebuggerPlugin;
    friend class Internal::CdbDebugEventCallback;
    friend class Internal::CdbDumperHelper;
    friend class Internal::CdbDumperInitThread;
    friend class Internal::CdbExceptionLoggerEventCallback;
    friend class Internal::GdbEngine;
    friend class Internal::ScriptEngine;
    friend class Internal::CdbDebugEngine;
    friend struct Internal::CdbDebugEnginePrivate;

    DebuggerState state() const;
    QList<Core::IOptionsPage*> initializeEngines(unsigned enabledTypeFlags);

    Utils::FancyMainWindow *mainWindow() const;
    QLabel *statusLabel() const;
    Internal::IDebuggerEngine *currentEngine() const;

    DebuggerStartParametersPtr startParameters() const;
    qint64 inferiorPid() const;

    void showMessageBox(int icon, const QString &title, const QString &text);

    bool debuggerActionsEnabled() const;

    bool checkDebugConfiguration(int toolChain,
                                 QString *errorMessage,
                                 QString *settingsCategory = 0,
                                 QString *settingsPage = 0) const;

    const CPlusPlus::Snapshot &cppCodeModelSnapshot() const;

    static DebuggerManager *instance();

public slots:
    void startNewDebugger(const DebuggerStartParametersPtr &sp);
    void exitDebugger();

    void setSimpleDockWidgetArrangement();

    void setBusyCursor(bool on);
    void queryCurrentTextEditor(QString *fileName, int *lineNumber, QObject **ed);

    void gotoLocation(const Debugger::Internal::StackFrame &frame, bool setLocationMarker);
    void fileOpen(const QString &file);
    void resetLocation();

    void interruptDebuggingRequest();

    void jumpToLineExec();
    void runToLineExec();
    void runToFunctionExec();
    void toggleBreakpoint();
    void breakByFunction(const QString &functionName);
    void breakByFunctionMain();
    void setBreakpoint(const QString &fileName, int lineNumber);
    void activateFrame(int index);
    void selectThread(int index);

    void stepExec();
    void stepOutExec();
    void nextExec();
    void continueExec();
    void detachDebugger();

    void addToWatchWindow();
    void updateWatchData(const Debugger::Internal::WatchData &data);

    void sessionLoaded();
    void aboutToUnloadSession();
    void aboutToSaveSession();
    QVariant sessionValue(const QString &name);
    void setSessionValue(const QString &name, const QVariant &value);

    void assignValueInDebugger();
    void assignValueInDebugger(const QString &expr, const QString &value);

    void executeDebuggerCommand();
    void executeDebuggerCommand(const QString &command);

    void watchPoint();
    void setRegisterValue(int nr, const QString &value);

    void showStatusMessage(const QString &msg, int timeout = -1); // -1 forever
    void clearCppCodeModelSnapshot();

    static const char *stateName(int s);

public slots: // FIXME
    void showDebuggerOutput(const QString &msg)
        { showDebuggerOutput(LogDebug, msg); }
   void ensureLogVisible();

//private slots:  // FIXME
    void showDebuggerOutput(int channel, const QString &msg);
    void showDebuggerInput(int channel, const QString &msg);
    void showApplicationOutput(const QString &data);

    void reloadSourceFiles();
    void sourceFilesDockToggled(bool on);

    void reloadModules();
    void modulesDockToggled(bool on);
    void loadSymbols(const QString &moduleName);
    void loadAllSymbols();

    void reloadRegisters();
    void registerDockToggled(bool on);
    void clearStatusMessage();
    void attemptBreakpointSynchronization();
    void reloadFullStack();
    void operateByInstructionTriggered();
    void startFailed();

private:
    Internal::ModulesHandler *modulesHandler() const;
    Internal::BreakHandler *breakHandler() const;
    Internal::RegisterHandler *registerHandler() const;
    Internal::StackHandler *stackHandler() const;
    Internal::ThreadsHandler *threadsHandler() const;
    Internal::WatchHandler *watchHandler() const;
    Internal::SourceFilesWindow *sourceFileWindow() const;
    QWidget *threadsWindow() const;        

    Internal::DebuggerManagerActions debuggerManagerActions() const;

    void notifyInferiorStopped();
    void notifyInferiorRunning();
    void notifyInferiorExited();
    void notifyInferiorPidChanged(qint64);

    void cleanupViews();

    void setState(DebuggerState state, bool forced = false);

    //
    // internal implementation
    //
    bool qtDumperLibraryEnabled() const;
    QString qtDumperLibraryName() const;
    QStringList qtDumperLibraryLocations() const;
    void showQtDumperLibraryWarning(const QString &details = QString());
    bool isReverseDebugging() const;
    QAbstractItemModel *threadsModel();

    Q_SLOT void loadSessionData();
    Q_SLOT void saveSessionData();
    Q_SLOT void dumpLog();

public:
    // stuff in this block should be made private by moving it to
    // one of the interfaces
    QList<Internal::Symbol> moduleSymbols(const QString &moduleName);

signals:
    void debuggingFinished();
    void inferiorPidChanged(qint64 pid);
    void stateChanged(int newstatus);
    void debugModeRequested();
    void previousModeRequested();
    void statusMessageRequested(const QString &msg, int timeout); // -1 for 'forever'
    void gotoLocationRequested(const QString &file, int line, bool setLocationMarker);
    void resetLocationRequested();
    void currentTextEditorRequested(QString *fileName, int *lineNumber, QObject **ob);
    void sessionValueRequested(const QString &name, QVariant *value);
    void setSessionValueRequested(const QString &name, const QVariant &value);
    void configValueRequested(const QString &name, QVariant *value);
    void setConfigValueRequested(const QString &name, const QVariant &value);
    void applicationOutputAvailable(const QString &output);
    void emitShowOutput(int channel, const QString &output);
    void emitShowInput(int channel, const QString &input);

private:
    void init();
    void runTest(const QString &fileName);
    Q_SLOT void createNewDock(QWidget *widget);

    void shutdown();

    void toggleBreakpoint(const QString &fileName, int lineNumber);
    void toggleBreakpointEnabled(const QString &fileName, int lineNumber);
    Internal::BreakpointData *findBreakpoint(const QString &fileName, int lineNumber);
    void setToolTipExpression(const QPoint &mousePos,
        TextEditor::ITextEditor *editor, int cursorPos);

    DebuggerManagerPrivate *d;
};

} // namespace Debugger

#endif // DEBUGGER_DEBUGGERMANAGER_H<|MERGE_RESOLUTION|>--- conflicted
+++ resolved
@@ -120,11 +120,8 @@
     QString sysRoot;
     QString debuggerCommand;
     int toolChainType;
-<<<<<<< HEAD
     QString remoteDumperLib;
-=======
     QString qtInstallPath;
->>>>>>> 8335a06e
 
     QString dumperLibrary;
     QStringList dumperLibraryLocations;
