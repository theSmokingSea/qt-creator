/**************************************************************************
**
** This file is part of Qt Creator
**
** Copyright (c) 2009 Nokia Corporation and/or its subsidiary(-ies).
**
** Contact: Nokia Corporation (qt-info@nokia.com)
**
** Commercial Usage
**
** Licensees holding valid Qt Commercial licenses may use this file in
** accordance with the Qt Commercial License Agreement provided with the
** Software or, alternatively, in accordance with the terms contained in
** a written agreement between you and Nokia.
**
** GNU Lesser General Public License Usage
**
** Alternatively, this file may be used under the terms of the GNU Lesser
** General Public License version 2.1 as published by the Free Software
** Foundation and appearing in the file LICENSE.LGPL included in the
** packaging of this file.  Please review the following information to
** ensure the GNU Lesser General Public License version 2.1 requirements
** will be met: http://www.gnu.org/licenses/old-licenses/lgpl-2.1.html.
**
** If you are unsure which license is appropriate for your use, please
** contact the sales department at http://qt.nokia.com/contact.
**
**************************************************************************/

#define QT_NO_CAST_FROM_ASCII

#include "gdbengine.h"
#include "gdboptionspage.h"
#include "trkoptions.h"
#include "trkoptionspage.h"

#include "attachgdbadapter.h"
#include "coregdbadapter.h"
#include "plaingdbadapter.h"
#include "termgdbadapter.h"
#include "remotegdbadapter.h"
#include "trkgdbadapter.h"

#include "watchutils.h"
#include "debuggeractions.h"
#include "debuggeragents.h"
#include "debuggerconstants.h"
#include "debuggermanager.h"
#include "debuggertooltip.h"
#include "debuggerstringutils.h"
#include "gdbmi.h"

#include "breakhandler.h"
#include "moduleshandler.h"
#include "registerhandler.h"
#include "stackhandler.h"
#include "watchhandler.h"
#include "sourcefileswindow.h"

#include "debuggerdialogs.h"

#include <utils/qtcassert.h>
#include <utils/fancymainwindow.h>
#include <texteditor/itexteditor.h>
#include <projectexplorer/toolchain.h>
#include <coreplugin/icore.h>

#include <QtCore/QDebug>
#include <QtCore/QDir>
#include <QtCore/QFileInfo>
#include <QtCore/QMetaObject>
#include <QtCore/QTime>
#include <QtCore/QTimer>
#include <QtCore/QTextStream>

#include <QtGui/QAction>
#include <QtCore/QCoreApplication>
#include <QtGui/QLabel>
#include <QtGui/QMainWindow>
#include <QtGui/QMessageBox>
#include <QtGui/QDialogButtonBox>
#include <QtGui/QPushButton>
#ifdef Q_OS_WIN
#    include "shared/sharedlibraryinjector.h"
#endif

#ifdef Q_OS_UNIX
#include <unistd.h>
#include <dlfcn.h>
#endif
#include <ctype.h>

namespace Debugger {
namespace Internal {

//#define DEBUG_PENDING  1
//#define DEBUG_SUBITEM  1

#if DEBUG_PENDING
#   define PENDING_DEBUG(s) qDebug() << s
#else
#   define PENDING_DEBUG(s)
#endif
#define PENDING_DEBUGX(s) qDebug() << s

#define CB(callback) &GdbEngine::callback, STRINGIFY(callback)

static bool stateAcceptsGdbCommands(DebuggerState state)
{
    switch (state) {
    case AdapterStarting:
    case AdapterStarted:
    case AdapterStartFailed:
    case InferiorUnrunnable:
    case InferiorStarting:
    case InferiorStartFailed:
    case InferiorRunningRequested:
    case InferiorRunning:
    case InferiorStopping:
    case InferiorStopped:
    case InferiorShuttingDown:
    case InferiorShutDown:
    case InferiorShutdownFailed:
        return true;
    case DebuggerNotReady:
    case EngineStarting:
    case InferiorStopFailed:
    case EngineShuttingDown:
        break;
    }
    return false;
}

static int &currentToken()
{
    static int token = 0;
    return token;
}

// reads a MI-encoded item frome the consolestream
static bool parseConsoleStream(const GdbResponse &response, GdbMi *contents)
{
    GdbMi output = response.data.findChild("consolestreamoutput");
    QByteArray out = output.data();

    int markerPos = out.indexOf('"') + 1; // position of 'success marker'
    if (markerPos == 0 || out.at(markerPos) == 'f') {  // 't' or 'f'
        // custom dumper produced no output
        return false;
    }

    out = out.mid(markerPos +  1);
    out = out.left(out.lastIndexOf('"'));
    // optimization: dumper output never needs real C unquoting
    out.replace('\\', "");
    out = "dummy={" + out + "}";

    contents->fromString(out);
    //qDebug() << "CONTENTS" << contents->toString(true);
    return contents->isValid();
}

static QByteArray parsePlainConsoleStream(const GdbResponse &response)
{
    GdbMi output = response.data.findChild("consolestreamoutput");
    QByteArray out = output.data();
    // FIXME: proper decoding needed
    if (out.endsWith("\\n"))
        out.chop(2);
    while (out.endsWith('\n') || out.endsWith(' '))
        out.chop(1);
    int pos = out.indexOf(" = ");
    return out.mid(pos + 3);
}

///////////////////////////////////////////////////////////////////////
//
// GdbEngine
//
///////////////////////////////////////////////////////////////////////

GdbEngine::GdbEngine(DebuggerManager *manager) :
    IDebuggerEngine(manager),
#ifdef Q_OS_WIN // Do injection loading with MinGW (call loading does not work with 64bit)
    m_dumperInjectionLoad(true)
#else
    m_dumperInjectionLoad(false)
#endif
{
    m_trkOptions = QSharedPointer<TrkOptions>(new TrkOptions);
    m_trkOptions->fromSettings(Core::ICore::instance()->settings());
    m_gdbAdapter = 0;

    connect(theDebuggerAction(AutoDerefPointers), SIGNAL(valueChanged(QVariant)),
            this, SLOT(setAutoDerefPointers(QVariant)));
}

void GdbEngine::connectDebuggingHelperActions()
{
    connect(theDebuggerAction(UseDebuggingHelpers), SIGNAL(valueChanged(QVariant)),
            this, SLOT(setUseDebuggingHelpers(QVariant)));
    connect(theDebuggerAction(DebugDebuggingHelpers), SIGNAL(valueChanged(QVariant)),
            this, SLOT(setDebugDebuggingHelpers(QVariant)));
    connect(theDebuggerAction(RecheckDebuggingHelpers), SIGNAL(triggered()),
            this, SLOT(recheckDebuggingHelperAvailability()));
}
   
void GdbEngine::disconnectDebuggingHelperActions()
{
    disconnect(theDebuggerAction(UseDebuggingHelpers), 0, this, 0);
    disconnect(theDebuggerAction(DebugDebuggingHelpers), 0, this, 0);
    disconnect(theDebuggerAction(RecheckDebuggingHelpers), 0, this, 0);
}

DebuggerStartMode GdbEngine::startMode() const
{
    QTC_ASSERT(!m_startParameters.isNull(), return NoStartMode);
    return m_startParameters->startMode;
}

QMainWindow *GdbEngine::mainWindow() const
{
    return m_manager->mainWindow();
}

GdbEngine::~GdbEngine()
{
    // prevent sending error messages afterwards
    disconnect(&m_gdbProc, 0, this, 0);
    delete m_gdbAdapter;
    m_gdbAdapter = 0;
}

void GdbEngine::connectAdapter()
{
    connect(m_gdbAdapter, SIGNAL(adapterStarted()),
        this, SLOT(handleAdapterStarted()));
    connect(m_gdbAdapter, SIGNAL(adapterStartFailed(QString,QString)),
        this, SLOT(handleAdapterStartFailed(QString,QString)));

    connect(m_gdbAdapter, SIGNAL(inferiorPrepared()),
        this, SLOT(handleInferiorPrepared()));

    connect(m_gdbAdapter, SIGNAL(inferiorStartFailed(QString)),
        this, SLOT(handleInferiorStartFailed(QString)));

    connect(m_gdbAdapter, SIGNAL(adapterCrashed(QString)),
        this, SLOT(handleAdapterCrashed(QString)));
}

void GdbEngine::initializeVariables()
{
    m_debuggingHelperState = DebuggingHelperUninitialized;
    m_gdbVersion = 100;
    m_gdbBuildVersion = -1;
    m_isMacGdb = false;
    m_isSynchroneous = false;

    m_fullToShortName.clear();
    m_shortToFullName.clear();
    m_varToType.clear();

    m_modulesListOutdated = m_sourcesListOutdated = true;
    m_sourcesListUpdating = false;
    m_oldestAcceptableToken = -1;
    m_outputCodec = QTextCodec::codecForLocale();
    m_pendingRequests = 0;
    m_commandsDoneCallback = 0;
    m_commandsToRunOnTemporaryBreak.clear();
    m_cookieForToken.clear();

    m_pendingConsoleStreamOutput.clear();
    m_pendingLogStreamOutput.clear();

    m_inbuffer.clear();

    // ConverterState has no reset() function.
    m_outputCodecState.~ConverterState();
    new (&m_outputCodecState) QTextCodec::ConverterState();

    m_currentFunctionArgs.clear();
    m_currentFrame.clear();
    m_dumperHelper.clear();
}

QString GdbEngine::errorMessage(QProcess::ProcessError error)
{
    switch (error) {
        case QProcess::FailedToStart:
            return tr("The Gdb process failed to start. Either the "
                "invoked program '%1' is missing, or you may have insufficient "
                "permissions to invoke the program.")
                .arg(theDebuggerStringSetting(GdbLocation));
        case QProcess::Crashed:
            return tr("The Gdb process crashed some time after starting "
                "successfully.");
        case QProcess::Timedout:
            return tr("The last waitFor...() function timed out. "
                "The state of QProcess is unchanged, and you can try calling "
                "waitFor...() again.");
        case QProcess::WriteError:
            return tr("An error occurred when attempting to write "
                "to the Gdb process. For example, the process may not be running, "
                "or it may have closed its input channel.");
        case QProcess::ReadError:
            return tr("An error occurred when attempting to read from "
                "the Gdb process. For example, the process may not be running.");
        default:
            return tr("An unknown error in the Gdb process occurred. ");
    }
}

#if 0
static void dump(const char *first, const char *middle, const QString & to)
{
    QByteArray ba(first, middle - first);
    Q_UNUSED(to)
    // note that qDebug cuts off output after a certain size... (bug?)
    qDebug("\n>>>>> %s\n%s\n====\n%s\n<<<<<\n",
        qPrintable(currentTime()),
        qPrintable(QString(ba).trimmed()),
        qPrintable(to.trimmed()));
    //qDebug() << "";
    //qDebug() << qPrintable(currentTime())
    //    << " Reading response:  " << QString(ba).trimmed() << "\n";
}
#endif

void GdbEngine::readDebugeeOutput(const QByteArray &data)
{
    m_manager->showApplicationOutput(m_outputCodec->toUnicode(
            data.constData(), data.length(), &m_outputCodecState));
}

void GdbEngine::debugMessage(const QString &msg)
{
    gdbOutputAvailable(LogDebug, msg);
}

void GdbEngine::handleResponse(const QByteArray &buff)
{
    static QTime lastTime;

    if (theDebuggerBoolSetting(LogTimeStamps))
        gdbOutputAvailable(LogTime, currentTime());
    gdbOutputAvailable(LogOutput, QString::fromLocal8Bit(buff, buff.length()));

#if 0
    qDebug() // << "#### start response handling #### "
        << currentTime()
        << lastTime.msecsTo(QTime::currentTime()) << "ms,"
        << "buf:" << buff.left(1500) << "..."
        //<< "buf:" << buff
        << "size:" << buff.size();
#else
    //qDebug() << "buf:" << buff;
#endif

    lastTime = QTime::currentTime();

    if (buff.isEmpty() || buff == "(gdb) ")
        return;

    const char *from = buff.constData();
    const char *to = from + buff.size();
    const char *inner;

    int token = -1;
    // token is a sequence of numbers
    for (inner = from; inner != to; ++inner)
        if (*inner < '0' || *inner > '9')
            break;
    if (from != inner) {
        token = QByteArray(from, inner - from).toInt();
        from = inner;
        //qDebug() << "found token" << token;
    }

    // next char decides kind of response
    const char c = *from++;
    //qDebug() << "CODE:" << c;
    switch (c) {
        case '*':
        case '+':
        case '=': {
            QByteArray asyncClass;
            for (; from != to; ++from) {
                const char c = *from;
                if (!isNameChar(c))
                    break;
                asyncClass += *from;
            }
            //qDebug() << "ASYNCCLASS" << asyncClass;

            GdbMi result;
            while (from != to) {
                GdbMi data;
                if (*from != ',') {
                    // happens on archer where we get 
                    // 23^running <NL> *running,thread-id="all" <NL> (gdb) 
                    result.m_type = GdbMi::Tuple;
                    break;
                }
                ++from; // skip ','
                data.parseResultOrValue(from, to);
                if (data.isValid()) {
                    //qDebug() << "parsed result:" << data.toString();
                    result.m_children += data;
                    result.m_type = GdbMi::Tuple;
                }
            }
            if (asyncClass == "stopped") {
                handleStopResponse(result);
            } else if (asyncClass == "running") {
                // Archer has 'thread-id="all"' here
            } else if (asyncClass == "library-loaded") {
                // Archer has 'id="/usr/lib/libdrm.so.2",
                // target-name="/usr/lib/libdrm.so.2",
                // host-name="/usr/lib/libdrm.so.2",
                // symbols-loaded="0"
                QByteArray id = result.findChild("id").data();
                if (!id.isEmpty())
                    showStatusMessage(tr("Library %1 loaded.").arg(_(id)));
                m_modulesListOutdated = m_sourcesListOutdated = true;
            } else if (asyncClass == "library-unloaded") {
                // Archer has 'id="/usr/lib/libdrm.so.2",
                // target-name="/usr/lib/libdrm.so.2",
                // host-name="/usr/lib/libdrm.so.2"
                QByteArray id = result.findChild("id").data();
                showStatusMessage(tr("Library %1 unloaded.").arg(_(id)));
                m_modulesListOutdated = m_sourcesListOutdated = true;
            } else if (asyncClass == "thread-group-created") {
                // Archer has "{id="28902"}" 
                QByteArray id = result.findChild("id").data();
                showStatusMessage(tr("Thread group %1 created.").arg(_(id)));
                int pid = id.toInt();
                if (pid != inferiorPid())
                    handleInferiorPidChanged(pid);
            } else if (asyncClass == "thread-created") {
                //"{id="1",group-id="28902"}" 
                QByteArray id = result.findChild("id").data();
                showStatusMessage(tr("Thread %1 created.").arg(_(id)));
            } else if (asyncClass == "thread-group-exited") {
                // Archer has "{id="28902"}" 
                QByteArray id = result.findChild("id").data();
                showStatusMessage(tr("Thread group %1 exited.").arg(_(id)));
            } else if (asyncClass == "thread-exited") {
                //"{id="1",group-id="28902"}" 
                QByteArray id = result.findChild("id").data();
                QByteArray groupid = result.findChild("group-id").data();
                showStatusMessage(tr("Thread %1 in group %2 exited.")
                    .arg(_(id)).arg(_(groupid)));
            } else if (asyncClass == "thread-selected") {
                QByteArray id = result.findChild("id").data();
                showStatusMessage(tr("Thread %1 selected.").arg(_(id)));
                //"{id="2"}" 
            #if defined(Q_OS_MAC)
            } else if (asyncClass == "shlibs-updated") {
                // MAC announces updated libs
                m_modulesListOutdated = m_sourcesListOutdated = true;
            } else if (asyncClass == "shlibs-added") {
                // MAC announces added libs
                // {shlib-info={num="2", name="libmathCommon.A_debug.dylib",
                // kind="-", dyld-addr="0x7f000", reason="dyld", requested-state="Y",
                // state="Y", path="/usr/lib/system/libmathCommon.A_debug.dylib",
                // description="/usr/lib/system/libmathCommon.A_debug.dylib",
                // loaded_addr="0x7f000", slide="0x7f000", prefix=""}}
                m_modulesListOutdated = m_sourcesListOutdated = true;
            #endif
            } else {
                qDebug() << "IGNORED ASYNC OUTPUT"
                    << asyncClass << result.toString();
            }
            break;
        }

        case '~': {
            QByteArray data = GdbMi::parseCString(from, to);
            m_pendingConsoleStreamOutput += data;

            // Parse pid from noise.
            if (!inferiorPid()) {
                // Linux/Mac gdb: [New [Tt]hread 0x545 (LWP 4554)]
                static QRegExp re1(_("New .hread 0x[0-9a-f]+ \\(LWP ([0-9]*)\\)"));
                // MinGW 6.8: [New thread 2437.0x435345]
                static QRegExp re2(_("New .hread ([0-9]+)\\.0x[0-9a-f]*"));
                // Mac: [Switching to process 9294 local thread 0x2e03] or
                // [Switching to process 31773]
                static QRegExp re3(_("Switching to process ([0-9]+)"));
                QTC_ASSERT(re1.isValid() && re2.isValid(), return);
                if (re1.indexIn(_(data)) != -1)
                    maybeHandleInferiorPidChanged(re1.cap(1));
                else if (re2.indexIn(_(data)) != -1)
                    maybeHandleInferiorPidChanged(re2.cap(1));
                else if (re3.indexIn(_(data)) != -1)
                    maybeHandleInferiorPidChanged(re3.cap(1));
            }

            // Show some messages to give the impression something happens.
            if (data.startsWith("Reading symbols from ")) {
                showStatusMessage(tr("Reading %1...").arg(_(data.mid(21))), 1000);
                m_modulesListOutdated = m_sourcesListOutdated = true;
            } else if (data.startsWith("[New ") || data.startsWith("[Thread ")) {
                if (data.endsWith('\n'))
                    data.chop(1);
                showStatusMessage(_(data), 1000);
            }
            break;
        }

        case '@': {
            readDebugeeOutput(GdbMi::parseCString(from, to));
            break;
        }

        case '&': {
            QByteArray data = GdbMi::parseCString(from, to);
            m_pendingLogStreamOutput += data;
            // On Windows, the contents seem to depend on the debugger
            // version and/or OS version used.
            if (data.startsWith("warning:"))
                manager()->showApplicationOutput(_(data.mid(9))); // cut "warning: "
            break;
        }

        case '^': {
            GdbResponse response;

            response.token = token;

            for (inner = from; inner != to; ++inner)
                if (*inner < 'a' || *inner > 'z')
                    break;

            QByteArray resultClass = QByteArray::fromRawData(from, inner - from);
            if (resultClass == "done") {
                response.resultClass = GdbResultDone;
            } else if (resultClass == "running") {
                setState(InferiorRunning);
                showStatusMessage(tr("Running..."));
                response.resultClass = GdbResultRunning;
            } else if (resultClass == "connected") {
                response.resultClass = GdbResultConnected;
            } else if (resultClass == "error") {
                response.resultClass = GdbResultError;
            } else if (resultClass == "exit") {
                response.resultClass = GdbResultExit;
            } else {
                response.resultClass = GdbResultUnknown;
            }

            from = inner;
            if (from != to) {
                if (*from == ',') {
                    ++from;
                    response.data.parseTuple_helper(from, to);
                    response.data.m_type = GdbMi::Tuple;
                    response.data.m_name = "data";
                } else {
                    // Archer has this
                    response.data.m_type = GdbMi::Tuple;
                    response.data.m_name = "data";
                }
            }

            //qDebug() << "\nLOG STREAM:" + m_pendingLogStreamOutput;
            //qDebug() << "\nCONSOLE STREAM:" + m_pendingConsoleStreamOutput;
            response.data.setStreamOutput("logstreamoutput",
                m_pendingLogStreamOutput);
            response.data.setStreamOutput("consolestreamoutput",
                m_pendingConsoleStreamOutput);
            m_pendingLogStreamOutput.clear();
            m_pendingConsoleStreamOutput.clear();

            handleResultRecord(&response);
            break;
        }
        default: {
            qDebug() << "UNKNOWN RESPONSE TYPE" << c;
            break;
        }
    }
}

void GdbEngine::readGdbStandardError()
{
    qWarning() << "Unexpected gdb stderr:" << m_gdbProc.readAllStandardError();
}

void GdbEngine::readGdbStandardOutput()
{
    int newstart = 0;
    int scan = m_inbuffer.size();

    m_inbuffer.append(m_gdbProc.readAllStandardOutput());

    while (newstart < m_inbuffer.size()) {
        int start = newstart;
        int end = m_inbuffer.indexOf('\n', scan);
        if (end < 0) {
            m_inbuffer.remove(0, start);
            return;
        }
        newstart = end + 1;
        scan = newstart;
        if (end == start)
            continue;
        #if defined(Q_OS_WIN)
        if (m_inbuffer.at(end - 1) == '\r') {
            --end;
            if (end == start)
                continue;
        }
        #endif
        handleResponse(QByteArray::fromRawData(m_inbuffer.constData() + start, end - start));
    }
    m_inbuffer.clear();
}

void GdbEngine::interruptInferior()
{
    QTC_ASSERT(state() == InferiorRunning, qDebug() << state(); return);

    setState(InferiorStopping);
    showStatusMessage(tr("Stop requested..."), 5000);

    debugMessage(_("TRYING TO INTERRUPT INFERIOR"));
    m_gdbAdapter->interruptInferior();
}

void GdbEngine::maybeHandleInferiorPidChanged(const QString &pid0)
{
    const qint64 pid = pid0.toLongLong();
    if (pid == 0) {
        debugMessage(_("Cannot parse PID from %1").arg(pid0));
        return;
    }
    if (pid == inferiorPid())
        return;
    debugMessage(_("FOUND PID %1").arg(pid));    

    handleInferiorPidChanged(pid);
    if (m_dumperInjectionLoad)
        tryLoadDebuggingHelpers();
}

void GdbEngine::postCommand(const QString &command, AdapterCallback callback,
                            const char *callbackName, const QVariant &cookie)
{
    postCommand(command, NoFlags, callback, callbackName, cookie);
}

void GdbEngine::postCommand(const QString &command, GdbCommandFlags flags,
                            AdapterCallback callback,
                            const char *callbackName, const QVariant &cookie)
{
    GdbCommand cmd;
    cmd.command = command;
    cmd.flags = flags;
    cmd.adapterCallback = callback;
    cmd.callbackName = callbackName;
    cmd.cookie = cookie;
    postCommandHelper(cmd);
}

void GdbEngine::postCommand(const QString &command, GdbCommandCallback callback,
                            const char *callbackName, const QVariant &cookie)
{
    postCommand(command, NoFlags, callback, callbackName, cookie);
}

void GdbEngine::postCommand(const QString &command, GdbCommandFlags flags,
                            GdbCommandCallback callback, const char *callbackName,
                            const QVariant &cookie)
{
    GdbCommand cmd;
    cmd.command = command;
    cmd.flags = flags;
    cmd.callback = callback;
    cmd.callbackName = callbackName;
    cmd.cookie = cookie;
    postCommandHelper(cmd);
}

void GdbEngine::postCommandHelper(const GdbCommand &cmd)
{
    if (!stateAcceptsGdbCommands(state())) {
        PENDING_DEBUG(_("NO GDB PROCESS RUNNING, CMD IGNORED: ") + cmd.command);
        debugMessage(_("NO GDB PROCESS RUNNING, CMD IGNORED: %1 %2")
            .arg(cmd.command).arg(state()));
        return;
    }

    if (cmd.flags & RebuildModel) {
        ++m_pendingRequests;
        PENDING_DEBUG("   COMMAND" << cmd.callbackName
            << "INCREMENTS PENDING TO:" << m_pendingRequests << cmd.command);
    } else {
        PENDING_DEBUG("   UNKNOWN COMMAND" << cmd.callbackName
            << "LEAVES PENDING AT:" << m_pendingRequests << cmd.command);
    }

    if ((cmd.flags & NeedsStop) || !m_commandsToRunOnTemporaryBreak.isEmpty()) {
        if (state() == InferiorStopped
            || state() == InferiorStarting || state() == AdapterStarted) {
            // Can be safely sent now.
            flushCommand(cmd);
        } else {
            // Queue the commands that we cannot send at once.
            debugMessage(_("QUEUING COMMAND ") + cmd.command);
            m_commandsToRunOnTemporaryBreak.append(cmd);
            if (state() != InferiorStopping) {
                showStatusMessage(tr("Stopping temporarily."), 1000);
                interruptInferior(); // FIXME: race condition between gdb and kill()
            }
        }
    } else if (!cmd.command.isEmpty()) {
        flushCommand(cmd);
    }
}

void GdbEngine::flushCommand(const GdbCommand &cmd0)
{
    GdbCommand cmd = cmd0;
    if (state() == DebuggerNotReady) {
        gdbInputAvailable(LogInput, cmd.command);
        debugMessage(_("GDB PROCESS NOT RUNNING, PLAIN CMD IGNORED: ") + cmd.command);
        return;
    }

    ++currentToken();
    cmd.postTime = QTime::currentTime();
    m_cookieForToken[currentToken()] = cmd;
    cmd.command = QString::number(currentToken()) + cmd.command;
    if (cmd.flags & EmbedToken)
        cmd.command = cmd.command.arg(currentToken());
    gdbInputAvailable(LogInput, cmd.command);

    m_gdbAdapter->write(cmd.command.toLatin1() + "\r\n");
}

void GdbEngine::handleResultRecord(GdbResponse *response)
{
    //qDebug() << "TOKEN:" << response.token
    //    << " ACCEPTABLE:" << m_oldestAcceptableToken;
    //qDebug() << "\nRESULT" << response.token << response.toString();

    int token = response->token;
    if (token == -1)
        return;

    if (!m_cookieForToken.contains(token)) {
        // In theory this should not happen (rather the error should be
        // reported in the "first" response to the command) in practice it
        // does. We try to handle a few situations we are aware of gracefully.
        // Ideally, this code should not be present at all.
        debugMessage(_("COOKIE FOR TOKEN %1 ALREADY EATEN. "
            "TWO RESPONSES FOR ONE COMMAND?").arg(token));
        if (response->resultClass == GdbResultError) {
            QByteArray msg = response->data.findChild("msg").data();
            if (msg == "Cannot find new threads: generic error") {
                // Handle a case known to occur on Linux/gdb 6.8 when debugging moc
                // with helpers enabled. In this case we get a second response with
                // msg="Cannot find new threads: generic error"
                showMessageBox(QMessageBox::Critical,
                    tr("Executable failed"), QString::fromLocal8Bit(msg));
                showStatusMessage(tr("Process failed to start."));
                shutdown();
            } else if (msg == "\"finish\" not meaningful in the outermost frame.") { 
                // Handle a case known to appear on gdb 6.4 symbianelf when
                // the stack is cut due to access to protected memory.
                setState(InferiorStopping);
                setState(InferiorStopped);
            } else if (msg.startsWith("Cannot find bounds of current function")) {
                // Happens when running "-exec-next" in a function for which
                // there is no debug information. Divert to "-exec-next-step"
                setState(InferiorStopping);
                setState(InferiorStopped);
                nextIExec();
            } else {
                showMessageBox(QMessageBox::Critical,
                    tr("Executable failed"), QString::fromLocal8Bit(msg));
                showStatusMessage(tr("Executable failed: %1")
                    .arg(QString::fromLocal8Bit(msg)));
            }
        }
        return;
    }

    GdbCommand cmd = m_cookieForToken.take(token);
    if (theDebuggerBoolSetting(LogTimeStamps)) {
        gdbOutputAvailable(LogTime, _("Response time: %1: %2 s")
            .arg(cmd.command)
            .arg(cmd.postTime.msecsTo(QTime::currentTime()) / 1000.));
    }

    if (response->token < m_oldestAcceptableToken && (cmd.flags & Discardable)) {
        //debugMessage(_("### SKIPPING OLD RESULT") + response.toString());
        return;
    }

    response->cookie = cmd.cookie;

    if (response->resultClass != GdbResultError &&
        response->resultClass != ((cmd.flags & RunRequest) ? GdbResultRunning :
                                  (cmd.flags & ExitRequest) ? GdbResultExit :
                                  GdbResultDone)) {
        QString rsp = _(GdbResponse::stringFromResultClass(response->resultClass));
        qWarning() << "UNEXPECTED RESPONSE " << rsp << " TO COMMAND" << cmd.command << " AT " __FILE__ ":" STRINGIFY(__LINE__);
        debugMessage(_("UNEXPECTED RESPONSE %1 TO COMMAND %2").arg(rsp).arg(cmd.command));
    } else {
        if (cmd.callback)
            (this->*cmd.callback)(*response);
        else if (cmd.adapterCallback)
            (m_gdbAdapter->*cmd.adapterCallback)(*response);
    }

    if (cmd.flags & RebuildModel) {
        --m_pendingRequests;
        PENDING_DEBUG("   RESULT " << cmd.callbackName << " DECREMENTS PENDING TO: "
            << m_pendingRequests << cmd.command);
        if (m_pendingRequests <= 0) {
            PENDING_DEBUG("\n\n ....  AND TRIGGERS MODEL UPDATE\n");
            rebuildModel();
        }
    } else {
        PENDING_DEBUG("   UNKNOWN RESULT " << cmd.callbackName << " LEAVES PENDING AT: "
            << m_pendingRequests << cmd.command);
    }

    // Continue only if there are no commands wire anymore, so this will
    // be fully synchroneous.
    // This is somewhat inefficient, as it makes the last command synchronous.
    // An optimization would be requesting the continue immediately when the
    // event loop is entered, and let individual commands have a flag to suppress
    // that behavior.
    if (m_commandsDoneCallback && m_cookieForToken.isEmpty()) {
        debugMessage(_("ALL COMMANDS DONE; INVOKING CALLBACK"));
        CommandsDoneCallback cont = m_commandsDoneCallback;
        m_commandsDoneCallback = 0;
        (this->*cont)();
    } else {
        PENDING_DEBUG("MISSING TOKENS: " << m_cookieForToken.keys());
    }
}

void GdbEngine::executeDebuggerCommand(const QString &command)
{
    if (state() == DebuggerNotReady) {
        debugMessage(_("GDB PROCESS NOT RUNNING, PLAIN CMD IGNORED: ") + command);
        return;
    }

    m_gdbAdapter->write(command.toLatin1() + "\r\n");
}

// Called from CoreAdapter and AttachAdapter
void GdbEngine::updateAll()
{
    QTC_ASSERT(state() == InferiorUnrunnable || state() == InferiorStopped, /**/);
    tryLoadDebuggingHelpers();
    postCommand(_("-stack-list-frames"), WatchUpdate, CB(handleStackListFrames),
        QVariant::fromValue<StackCookie>(StackCookie(false, true)));
    manager()->stackHandler()->setCurrentIndex(0);
    if (supportsThreads())
        postCommand(_("-thread-list-ids"), WatchUpdate, CB(handleStackListThreads), 0);
    manager()->reloadRegisters();
    updateLocals(); 
}

void GdbEngine::handleQuerySources(const GdbResponse &response)
{
    m_sourcesListUpdating = false;
    if (response.resultClass == GdbResultDone) {
        QMap<QString, QString> oldShortToFull = m_shortToFullName;
        m_shortToFullName.clear();
        m_fullToShortName.clear();
        // "^done,files=[{file="../../../../bin/gdbmacros/gdbmacros.cpp",
        // fullname="/data5/dev/ide/main/bin/gdbmacros/gdbmacros.cpp"},
        GdbMi files = response.data.findChild("files");
        foreach (const GdbMi &item, files.children()) {
            QString fileName = QString::fromLocal8Bit(item.findChild("file").data());
            GdbMi fullName = item.findChild("fullname");
            if (fullName.isValid()) {
                QString full = QString::fromLocal8Bit(fullName.data());
                if (QFileInfo(full).isReadable()) {
                    #ifdef Q_OS_WIN
                    full = QDir::cleanPath(full);
                    #endif
                    m_shortToFullName[fileName] = full;
                    m_fullToShortName[full] = fileName;
                }
            }
        }
        if (m_shortToFullName != oldShortToFull)
            manager()->sourceFileWindow()->setSourceFiles(m_shortToFullName);
    }
}

#if 0
void GdbEngine::handleExecJumpToLine(const GdbResponse &response)
{
    // FIXME: remove this special case as soon as 'jump'
    // is supported by MI
    // "&"jump /home/apoenitz/dev/work/test1/test1.cpp:242"
    // ~"Continuing at 0x4058f3."
    // ~"run1 (argc=1, argv=0x7fffb213a478) at test1.cpp:242"
    // ~"242\t x *= 2;"
    //109^done"
    setState(InferiorStopped);
    showStatusMessage(tr("Jumped. Stopped."));
    QByteArray output = response.data.findChild("logstreamoutput").data();
    if (output.isEmpty())
        return;
    int idx1 = output.indexOf(' ') + 1;
    if (idx1 > 0) {
        int idx2 = output.indexOf(':', idx1);
        if (idx2 > 0) {
            QString file = QString::fromLocal8Bit(output.mid(idx1, idx2 - idx1));
            int line = output.mid(idx2 + 1).toInt();
            gotoLocation(file, line, true);
        }
    }
}
#endif

//void GdbEngine::handleExecRunToFunction(const GdbResponse &response)
//{
//    // FIXME: remove this special case as soon as there's a real
//    // reason given when the temporary breakpoint is hit.
//    // reight now we get:
//    // 14*stopped,thread-id="1",frame={addr="0x0000000000403ce4",
//    // func="foo",args=[{name="str",value="@0x7fff0f450460"}],
//    // file="main.cpp",fullname="/tmp/g/main.cpp",line="37"}
//    QTC_ASSERT(state() == InferiorStopping, qDebug() << state())
//    setState(InferiorStopped);
//    showStatusMessage(tr("Function reached. Stopped."));
//    GdbMi frame = response.data.findChild("frame");
//    StackFrame f = parseStackFrame(frame, 0);
//    gotoLocation(f, true);
//}

static bool isExitedReason(const QByteArray &reason)
{
    return reason == "exited-normally"   // inferior exited normally
        || reason == "exited-signalled"  // inferior exited because of a signal
        //|| reason == "signal-received" // inferior received signal
        || reason == "exited";           // inferior exited
}

#if 0
void GdbEngine::handleAqcuiredInferior()
{
    // Reverse debugging. FIXME: Should only be used when available.
    //if (theDebuggerBoolSetting(EnableReverseDebugging))
    //    postCommand(_("target response"));

    tryLoadDebuggingHelpers();

    #ifndef Q_OS_MAC
    // intentionally after tryLoadDebuggingHelpers(),
    // otherwise we'd interupt solib loading.
    if (theDebuggerBoolSetting(AllPluginBreakpoints)) {
        postCommand(_("set auto-solib-add on"));
        postCommand(_("set stop-on-solib-events 0"));
        postCommand(_("sharedlibrary .*"));
    } else if (theDebuggerBoolSetting(SelectedPluginBreakpoints)) {
        postCommand(_("set auto-solib-add on"));
        postCommand(_("set stop-on-solib-events 1"));
        postCommand(_("sharedlibrary ")
          + theDebuggerStringSetting(SelectedPluginBreakpointsPattern));
    } else if (theDebuggerBoolSetting(NoPluginBreakpoints)) {
        // should be like that already
        if (!m_dumperInjectionLoad)
            postCommand(_("set auto-solib-add off"));
        postCommand(_("set stop-on-solib-events 0"));
    }
    #endif

    // It's nicer to see a bit of the world we live in.
    reloadModules();
    attemptBreakpointSynchronization();
}
#endif

#ifdef Q_OS_UNIX
# define STOP_SIGNAL "SIGINT"
# define CROSS_STOP_SIGNAL "SIGTRAP"
#else
# define STOP_SIGNAL "SIGTRAP"
# define CROSS_STOP_SIGNAL "SIGINT"
#endif

void GdbEngine::handleStopResponse(const GdbMi &data)
{
    const QByteArray reason = data.findChild("reason").data();

    if (isExitedReason(reason)) {
        if (state() == InferiorRunning) {
            setState(InferiorStopping);
        } else {
            // The user triggered a stop, but meanwhile the app simply exited ...
            QTC_ASSERT(state() == InferiorStopping, qDebug() << state());
        }
        setState(InferiorStopped);
        QString msg;
        if (reason == "exited") {
            msg = tr("Program exited with exit code %1.")
                .arg(_(data.findChild("exit-code").toString()));
        } else if (reason == "exited-signalled" || reason == "signal-received") {
            msg = tr("Program exited after receiving signal %1.")
                .arg(_(data.findChild("signal-name").toString()));
        } else {
            msg = tr("Program exited normally.");
        }
        showStatusMessage(msg);
        setState(InferiorShuttingDown);
        setState(InferiorShutDown);
        shutdown();
        return;
    }

    if (!m_commandsToRunOnTemporaryBreak.isEmpty()) {
        QTC_ASSERT(state() == InferiorStopping, qDebug() << state())
        setState(InferiorStopped);
        showStatusMessage(tr("Processing queued commands."), 1000);
        while (!m_commandsToRunOnTemporaryBreak.isEmpty()) {
            GdbCommand cmd = m_commandsToRunOnTemporaryBreak.takeFirst();
            debugMessage(_("RUNNING QUEUED COMMAND %1 %2")
                .arg(cmd.command).arg(_(cmd.callbackName)));
            flushCommand(cmd);
        }
        QTC_ASSERT(m_commandsDoneCallback == 0, /**/);
        m_commandsDoneCallback = &GdbEngine::autoContinueInferior;
        return;
    }

    bool initHelpers = true;
    if (state() == InferiorRunning) {
        // Stop triggered by a breakpoint or otherwise not directly
        // initiated by the user.
        setState(InferiorStopping);
    } else {
        if (state() == InferiorStarting)
            initHelpers = false;
        else
            QTC_ASSERT(state() == InferiorStopping, qDebug() << state());
    }
    setState(InferiorStopped);

#ifdef Q_OS_LINUX
    // For some reason, attaching to a stopped process causes *two* stops
    // when trying to continue (kernel 2.6.24-23-ubuntu).
    // Interestingly enough, on MacOSX no signal is delivered at all.
    if (reason == "signal-received"
        && data.findChild("signal-name").data() == "SIGSTOP") {
        GdbMi frameData = data.findChild("frame");
        if (frameData.findChild("func").data() == "_start"
            && frameData.findChild("from").data() == "/lib/ld-linux.so.2") {
            continueInferiorInternal();
            return;
        }
    }
#endif

#if 0
    // The related code (handleAqcuiredInferior()) is disabled as well.
    // When re-enabling, try something to avoid spurious source list updates
    // due to unrelated no-reason stops.
    const QByteArray &msg = data.findChild("consolestreamoutput").data();
    if (msg.contains("Stopped due to shared library event") || reason.isEmpty()) {
        m_modulesListOutdated = m_sourcesListOutdated = true;
        if (theDebuggerBoolSetting(SelectedPluginBreakpoints)) {
            QString dataStr = _(data.toString());
            debugMessage(_("SHARED LIBRARY EVENT: ") + dataStr);
            QString pat = theDebuggerStringSetting(SelectedPluginBreakpointsPattern);
            debugMessage(_("PATTERN: ") + pat);
            postCommand(_("sharedlibrary ") + pat);
            continueInferiorInternal();
            showStatusMessage(tr("Loading %1...").arg(dataStr));
            return;
        }
        // fall through
    }
#endif

    // seen on XP after removing a breakpoint while running
    //  >945*stopped,reason="signal-received",signal-name="SIGTRAP",
    //  signal-meaning="Trace/breakpoint trap",thread-id="2",
    //  frame={addr="0x7c91120f",func="ntdll!DbgUiConnectToDbg",
    //  args=[],from="C:\\WINDOWS\\system32\\ntdll.dll"}
    //if (reason == "signal-received"
    //      && data.findChild("signal-name").data() == "SIGTRAP") {
    //    continueInferiorInternal();
    //    return;
    //}

    // jump over well-known frames
    static int stepCounter = 0;
    if (theDebuggerBoolSetting(SkipKnownFrames)) {
        if (reason == "end-stepping-range" || reason == "function-finished") {
            GdbMi frame = data.findChild("frame");
            //debugMessage(frame.toString());
            QString funcName = _(frame.findChild("func").data());
            QString fileName = QString::fromLocal8Bit(frame.findChild("file").data());
            if (isLeavableFunction(funcName, fileName)) {
                //debugMessage(_("LEAVING ") + funcName);
                ++stepCounter;
                m_manager->stepOutExec();
                //stepExec();
                return;
            }
            if (isSkippableFunction(funcName, fileName)) {
                //debugMessage(_("SKIPPING ") + funcName);
                ++stepCounter;
                m_manager->stepExec();
                return;
            }
            //if (stepCounter)
            //    qDebug() << "STEPCOUNTER:" << stepCounter;
            stepCounter = 0;
        }
    }

    if (initHelpers && m_debuggingHelperState != DebuggingHelperUninitialized)
        initHelpers = false;
    // Don't load helpers on stops triggered by signals unless it's
    // an intentional trap.
<<<<<<< HEAD
    if (initHelpers && reason == "signal-received") {
        QByteArray name = data.findChild("signal-name").data();
        if (name != STOP_SIGNAL
            && (startParameters().startMode != StartRemote
                || name != CROSS_STOP_SIGNAL))
            initHelpers = false;
    }
=======
    if (initHelpers && reason == "signal-received"
            && data.findChild("signal-name").data() != "SIGTRAP")
        initHelpers = false;
    if (isSynchroneous())
        initHelpers = false;
>>>>>>> 33fedfea
    if (initHelpers) {
        tryLoadDebuggingHelpers();
        QVariant var = QVariant::fromValue<GdbMi>(data);
        postCommand(_("p 4"), CB(handleStop1), var);  // dummy
    } else {
        handleStop1(data);
    }
}

void GdbEngine::handleStop1(const GdbResponse &response)
{
    handleStop1(response.cookie.value<GdbMi>());
}

void GdbEngine::handleStop1(const GdbMi &data)
{
    if (m_modulesListOutdated)
        reloadModules(); // This is for display only
    if (m_sourcesListOutdated)
        reloadSourceFiles(); // This needs to be done before fullName() may need it
    QByteArray reason = data.findChild("reason").data();
    if (reason == "breakpoint-hit") {
        showStatusMessage(tr("Stopped at breakpoint."));
        //debugMessage(_("HIT BREAKPOINT: " + frame.toString()));
        postCommand(_("-break-list"), CB(handleBreakList));
        QVariant var = QVariant::fromValue<GdbMi>(data);
        postCommand(_("p 2"), CB(handleStop2), var);  // dummy
    } else {
        if (reason == "signal-received"
            && theDebuggerBoolSetting(UseMessageBoxForSignals)) {
            QByteArray name = data.findChild("signal-name").data();
            // Ignore these as they are showing up regularly when
            // stopping debugging.
            if (name != STOP_SIGNAL
                && (startParameters().startMode != StartRemote
                    || name != CROSS_STOP_SIGNAL)) {
                QByteArray meaning = data.findChild("signal-meaning").data();
                QString msg = tr("<p>The inferior stopped because it received a "
                    "signal from the Operating System.<p>"
                    "<table><tr><td>Signal name : </td><td>%1</td></tr>"
                    "<tr><td>Signal meaning : </td><td>%2</td></tr></table>")
                    .arg(name.isEmpty() ? tr(" <Unknown> ") : _(name))
                    .arg(meaning.isEmpty() ? tr(" <Unknown> ") : _(meaning));
                showMessageBox(QMessageBox::Information,
                    tr("Signal received"), msg);
            }
        }

        if (reason.isEmpty())
            showStatusMessage(tr("Stopped."));
        else
            showStatusMessage(tr("Stopped: \"%1\"").arg(_(reason)));
        handleStop2(data);
    }
}

void GdbEngine::handleStop2(const GdbResponse &response)
{
    handleStop2(response.cookie.value<GdbMi>());
}

void GdbEngine::handleStop2(const GdbMi &data)
{
    const GdbMi gdbmiFrame = data.findChild("frame");

    m_currentFrame = _(gdbmiFrame.findChild("addr").data() + '%' +
         gdbmiFrame.findChild("func").data() + '%');

    // Quick shot: Jump to stack frame #0.
    StackFrame frame;
    if (gdbmiFrame.isValid()) {
        frame = parseStackFrame(gdbmiFrame, 0);
        gotoLocation(frame, true);
    }

    //
    // Stack
    //
    manager()->stackHandler()->setCurrentIndex(0);
    updateLocals(qVariantFromValue(frame)); // Quick shot

    reloadStack(false);

    if (supportsThreads()) {
        int currentId = data.findChild("thread-id").data().toInt();
        postCommand(_("-thread-list-ids"), WatchUpdate,
            CB(handleStackListThreads), currentId);
    }

    //
    // Registers
    //
    manager()->reloadRegisters();
}

void GdbEngine::handleShowVersion(const GdbResponse &response)
{
    //qDebug () << "VERSION 2:" << response.data.findChild("consolestreamoutput").data();
    //qDebug () << "VERSION:" << response.toString();
    debugMessage(_("VERSION: " + response.toString()));
    if (response.resultClass == GdbResultDone) {
        m_gdbVersion = 100;
        m_gdbBuildVersion = -1;
        m_isMacGdb = false;
        QString msg = QString::fromLocal8Bit(response.data.findChild("consolestreamoutput").data());
        QRegExp supported(_("GNU gdb(.*) (\\d+)\\.(\\d+)(\\.(\\d+))?(-(\\d+))?"));
        if (supported.indexIn(msg) == -1) {
            debugMessage(_("UNSUPPORTED GDB VERSION ") + msg);
#if 0
            QStringList list = msg.split(_c('\n'));
            while (list.size() > 2)
                list.removeLast();
            msg = tr("The debugger you are using identifies itself as:")
                + _("<p><p>") + list.join(_("<br>")) + _("<p><p>")
                + tr("This version is not officially supported by Qt Creator.\n"
                     "Debugging will most likely not work well.\n"
                     "Using gdb 6.7 or later is strongly recommended.");
#if 0
            // ugly, but 'Show again' check box...
            static QErrorMessage *err = new QErrorMessage(mainWindow());
            err->setMinimumSize(400, 300);
            err->showMessage(msg);
#else
            //showMessageBox(QMessageBox::Information, tr("Warning"), msg);
#endif
#endif
        } else {
            m_gdbVersion = 10000 * supported.cap(2).toInt()
                         +   100 * supported.cap(3).toInt()
                         +     1 * supported.cap(5).toInt();
            m_gdbBuildVersion = supported.cap(7).toInt();
            m_isMacGdb = msg.contains(__("Apple version"));
            debugMessage(_("GDB VERSION: %1, BUILD: %2%3").arg(m_gdbVersion)
                .arg(m_gdbBuildVersion).arg(_(m_isMacGdb ? " (APPLE)" : "")));
        }
        //qDebug () << "VERSION 3:" << m_gdbVersion << m_gdbBuildVersion;
    }
}

void GdbEngine::handleIsSynchroneous(const GdbResponse &response)
{
    Q_UNUSED(response);
    if (response.resultClass == GdbResultDone) {
        m_isSynchroneous = true;
    } else {
        m_isSynchroneous = false;
    }
}

void GdbEngine::handleExecContinue(const GdbResponse &response)
{
    if (response.resultClass == GdbResultRunning) {
        // The "running" state is picked up in handleResponse()
        QTC_ASSERT(state() == InferiorRunning, /**/);
    } else {
        QTC_ASSERT(state() == InferiorRunningRequested, /**/);
        setState(InferiorStopped);
        QByteArray msg = response.data.findChild("msg").data();
        if (msg.startsWith("Cannot find bounds of current function")) {
            showStatusMessage(tr("Stopped."), 5000);
            //showStatusMessage(tr("No debug information available. "
            //  "Leaving function..."));
            //stepOutExec();
        } else {
            showMessageBox(QMessageBox::Critical, tr("Execution Error"),
                           tr("Cannot continue debugged process:\n") + QString::fromLocal8Bit(msg));
            shutdown();
        }
    }
}

QString GdbEngine::fullName(const QString &fileName)
{
    if (fileName.isEmpty())
        return QString();
    QTC_ASSERT(!m_sourcesListOutdated, /* */)
    QTC_ASSERT(!m_sourcesListUpdating, /* */)
    QString full = m_shortToFullName.value(fileName, QString());
    //debugMessage(_("RESOLVING: ") + fileName + " " +  full);
    if (!full.isEmpty())
        return full;
    QFileInfo fi(fileName);
    if (!fi.isReadable())
        return QString();
    full = fi.absoluteFilePath();
    #ifdef Q_OS_WIN
    full = QDir::cleanPath(full);
    #endif
    //debugMessage(_("STORING: ") + fileName + " " + full);
    m_shortToFullName[fileName] = full;
    m_fullToShortName[full] = fileName;
    return full;
}

void GdbEngine::shutdown()
{
    debugMessage(_("INITIATE GDBENGINE SHUTDOWN"));
    switch (state()) {
    case DebuggerNotReady: // Nothing to do! :)
    case EngineStarting: // We can't get here, really
    case InferiorShuttingDown: // Will auto-trigger further shutdown steps
    case EngineShuttingDown: // Do not disturb! :)
        break;
    case AdapterStarting: // GDB is up, adapter is "doing something"
        setState(AdapterStartFailed);
        m_gdbAdapter->shutdown();
        // fall-through
    case AdapterStartFailed: // Adapter "did something", but it did not help
        // FIXME set some timeout?
        if (m_gdbProc.state() == QProcess::Running) {
            postCommand(_("-gdb-exit"), GdbEngine::ExitRequest, CB(handleGdbExit));
        } else {
            setState(DebuggerNotReady);
        }
        break;
    case InferiorRunningRequested:
    case InferiorRunning:
    case InferiorStopping:
    case InferiorStopped:
        // FIXME set some timeout?
        postCommand(_(m_gdbAdapter->inferiorShutdownCommand()),
                    NeedsStop, CB(handleInferiorShutdown));
        setState(InferiorShuttingDown); // Do it after posting the command!
        break;
    case AdapterStarted: // We can't get here, really
    case InferiorStartFailed:
    case InferiorShutDown:
    case InferiorShutdownFailed: // Whatever
    case InferiorUnrunnable:
        // FIXME set some timeout?
        postCommand(_("-gdb-exit"), GdbEngine::ExitRequest, CB(handleGdbExit));
        setState(EngineShuttingDown); // Do it after posting the command!
        break;
    case InferiorStarting: // This may take some time, so just short-circuit it
        setState(InferiorStartFailed);
        // fall-through
    case InferiorStopFailed: // Tough luck, I guess. But unreachable as of now anyway.
        setState(EngineShuttingDown);
        m_gdbProc.terminate();
        break;
    }
}

void GdbEngine::handleInferiorShutdown(const GdbResponse &response)
{
    QTC_ASSERT(state() == InferiorShuttingDown, qDebug() << state());
    if (response.resultClass == GdbResultDone) {
        debugMessage(_("INFERIOR SUCCESSFULLY SHUT DOWN"));
        setState(InferiorShutDown);
    } else {
        debugMessage(_("INFERIOR SHUTDOWN FAILED"));
        setState(InferiorShutdownFailed);
        QString msg = m_gdbAdapter->msgInferiorStopFailed(_(response.data.findChild("msg").data()));
        showMessageBox(QMessageBox::Critical, tr("Inferior shutdown failed"), msg);
    }
    shutdown(); // re-iterate...
}

void GdbEngine::handleGdbExit(const GdbResponse &response)
{
    if (response.resultClass == GdbResultExit) {
        debugMessage(_("GDB CLAIMS EXIT; WAITING"));
        // don't set state here, this will be handled in handleGdbFinished()
    } else {
        QString msg = m_gdbAdapter->msgGdbStopFailed(_(response.data.findChild("msg").data()));
        debugMessage(_("GDB WON'T EXIT (%1); KILLING IT").arg(msg));
        m_gdbProc.terminate();
    }
}

void GdbEngine::detachDebugger()
{
    QTC_ASSERT(state() == InferiorStopped, /**/);
    QTC_ASSERT(startMode() != AttachCore, /**/);
    postCommand(_("detach")); 
    setState(InferiorShuttingDown);
    setState(InferiorShutDown);
    shutdown();
}

void GdbEngine::exitDebugger() // called from the manager
{
    disconnectDebuggingHelperActions();
    shutdown();
}

int GdbEngine::currentFrame() const
{
    return manager()->stackHandler()->currentIndex();
}

bool GdbEngine::checkConfiguration(int toolChain, QString *errorMessage, QString *settingsPage) const
{
    switch (toolChain) {
    case ProjectExplorer::ToolChain::WINSCW: // S60
    case ProjectExplorer::ToolChain::GCCE:
    case ProjectExplorer::ToolChain::RVCT_ARMV5:
    case ProjectExplorer::ToolChain::RVCT_ARMV6:
        if (!m_trkOptions->check(errorMessage)) {
            if (settingsPage)
                *settingsPage = TrkOptionsPage::settingsId();
            return false;
        }
    default:
        break;
    }
    return true;
}

AbstractGdbAdapter *GdbEngine::createAdapter(const DebuggerStartParametersPtr &sp)
{
    switch (sp->toolChainType) {
    case ProjectExplorer::ToolChain::WINSCW: // S60
    case ProjectExplorer::ToolChain::GCCE:
    case ProjectExplorer::ToolChain::RVCT_ARMV5:
    case ProjectExplorer::ToolChain::RVCT_ARMV6:
        return new TrkGdbAdapter(this, m_trkOptions);
    default:
        break;
    }
    // @todo: remove testing hack
    if (sp->processArgs.size() == 3 && sp->processArgs.at(0) == _("@sym@"))
        return new TrkGdbAdapter(this, m_trkOptions);
    switch (sp->startMode) {
    case AttachCore:
        return new CoreGdbAdapter(this);
    case StartRemote:
        return new RemoteGdbAdapter(this);
    case AttachExternal:
        return new AttachGdbAdapter(this);
    default:
        if (sp->useTerminal)
            return new TermGdbAdapter(this);
        return new PlainGdbAdapter(this);
    }
}

void GdbEngine::startDebugger(const DebuggerStartParametersPtr &sp)
{
    QTC_ASSERT(state() == EngineStarting, qDebug() << state());
    // This should be set by the constructor or in exitDebugger() 
    // via initializeVariables()
    //QTC_ASSERT(m_debuggingHelperState == DebuggingHelperUninitialized,
    //    initializeVariables());
    //QTC_ASSERT(m_gdbAdapter == 0, delete m_gdbAdapter; m_gdbAdapter = 0);

    initializeVariables();

    m_startParameters = sp;

    delete m_gdbAdapter;
    m_gdbAdapter = createAdapter(sp);
    connectAdapter();

    if (startModeAllowsDumpers())
        connectDebuggingHelperActions();

    m_gdbAdapter->startAdapter();
}

void GdbEngine::continueInferiorInternal()
{
    QTC_ASSERT(state() == InferiorStopped || state() == InferiorStarting,
               qDebug() << state());
    setState(InferiorRunningRequested);
    postCommand(_("-exec-continue"), RunRequest, CB(handleExecContinue));
}

void GdbEngine::autoContinueInferior()
{
    continueInferiorInternal();
    showStatusMessage(tr("Continuing after temporary stop..."), 1000);
}

void GdbEngine::continueInferior()
{
    m_manager->resetLocation();
    setTokenBarrier();
    continueInferiorInternal();
    showStatusMessage(tr("Running requested..."), 5000);
}

void GdbEngine::stepExec()
{
    QTC_ASSERT(state() == InferiorStopped, qDebug() << state());
    setTokenBarrier();
    setState(InferiorRunningRequested);
    showStatusMessage(tr("Step requested..."), 5000);
    if (manager()->isReverseDebugging())
        postCommand(_("-reverse-step"), RunRequest, CB(handleExecContinue));
    else
        postCommand(_("-exec-step"), RunRequest, CB(handleExecContinue));
}

void GdbEngine::stepIExec()
{
    QTC_ASSERT(state() == InferiorStopped, qDebug() << state());
    setTokenBarrier();
    setState(InferiorRunningRequested);
    showStatusMessage(tr("Step by instruction requested..."), 5000);
    if (manager()->isReverseDebugging())
        postCommand(_("-reverse-stepi"), RunRequest, CB(handleExecContinue));
    else
        postCommand(_("-exec-step-instruction"), RunRequest, CB(handleExecContinue));
}

void GdbEngine::stepOutExec()
{
    QTC_ASSERT(state() == InferiorStopped, qDebug() << state());
    setTokenBarrier();
    setState(InferiorRunningRequested);
    showStatusMessage(tr("Finish function requested..."), 5000);
    postCommand(_("-exec-finish"), RunRequest, CB(handleExecContinue));
}

void GdbEngine::nextExec()
{
    QTC_ASSERT(state() == InferiorStopped, qDebug() << state());
    setTokenBarrier();
    setState(InferiorRunningRequested);
    showStatusMessage(tr("Step next requested..."), 5000);
    if (manager()->isReverseDebugging())
        postCommand(_("-reverse-next"), RunRequest, CB(handleExecContinue));
    else {
#if 1
        postCommand(_("-exec-next"), RunRequest, CB(handleExecContinue));
#else
        postCommand(_("tbreak \"%2\":%1").arg(lastLine + 1).arg(breakLocation(lastFile)));
        postCommand(_("-exec-continue"), RunRequest, CB(handleExecContinue));
#endif
    }
}

void GdbEngine::nextIExec()
{
    QTC_ASSERT(state() == InferiorStopped, qDebug() << state());
    setTokenBarrier();
    setState(InferiorRunningRequested);
    showStatusMessage(tr("Step next instruction requested..."), 5000);
    if (manager()->isReverseDebugging())
        postCommand(_("-reverse-nexti"), RunRequest, CB(handleExecContinue));
    else
        postCommand(_("-exec-next-instruction"), RunRequest, CB(handleExecContinue));
}

void GdbEngine::runToLineExec(const QString &fileName, int lineNumber)
{
    QTC_ASSERT(state() == InferiorStopped, qDebug() << state());
    setTokenBarrier();
    setState(InferiorRunningRequested);
    showStatusMessage(tr("Run to line %1 requested...").arg(lineNumber), 5000);
    postCommand(_("-exec-until \"%2\":%1").arg(lineNumber).arg(breakLocation(fileName)),
                RunRequest, CB(handleExecContinue));
}

void GdbEngine::runToFunctionExec(const QString &functionName)
{
    QTC_ASSERT(state() == InferiorStopped, qDebug() << state());
    setTokenBarrier();
    postCommand(_("-break-insert -t ") + functionName);
    continueInferiorInternal();
    //setState(InferiorRunningRequested);
    //postCommand(_("-exec-continue"), handleExecRunToFunction);
    showStatusMessage(tr("Run to function %1 requested...").arg(functionName), 5000);
}

void GdbEngine::jumpToLineExec(const QString &fileName, int lineNumber)
{
    QTC_ASSERT(state() == InferiorStopped, qDebug() << state());
    StackFrame frame;
    frame.file = fileName;
    frame.line = lineNumber;
#if 1
    QString loc = breakLocation(fileName);
    postCommand(_("tbreak \"%2\":%1").arg(lineNumber).arg(loc));
    setState(InferiorRunningRequested);
    postCommand(_("jump \"%2\":%1").arg(lineNumber).arg(loc), RunRequest);
    // will produce something like
    //  &"jump \"/home/apoenitz/dev/work/test1/test1.cpp\":242"
    //  ~"Continuing at 0x4058f3."
    //  ~"run1 (argc=1, argv=0x7fffbf1f5538) at test1.cpp:242"
    //  ~"242\t x *= 2;"
    //  23^done"
    gotoLocation(frame, true);
    //setBreakpoint();
    //postCommand(_("jump ") + fileName + ':' + QString::number(lineNumber));
#else
    gotoLocation(frame,  true);
    setBreakpoint(fileName, lineNumber);
    setState(InferiorRunningRequested);
    postCommand(_("jump ") + fileName + ':' + QString::number(lineNumber), RunRequest);
#endif
}

/*!
    \fn void GdbEngine::setTokenBarrier()
    \brief Discard the results of all pending watch-updating commands.

    This method is called at the beginning of all step/next/finish etc.
    debugger functions.
    If non-watch-updating commands with call-backs are still in the pipe,
    it will complain.
*/

void GdbEngine::setTokenBarrier()
{
    foreach (const GdbCommand &cookie, m_cookieForToken) {
        QTC_ASSERT(!cookie.callback || (cookie.flags & Discardable),
            qDebug() << "CMD:" << cookie.command << " CALLBACK:" << cookie.callbackName;
            return
        );
    }
    PENDING_DEBUG("\n--- token barrier ---\n");
    gdbInputAvailable(LogMisc, _("--- token barrier ---"));
    m_oldestAcceptableToken = currentToken();
}

void GdbEngine::setDebugDebuggingHelpers(const QVariant &on)
{
    if (on.toBool()) {
        debugMessage(_("SWITCHING ON DUMPER DEBUGGING"));
        postCommand(_("set unwindonsignal off"));
        m_manager->breakByFunction(_("qDumpObjectData440"));
        //updateLocals();
    } else {
        debugMessage(_("SWITCHING OFF DUMPER DEBUGGING"));
        postCommand(_("set unwindonsignal on"));
    }
}


//////////////////////////////////////////////////////////////////////
//
// Breakpoint specific stuff
//
//////////////////////////////////////////////////////////////////////

void GdbEngine::breakpointDataFromOutput(BreakpointData *data, const GdbMi &bkpt)
{
    if (!bkpt.isValid())
        return;
    if (!data)
        return;
    data->pending = false;
    data->bpMultiple = false;
    data->bpEnabled = true;
    data->bpCondition.clear();
    QByteArray file, fullName;
    foreach (const GdbMi &child, bkpt.children()) {
        if (child.hasName("number")) {
            data->bpNumber = _(child.data());
        } else if (child.hasName("func")) {
            data->bpFuncName = _(child.data());
        } else if (child.hasName("addr")) {
            // <MULTIPLE> happens in constructors. In this case there are
            // _two_ fields named "addr" in the response. On Linux that is...
            if (child.data() == "<MULTIPLE>")
                data->bpMultiple = true;
            else
                data->bpAddress = _(child.data());
        } else if (child.hasName("file")) {
            file = child.data();
        } else if (child.hasName("fullname")) {
            fullName = child.data();
        } else if (child.hasName("line")) {
            data->bpLineNumber = _(child.data());
            if (child.data().toInt())
                data->markerLineNumber = child.data().toInt();
        } else if (child.hasName("cond")) {
            data->bpCondition = _(child.data());
            // gdb 6.3 likes to "rewrite" conditions. Just accept that fact.
            if (data->bpCondition != data->condition && data->conditionsMatch())
                data->condition = data->bpCondition;
        } else if (child.hasName("enabled")) {
            data->bpEnabled = (child.data() == "y");
        } else if (child.hasName("pending")) {
            data->pending = true;
            // Any content here would be interesting only if we did accept
            // spontaneously appearing breakpoints (user using gdb commands).
        } else if (child.hasName("at")) {
            // Happens with (e.g.?) gdb 6.4 symbianelf
            QByteArray ba = child.data();
            if (ba.startsWith('<') && ba.endsWith('>'))
                ba = ba.mid(1, ba.size() - 2);
            data->bpFuncName = _(ba);
        }
    }
    // This field is not present.  Contents needs to be parsed from
    // the plain "ignore" response.
    //else if (child.hasName("ignore"))
    //    data->bpIgnoreCount = child.data();

    QString name;
    if (!fullName.isEmpty()) {
        name = QFile::decodeName(fullName);
        #ifdef Q_OS_WIN
        name = QDir::cleanPath(name);
        #endif
        if (data->markerFileName.isEmpty())
            data->markerFileName = name;
    } else {
        name = QFile::decodeName(file);
        // Use fullName() once we have a mapping which is more complete than gdb's own ...
        // No point in assigning markerFileName for now.
    }
    data->bpFileName = name;
}

QString GdbEngine::breakLocation(const QString &file) const
{
    QTC_ASSERT(!m_sourcesListOutdated, /* */)
    QTC_ASSERT(!m_sourcesListUpdating, /* */)
    QString where = m_fullToShortName.value(file);
    if (where.isEmpty())
        return QFileInfo(file).fileName();
    return where;
}

void GdbEngine::sendInsertBreakpoint(int index)
{
    const BreakpointData *data = manager()->breakHandler()->at(index);
    QString where;
    if (data->funcName.isEmpty()) {
        where = data->useFullPath ? data->fileName : breakLocation(data->fileName);
        // The argument is simply a C-quoted version of the argument to the
        // non-MI "break" command, including the "original" quoting it wants.
        where = _("\"\\\"%2\\\":%1\"").arg(data->lineNumber).arg(GdbMi::escapeCString(where));
    } else {
        where = data->funcName;
    }

    // set up fallback in case of pending breakpoints which aren't handled
    // by the MI interface
    QString cmd;
    if (m_isMacGdb)
        cmd = _("-break-insert -l -1 -f ");
    else if (m_gdbVersion >= 60800) // Probably some earlier version would work as well ...
        cmd = _("-break-insert -f ");
    else
        cmd = _("-break-insert ");
    //if (!data->condition.isEmpty())
    //    cmd += _("-c ") + data->condition + _c(' ');
    cmd += where;
    gdbOutputAvailable(LogStatus, _("Current state: %1").arg(state()));
    postCommand(cmd, NeedsStop, CB(handleBreakInsert), index);
}

void GdbEngine::handleBreakList(const GdbResponse &response)
{
    // 45^done,BreakpointTable={nr_rows="2",nr_cols="6",hdr=[
    // {width="3",alignment="-1",col_name="number",colhdr="Num"}, ...
    // body=[bkpt={number="1",type="breakpoint",disp="keep",enabled="y",
    //  addr="0x000000000040109e",func="main",file="app.cpp",
    //  fullname="/home/apoenitz/dev/work/plugintest/app/app.cpp",
    //  line="11",times="1"},
    //  bkpt={number="2",type="breakpoint",disp="keep",enabled="y",
    //  addr="<PENDING>",pending="plugin.cpp:7",times="0"}] ... }

    if (response.resultClass == GdbResultDone) {
        GdbMi table = response.data.findChild("BreakpointTable");
        if (table.isValid())
            handleBreakList(table);
    }
}

void GdbEngine::handleBreakList(const GdbMi &table)
{
    GdbMi body = table.findChild("body");
    QList<GdbMi> bkpts;
    if (body.isValid()) {
        // Non-Mac
        bkpts = body.children();
    } else {
        // Mac
        bkpts = table.children();
        // Remove the 'hdr' and artificial items.
        for (int i = bkpts.size(); --i >= 0; ) {
            int num = bkpts.at(i).findChild("number").data().toInt();
            if (num <= 0)
                bkpts.removeAt(i);
        }
        //qDebug() << "LEFT" << bkpts.size() << "BREAKPOINTS";
    }

    BreakHandler *handler = manager()->breakHandler();
    for (int index = 0; index != bkpts.size(); ++index) {
        BreakpointData temp(handler);
        breakpointDataFromOutput(&temp, bkpts.at(index));
        int found = handler->findBreakpoint(temp);
        if (found != -1)
            breakpointDataFromOutput(handler->at(found), bkpts.at(index));
        //else
            //qDebug() << "CANNOT HANDLE RESPONSE" << bkpts.at(index).toString();
    }

    attemptBreakpointSynchronization();
    handler->updateMarkers();
}

void GdbEngine::handleBreakIgnore(const GdbResponse &response)
{
    int index = response.cookie.toInt();
    // gdb 6.8:
    // ignore 2 0:
    // ~"Will stop next time breakpoint 2 is reached.\n"
    // 28^done
    // ignore 2 12:
    // &"ignore 2 12\n"
    // ~"Will ignore next 12 crossings of breakpoint 2.\n"
    // 29^done
    //
    // gdb 6.3 does not produce any console output
    BreakHandler *handler = manager()->breakHandler();
    if (response.resultClass == GdbResultDone && index < handler->size()) {
        QString msg = _(response.data.findChild("consolestreamoutput").data());
        BreakpointData *data = handler->at(index);
        //if (msg.contains(__("Will stop next time breakpoint"))) {
        //    data->bpIgnoreCount = _("0");
        //} else if (msg.contains(__("Will ignore next"))) {
        //    data->bpIgnoreCount = data->ignoreCount;
        //}
        // FIXME: this assumes it is doing the right thing...
        data->bpIgnoreCount = data->ignoreCount;
        handler->updateMarkers();
    }
}

void GdbEngine::handleBreakCondition(const GdbResponse &response)
{
    int index = response.cookie.toInt();
    BreakHandler *handler = manager()->breakHandler();
    if (response.resultClass == GdbResultDone) {
        // We just assume it was successful. Otherwise we had to parse
        // the output stream data.
        BreakpointData *data = handler->at(index);
        //qDebug() << "HANDLE BREAK CONDITION" << index << data->condition;
        data->bpCondition = data->condition;
    } else {
        QByteArray msg = response.data.findChild("msg").data();
        // happens on Mac
        if (1 || msg.startsWith("Error parsing breakpoint condition. "
                " Will try again when we hit the breakpoint.")) {
            BreakpointData *data = handler->at(index);
            //qDebug() << "ERROR BREAK CONDITION" << index << data->condition;
            data->bpCondition = data->condition;
        }
    }
    handler->updateMarkers();
}

void GdbEngine::handleBreakInsert(const GdbResponse &response)
{
    int index = response.cookie.toInt();
    BreakHandler *handler = manager()->breakHandler();
    if (response.resultClass == GdbResultDone) {
//#if defined(Q_OS_MAC)
        // Interesting only on Mac?
        BreakpointData *data = handler->at(index);
        GdbMi bkpt = response.data.findChild("bkpt");
        breakpointDataFromOutput(data, bkpt);
//#endif
        attemptBreakpointSynchronization();
        handler->updateMarkers();
    } else {
        if (m_gdbVersion < 60800 && !m_isMacGdb) {
            // This gdb version doesn't "do" pending breakpoints.
        } else {
            QTC_ASSERT(false, /**/);
        }
    }
}

void GdbEngine::extractDataFromInfoBreak(const QString &output, BreakpointData *data)
{
    data->bpFileName = _("<MULTIPLE>");

    //qDebug() << output;
    if (output.isEmpty())
        return;
    // "Num     Type           Disp Enb Address            What
    // 4       breakpoint     keep y   <MULTIPLE>         0x00000000004066ad
    // 4.1                         y     0x00000000004066ad in CTorTester
    //  at /data5/dev/ide/main/tests/manual/gdbdebugger/simple/app.cpp:124
    // - or -
    // everything on a single line on Windows for constructors of classes
    // within namespaces.
    // Sometimes the path is relative too.

    // 2    breakpoint     keep y   <MULTIPLE> 0x0040168e
    // 2.1    y     0x0040168e in MainWindow::MainWindow(QWidget*) at mainwindow.cpp:7
    // 2.2    y     0x00401792 in MainWindow::MainWindow(QWidget*) at mainwindow.cpp:7

    // tested in ../../../tests/auto/debugger/
    QRegExp re(_("MULTIPLE.*(0x[0-9a-f]+) in (.*)\\s+at (.*):([\\d]+)([^\\d]|$)"));
    re.setMinimal(true);

    if (re.indexIn(output) != -1) {
        data->bpAddress = re.cap(1);
        data->bpFuncName = re.cap(2).trimmed();
        data->bpLineNumber = re.cap(4);
        QString full = fullName(re.cap(3));
        if (full.isEmpty()) {
            qDebug() << "NO FULL NAME KNOWN FOR" << re.cap(3);
            full = re.cap(3); // FIXME: wrong, but prevents recursion
        }
        data->markerLineNumber = data->bpLineNumber.toInt();
        data->markerFileName = full;
        data->bpFileName = full;
    } else {
        qDebug() << "COULD NOT MATCH " << re.pattern() << " AND " << output;
        data->bpNumber = _("<unavailable>");
    }
}

void GdbEngine::handleBreakInfo(const GdbResponse &response)
{
    int bpNumber = response.cookie.toInt();
    BreakHandler *handler = manager()->breakHandler();
    if (response.resultClass == GdbResultDone) {
        // Old-style output for multiple breakpoints, presumably in a
        // constructor
        int found = handler->findBreakpoint(bpNumber);
        if (found != -1) {
            QString str = QString::fromLocal8Bit(response.data.findChild("consolestreamoutput").data());
            extractDataFromInfoBreak(str, handler->at(found));
            handler->updateMarkers();
            attemptBreakpointSynchronization(); // trigger "ready"
        }
    }
}

void GdbEngine::handleBreakInsert1(const GdbResponse &response)
{
    int index = response.cookie.toInt();
    BreakHandler *handler = manager()->breakHandler();
    if (response.resultClass == GdbResultDone) {
        // Pending breakpoints in dylibs on Mac only?
        BreakpointData *data = handler->at(index);
        GdbMi bkpt = response.data.findChild("bkpt");
        breakpointDataFromOutput(data, bkpt);
    } else {
        qDebug() << "INSERTING BREAKPOINT WITH BASE NAME FAILED. GIVING UP";
        BreakpointData *data = handler->at(index);
        data->bpNumber = _("<unavailable>");
    }
    attemptBreakpointSynchronization(); // trigger "ready"
    handler->updateMarkers();
}

void GdbEngine::attemptBreakpointSynchronization2(const GdbResponse &)
{
    attemptBreakpointSynchronization();
}

void GdbEngine::attemptBreakpointSynchronization()
{
    switch (state()) {
    case InferiorStarting:
    case InferiorRunningRequested:
    case InferiorRunning:
    case InferiorStopping:
    case InferiorStopped:
        break;
    default:
        //qDebug() << "attempted breakpoint sync in state" << state();
        return;
    }

    // For best results, we rely on an up-to-date fullname mapping.
    if (m_sourcesListOutdated) {
        reloadSourceFiles();
        postCommand(_("p 5"), CB(attemptBreakpointSynchronization2));
        return;
    }

    BreakHandler *handler = manager()->breakHandler();

    foreach (BreakpointData *data, handler->takeDisabledBreakpoints()) {
        QString bpNumber = data->bpNumber;
        if (!bpNumber.trimmed().isEmpty()) {
            postCommand(_("-break-disable ") + bpNumber, NeedsStop);
            data->bpEnabled = false;
        }
    }

    foreach (BreakpointData *data, handler->takeEnabledBreakpoints()) {
        QString bpNumber = data->bpNumber;
        if (!bpNumber.trimmed().isEmpty()) {
            postCommand(_("-break-enable ") + bpNumber, NeedsStop);
            data->bpEnabled = true;
        }
    }

    foreach (BreakpointData *data, handler->takeRemovedBreakpoints()) {
        QString bpNumber = data->bpNumber;
        debugMessage(_("DELETING BP %1 IN %2").arg(bpNumber)
            .arg(data->markerFileName));
        if (!bpNumber.trimmed().isEmpty())
            postCommand(_("-break-delete ") + bpNumber, NeedsStop);
        delete data;
    }

    for (int index = 0; index != handler->size(); ++index) {
        BreakpointData *data = handler->at(index);
        if (data->bpNumber.isEmpty()) { // unset breakpoint?
            data->bpNumber = _(" "); // Sent, but no feedback yet
            sendInsertBreakpoint(index);
        } else if (data->bpNumber.toInt()) {
            if (data->bpMultiple && data->bpFileName.isEmpty()) {
                postCommand(_("info break %1").arg(data->bpNumber),
                    CB(handleBreakInfo), data->bpNumber.toInt());
                continue;
            }
            // update conditions if needed
            if (data->condition != data->bpCondition && !data->conditionsMatch())
                postCommand(_("condition %1 %2").arg(data->bpNumber).arg(data->condition),
                            CB(handleBreakCondition), index);
            // update ignorecount if needed
            if (data->ignoreCount != data->bpIgnoreCount)
                postCommand(_("ignore %1 %2").arg(data->bpNumber).arg(data->ignoreCount),
                            CB(handleBreakIgnore), index);
            if (!data->enabled && data->bpEnabled) {
                postCommand(_("-break-disable ") + data->bpNumber, NeedsStop);
                data->bpEnabled = false;
            }
        }
    }
}


//////////////////////////////////////////////////////////////////////
//
// Modules specific stuff
//
//////////////////////////////////////////////////////////////////////

void GdbEngine::loadSymbols(const QString &moduleName)
{
    // FIXME: gdb does not understand quoted names here (tested with 6.8)
    postCommand(_("sharedlibrary ") + dotEscape(moduleName));
    reloadModules();
}

void GdbEngine::loadAllSymbols()
{
    postCommand(_("sharedlibrary .*"));
    reloadModules();
}

QList<Symbol> GdbEngine::moduleSymbols(const QString &moduleName)
{
    QList<Symbol> rc;
    bool success = false;
    QString errorMessage;
    do {
        const QString nmBinary = _("nm");
        QProcess proc;
        proc.start(nmBinary, QStringList() << _("-D") << moduleName);
        if (!proc.waitForFinished()) {
            errorMessage = tr("Unable to run '%1': %2").arg(nmBinary, proc.errorString());
            break;
        }
        const QString contents = QString::fromLocal8Bit(proc.readAllStandardOutput());
        const QRegExp re(_("([0-9a-f]+)?\\s+([^\\s]+)\\s+([^\\s]+)"));
        Q_ASSERT(re.isValid());
        foreach (const QString &line, contents.split(_c('\n'))) {
            if (re.indexIn(line) != -1) {
                Symbol symbol;
                symbol.address = re.cap(1);
                symbol.state = re.cap(2);
                symbol.name = re.cap(3);
                rc.push_back(symbol);
            } else {
                qWarning("moduleSymbols: unhandled: %s", qPrintable(line));
            }
        }
        success = true;
    } while (false);
    if (!success)
        qWarning("moduleSymbols: %s\n", qPrintable(errorMessage));
    return rc;
}

void GdbEngine::reloadModules()
{
    m_modulesListOutdated = false;
    postCommand(_("info shared"), CB(handleModulesList));
}

void GdbEngine::handleModulesList(const GdbResponse &response)
{
    QList<Module> modules;
    if (response.resultClass == GdbResultDone) {
        // That's console-based output, likely Linux or Windows,
        // but we can avoid the #ifdef here.
        QString data = QString::fromLocal8Bit(response.data.findChild("consolestreamoutput").data());
        QTextStream ts(&data, QIODevice::ReadOnly);
        while (!ts.atEnd()) {
            QString line = ts.readLine();
            Module module;
            QString symbolsRead;
            QTextStream ts(&line, QIODevice::ReadOnly);
            if (line.startsWith(__("0x"))) {
                ts >> module.startAddress >> module.endAddress >> symbolsRead;
                module.moduleName = ts.readLine().trimmed();
                module.symbolsRead = (symbolsRead == __("Yes"));
                modules.append(module);
            } else if (line.trimmed().startsWith(__("No"))) {
                // gdb 6.4 symbianelf
                ts >> symbolsRead;
                QTC_ASSERT(symbolsRead == __("No"), continue);
                module.moduleName = ts.readLine().trimmed();
                modules.append(module);
            }
        }
        if (modules.isEmpty()) {
            // Mac has^done,shlib-info={num="1",name="dyld",kind="-",
            // dyld-addr="0x8fe00000",reason="dyld",requested-state="Y",
            // state="Y",path="/usr/lib/dyld",description="/usr/lib/dyld",
            // loaded_addr="0x8fe00000",slide="0x0",prefix="__dyld_"},
            // shlib-info={...}...
            foreach (const GdbMi &item, response.data.children()) {
                Module module;
                module.moduleName = QString::fromLocal8Bit(item.findChild("path").data());
                module.symbolsRead = (item.findChild("state").data() == "Y");
                module.startAddress = _(item.findChild("loaded_addr").data());
                //: End address of loaded module
                module.endAddress = tr("<unknown>");
                modules.append(module);
            }
        }
    }
    manager()->modulesHandler()->setModules(modules);
}


//////////////////////////////////////////////////////////////////////
//
// Source files specific stuff
//
//////////////////////////////////////////////////////////////////////

void GdbEngine::reloadSourceFiles()
{
    m_sourcesListUpdating = true;
    m_sourcesListOutdated = false;
    postCommand(_("-file-list-exec-source-files"), NeedsStop, CB(handleQuerySources));
}


//////////////////////////////////////////////////////////////////////
//
// Stack specific stuff
//
//////////////////////////////////////////////////////////////////////

void GdbEngine::selectThread(int index)
{
    ThreadsHandler *threadsHandler = manager()->threadsHandler();
    threadsHandler->setCurrentThread(index);

    QList<ThreadData> threads = threadsHandler->threads();
    QTC_ASSERT(index < threads.size(), return);
    int id = threads.at(index).id;
    showStatusMessage(tr("Retrieving data for stack view..."), 10000);
    postCommand(_("-thread-select %1").arg(id), CB(handleStackSelectThread));
}

void GdbEngine::handleStackSelectThread(const GdbResponse &)
{
    QTC_ASSERT(state() == InferiorUnrunnable || state() == InferiorStopped, /**/);
    //qDebug("FIXME: StackHandler::handleOutput: SelectThread");
    showStatusMessage(tr("Retrieving data for stack view..."), 3000);
    manager()->reloadRegisters();
    reloadStack(true);
    updateLocals(); 
}

void GdbEngine::reloadFullStack()
{
    QString cmd = _("-stack-list-frames");
    postCommand(cmd, WatchUpdate, CB(handleStackListFrames),
        QVariant::fromValue<StackCookie>(StackCookie(true, true)));
}

void GdbEngine::reloadStack(bool forceGotoLocation)
{
    QString cmd = _("-stack-list-frames");
    int stackDepth = theDebuggerAction(MaximalStackDepth)->value().toInt();
    if (stackDepth && !m_gdbAdapter->isTrkAdapter())
        cmd += _(" 0 ") + QString::number(stackDepth);
    // FIXME: gdb 6.4 symbianelf likes to be asked twice. The first time it
    // returns with "^error,msg="Previous frame identical to this frame
    // (corrupt stack?)". Might be related to the fact that we can't
    // access the memory belonging to the lower frames. But as we know
    // this sometimes happens, ask the second time immediately instead
    // of waiting for the first request to fail.
    if (m_gdbAdapter->isTrkAdapter())
        postCommand(cmd, WatchUpdate);
    postCommand(cmd, WatchUpdate, CB(handleStackListFrames),
        QVariant::fromValue<StackCookie>(StackCookie(false, forceGotoLocation)));
}

StackFrame GdbEngine::parseStackFrame(const GdbMi &frameMi, int level)
{
    //qDebug() << "HANDLING FRAME:" << frameMi.toString();
    StackFrame frame;
    frame.level = level;
    // We might want to fall back to "file" once we have a mapping which
    // is more complete than gdb's own ...
    frame.file = QFile::decodeName(frameMi.findChild("fullname").data());
    frame.function = _(frameMi.findChild("func").data());
    frame.from = _(frameMi.findChild("from").data());
    frame.line = frameMi.findChild("line").data().toInt();
    frame.address = _(frameMi.findChild("addr").data());
    return frame;
}

void GdbEngine::handleStackListFrames(const GdbResponse &response)
{
    bool handleIt = (m_isMacGdb || response.resultClass == GdbResultDone);
    if (!handleIt) {
        // That always happens on symbian gdb with
        // ^error,data={msg="Previous frame identical to this frame (corrupt stack?)"
        // logstreamoutput="Previous frame identical to this frame (corrupt stack?)\n"
        //qDebug() << "LISTING STACK FAILED: " << response.toString();
        return;
    }

    StackCookie cookie = response.cookie.value<StackCookie>();
    QList<StackFrame> stackFrames;

    GdbMi stack = response.data.findChild("stack");
    if (!stack.isValid()) {
        qDebug() << "FIXME: stack:" << stack.toString();
        return;
    }

    int targetFrame = -1;

    int n = stack.childCount();
    for (int i = 0; i != n; ++i) {
        stackFrames.append(parseStackFrame(stack.childAt(i), i));
        const StackFrame &frame = stackFrames.back();

        #if defined(Q_OS_WIN)
        const bool isBogus =
            // Assume this is wrong and points to some strange stl_algobase
            // implementation. Happens on Karsten's XP system with Gdb 5.50
            (frame.file.endsWith(__("/bits/stl_algobase.h")) && frame.line == 150)
            // Also wrong. Happens on Vista with Gdb 5.50
               || (frame.function == __("operator new") && frame.line == 151);

        // Immediately leave bogus frames.
        if (targetFrame == -1 && isBogus) {
            setTokenBarrier();
            setState(InferiorRunningRequested);
            postCommand(_("-exec-finish"), RunRequest, CB(handleExecContinue));
            showStatusMessage(tr("Jumping out of bogus frame..."), 1000);
            return;
        }
        #endif

        // Initialize top frame to the first valid frame.
        // FIXME: Check for QFile(frame.fullname).isReadable()?
        const bool isValid = !frame.file.isEmpty() && !frame.function.isEmpty();
        if (isValid && targetFrame == -1)
            targetFrame = i;
    }

    bool canExpand = !cookie.isFull 
        && (n >= theDebuggerAction(MaximalStackDepth)->value().toInt());
    theDebuggerAction(ExpandStack)->setEnabled(canExpand);
    manager()->stackHandler()->setFrames(stackFrames, canExpand);

    // We can't jump to any file if we don't have any frames.
    if (stackFrames.isEmpty())
        return;

    // targetFrame contains the top most frame for which we have source
    // information. That's typically the frame we'd like to jump to, with
    // a few exceptions:

    // Always jump to frame #0 when stepping by instruction.
    if (theDebuggerBoolSetting(OperateByInstruction))
        targetFrame = 0;

    // If there is no frame with source, jump to frame #0.
    if (targetFrame == -1)
        targetFrame = 0;

    // Mac gdb does not add the location to the "stopped" message,
    // so the early gotoLocation() was not triggered. Force it here.
    // For targetFrame == 0 we already issued a 'gotoLocation'
    // when reading the *stopped message.
    bool jump = (m_isMacGdb || targetFrame != 0);
  
    manager()->stackHandler()->setCurrentIndex(targetFrame);
    if (jump || cookie.gotoLocation) {
        const StackFrame &frame = manager()->stackHandler()->currentFrame();
        //qDebug() << "GOTO, 2ND ATTEMPT: " << frame.toString() << targetFrame;
        gotoLocation(frame, true);
    }
}

void GdbEngine::activateFrame(int frameIndex)
{
    m_manager->resetLocation();
    if (state() != InferiorStopped && state() != InferiorUnrunnable)
        return;

    StackHandler *stackHandler = manager()->stackHandler();
    int oldIndex = stackHandler->currentIndex();

    if (frameIndex == stackHandler->stackSize()) {
        reloadFullStack();
        return;
    }

    QTC_ASSERT(frameIndex < stackHandler->stackSize(), return);

    if (oldIndex != frameIndex) {
        setTokenBarrier();

        // Assuming the command always succeeds this saves a roundtrip.
        // Otherwise the lines below would need to get triggered
        // after a response to this -stack-select-frame here.
        postCommand(_("-stack-select-frame ") + QString::number(frameIndex));

        stackHandler->setCurrentIndex(frameIndex);
        updateLocals();
        reloadRegisters();
    }

    gotoLocation(stackHandler->currentFrame(), true);
}

void GdbEngine::handleStackListThreads(const GdbResponse &response)
{
    int id = response.cookie.toInt();
    // "72^done,{thread-ids={thread-id="2",thread-id="1"},number-of-threads="2"}
    const QList<GdbMi> items = response.data.findChild("thread-ids").children();
    QList<ThreadData> threads;
    int currentIndex = -1;
    for (int index = 0, n = items.size(); index != n; ++index) {
        ThreadData thread;
        thread.id = items.at(index).data().toInt();
        threads.append(thread);
        if (thread.id == id) {
            //qDebug() << "SETTING INDEX TO:" << index << " ID:"
            // << id << " RECOD:" << response.toString();
            currentIndex = index;
        }
    }
    ThreadsHandler *threadsHandler = manager()->threadsHandler();
    threadsHandler->setThreads(threads);
    threadsHandler->setCurrentThread(currentIndex);
}


//////////////////////////////////////////////////////////////////////
//
// Register specific stuff
//
//////////////////////////////////////////////////////////////////////

void GdbEngine::reloadRegisters()
{
    if (m_gdbAdapter->isTrkAdapter()) {
        // FIXME: remove that special case. This is only to prevent
        // gdb from asking for the values of the fixed point registers
        postCommand(_("-data-list-register-values x 0 1 2 3 4 5 6 7 8 9 "
                      "10 11 12 13 14 15 25"),
                    Discardable, CB(handleRegisterListValues));
    } else {
        postCommand(_("-data-list-register-values x"),
                    Discardable, CB(handleRegisterListValues));
    }
}

void GdbEngine::setRegisterValue(int nr, const QString &value)
{
    Register reg = manager()->registerHandler()->registers().at(nr);
    //qDebug() << "NOT IMPLEMENTED: CHANGE REGISTER " << nr << reg.name << ":"
    //    << value;
    postCommand(_("-var-delete \"R@\""));
    postCommand(_("-var-create \"R@\" * $%1").arg(reg.name));
    postCommand(_("-var-assign \"R@\" %1").arg(value));
    postCommand(_("-var-delete \"R@\""));
    //postCommand(_("-data-list-register-values d"),
    //            Discardable, CB(handleRegisterListValues));
    reloadRegisters();
}

void GdbEngine::handleRegisterListNames(const GdbResponse &response)
{
    if (response.resultClass != GdbResultDone)
        return;

    QList<Register> registers;
    foreach (const GdbMi &item, response.data.findChild("register-names").children())
        registers.append(Register(_(item.data())));

    manager()->registerHandler()->setRegisters(registers);
}

void GdbEngine::handleRegisterListValues(const GdbResponse &response)
{
    if (response.resultClass != GdbResultDone)
        return;

    QList<Register> registers = manager()->registerHandler()->registers();

    // 24^done,register-values=[{number="0",value="0xf423f"},...]
    foreach (const GdbMi &item, response.data.findChild("register-values").children()) {
        int index = item.findChild("number").data().toInt();
        if (index < registers.size()) {
            Register &reg = registers[index];
            QString value = _(item.findChild("value").data());
            reg.changed = (value != reg.value);
            if (reg.changed)
                reg.value = value;
        }
    }
    manager()->registerHandler()->setRegisters(registers);
}


//////////////////////////////////////////////////////////////////////
//
// Thread specific stuff
//
//////////////////////////////////////////////////////////////////////

bool GdbEngine::supportsThreads() const
{
    // FSF gdb 6.3 crashes happily on -thread-list-ids. So don't use it.
    // The test below is a semi-random pick, 6.8 works fine
    return m_isMacGdb || m_gdbVersion > 60500;
}


//////////////////////////////////////////////////////////////////////
//
// Tooltip specific stuff
//
//////////////////////////////////////////////////////////////////////

static QString m_toolTipExpression;
static QPoint m_toolTipPos;

static QString tooltipINameForExpression(const QString &exp)
{
    // FIXME: 'exp' can contain illegal characters
    //return QLatin1String("tooltip.") + exp;
    Q_UNUSED(exp)
    return QLatin1String("tooltip.x");
}

bool GdbEngine::showToolTip()
{
    WatchHandler *handler = manager()->watchHandler();
    WatchModel *model = handler->model(TooltipsWatch);
    QString iname = tooltipINameForExpression(m_toolTipExpression);
    WatchItem *item = model->findItem(iname, model->rootItem());
    if (!item) {
        hideDebuggerToolTip();
        return false;
    }
    QModelIndex index = model->watchIndex(item);
    showDebuggerToolTip(m_toolTipPos, model, index, m_toolTipExpression);
    return true;
}

void GdbEngine::setToolTipExpression(const QPoint &mousePos,
    TextEditor::ITextEditor *editor, int cursorPos)
{
    if (state() != InferiorStopped || !isCppEditor(editor)) {
        //qDebug() << "SUPPRESSING DEBUGGER TOOLTIP, INFERIOR NOT STOPPED/Non Cpp editor";
        return;
    }

    if (theDebuggerBoolSetting(DebugDebuggingHelpers)) {
        // minimize interference
        return;
    }

    m_toolTipPos = mousePos;
    int line, column;
    QString exp = cppExpressionAt(editor, cursorPos, &line, &column);
    m_toolTipExpression = exp;

    // FIXME: enable caching
    //if (showToolTip())
    //    return;

    if (exp.isEmpty() || exp.startsWith(_c('#')))  {
        //QToolTip::hideText();
        return;
    }

    if (!hasLetterOrNumber(exp)) {
        //QToolTip::showText(m_toolTipPos,
        //    tr("'%1' contains no identifier").arg(exp));
        return;
    }

    if (isKeyWord(exp))
        return;

    if (exp.startsWith(_c('"')) && exp.endsWith(_c('"')))  {
        //QToolTip::showText(m_toolTipPos, tr("String literal %1").arg(exp));
        return;
    }

    if (exp.startsWith(__("++")) || exp.startsWith(__("--")))
        exp = exp.mid(2);

    if (exp.endsWith(__("++")) || exp.endsWith(__("--")))
        exp = exp.mid(2);

    if (exp.startsWith(_c('<')) || exp.startsWith(_c('[')))
        return;

    if (hasSideEffects(exp)) {
        //QToolTip::showText(m_toolTipPos,
        //    tr("Cowardly refusing to evaluate expression '%1' "
        //       "with potential side effects").arg(exp));
        return;
    }

    // Gdb crashes when creating a variable object with the name
    // of the type of 'this'
/*
    for (int i = 0; i != m_currentLocals.childCount(); ++i) {
        if (m_currentLocals.childAt(i).exp == "this") {
            qDebug() << "THIS IN ROW" << i;
            if (m_currentLocals.childAt(i).type.startsWith(exp)) {
                QToolTip::showText(m_toolTipPos,
                    tr("%1: type of current 'this'").arg(exp));
                qDebug() << " TOOLTIP CRASH SUPPRESSED";
                return;
            }
            break;
        }
    }
*/

    WatchData toolTip;
    toolTip.exp = exp;
    toolTip.name = exp;
    toolTip.iname = tooltipINameForExpression(exp);
    manager()->watchHandler()->removeData(toolTip.iname);
    manager()->watchHandler()->insertData(toolTip);
}


//////////////////////////////////////////////////////////////////////
//
// Watch specific stuff
//
//////////////////////////////////////////////////////////////////////

static void setWatchDataValue(WatchData &data, const GdbMi &mi,
    int encoding = 0)
{
    if (mi.isValid())
        data.setValue(decodeData(mi.data(), encoding));
    else
        data.setValueNeeded();
}

static void setWatchDataEditValue(WatchData &data, const GdbMi &mi)
{
    if (mi.isValid())
        data.editvalue = mi.data();
}

static void setWatchDataValueToolTip(WatchData &data, const GdbMi &mi,
        int encoding = 0)
{
    if (mi.isValid())
        data.setValueToolTip(decodeData(mi.data(), encoding));
}

static void setWatchDataChildCount(WatchData &data, const GdbMi &mi)
{
    if (mi.isValid())
        data.setHasChildren(mi.data().toInt() > 0);
}

static void setWatchDataValueEnabled(WatchData &data, const GdbMi &mi)
{
    if (mi.data() == "true")
        data.valueEnabled = true;
    else if (mi.data() == "false")
        data.valueEnabled = false;
}

static void setWatchDataValueEditable(WatchData &data, const GdbMi &mi)
{
    if (mi.data() == "true")
        data.valueEditable = true;
    else if (mi.data() == "false")
        data.valueEditable = false;
}

static void setWatchDataExpression(WatchData &data, const GdbMi &mi)
{
    if (mi.isValid())
        data.exp = _('(' + mi.data() + ')');
}

static void setWatchDataAddress(WatchData &data, const GdbMi &mi)
{
    if (mi.isValid()) {
        data.addr = _(mi.data());
        if (data.exp.isEmpty() && !data.addr.startsWith(_("$")))
            data.exp = _("(*(") + gdbQuoteTypes(data.type) + _("*)") + data.addr + _c(')');
    }
}

static void setWatchDataSAddress(WatchData &data, const GdbMi &mi)
{
    if (mi.isValid())
        data.saddr = _(mi.data());
}

void GdbEngine::setUseDebuggingHelpers(const QVariant &on)
{
    //qDebug() << "SWITCHING ON/OFF DUMPER DEBUGGING:" << on;
    Q_UNUSED(on)
    setTokenBarrier();
    updateLocals();
}

void GdbEngine::setAutoDerefPointers(const QVariant &on)
{
    Q_UNUSED(on)
    setTokenBarrier();
    updateLocals();
}

bool GdbEngine::hasDebuggingHelperForType(const QString &type) const
{
    if (!theDebuggerBoolSetting(UseDebuggingHelpers))
        return false;

    if (!startModeAllowsDumpers()) {
        // "call" is not possible in gdb when looking at core files
        return type == __("QString") || type.endsWith(__("::QString"))
            || type == __("QStringList") || type.endsWith(__("::QStringList"));
    }

    if (theDebuggerBoolSetting(DebugDebuggingHelpers)
            && manager()->stackHandler()->isDebuggingDebuggingHelpers())
        return false;

    if (m_debuggingHelperState != DebuggingHelperAvailable)
        return false;

    // simple types
    return m_dumperHelper.type(type) != QtDumperHelper::UnknownType;
}

static inline QString msgRetrievingWatchData(int pending)
{
    return GdbEngine::tr("Retrieving data for watch view (%n requests pending)...", 0, pending);
}

void GdbEngine::runDirectDebuggingHelper(const WatchData &data, bool dumpChildren)
{
    Q_UNUSED(dumpChildren)
    QString type = data.type;
    QString cmd;

    if (type == __("QString") || type.endsWith(__("::QString")))
        cmd = _("qdumpqstring (&") + data.exp + _c(')');
    else if (type == __("QStringList") || type.endsWith(__("::QStringList")))
        cmd = _("qdumpqstringlist (&") + data.exp + _c(')');

    QVariant var;
    var.setValue(data);
    postCommand(cmd, WatchUpdate, CB(handleDebuggingHelperValue3), var);

    showStatusMessage(msgRetrievingWatchData(m_pendingRequests + 1), 10000);
}

void GdbEngine::runDebuggingHelper(const WatchData &data0, bool dumpChildren)
{
    if (!startModeAllowsDumpers()) {
        runDirectDebuggingHelper(data0, dumpChildren);
        return;
    }
    WatchData data = data0;

    // Avoid endless loops created by faulty dumpers.
    QString processedName = QString(_("%1-%2").arg(dumpChildren).arg(data.iname));
    if (m_processedNames.contains(processedName)) {
        gdbInputAvailable(LogStatus,
            _("<Breaking endless loop for %1>").arg(data.iname));
        data.setAllUnneeded();
        data.setValue(_("<unavailable>"));
        data.setHasChildren(false);
        insertData(data);
        return; 
    }
    m_processedNames.insert(processedName);

    QByteArray params;
    QStringList extraArgs;
    const QtDumperHelper::TypeData td = m_dumperHelper.typeData(data0.type);
    m_dumperHelper.evaluationParameters(data, td, QtDumperHelper::GdbDebugger, &params, &extraArgs);

    //int protocol = (data.iname.startsWith("watch") && data.type == "QImage") ? 3 : 2;
    //int protocol = data.iname.startsWith("watch") ? 3 : 2;
    const int protocol = 2;
    //int protocol = isDisplayedIName(data.iname) ? 3 : 2;

    QString addr;
    if (data.addr.startsWith(__("0x")))
        addr = _("(void*)") + data.addr;
    else if (data.exp.isEmpty()) // happens e.g. for QAbstractItem
        addr = _("0");
    else
        addr = _("&(") + data.exp + _c(')');

    sendWatchParameters(params);

    QString cmd;
    QTextStream(&cmd) << "call " << "(void*)qDumpObjectData440(" <<
            protocol << ',' << "%1+1"                // placeholder for token
            <<',' <<  addr << ',' << (dumpChildren ? "1" : "0")
            << ',' << extraArgs.join(QString(_c(','))) <<  ')';

    QVariant var;
    var.setValue(data);
    postCommand(cmd, WatchUpdate | EmbedToken, CB(handleDebuggingHelperValue1), var);

    showStatusMessage(msgRetrievingWatchData(m_pendingRequests + 1), 10000);

    // retrieve response
    postCommand(_("p (char*)&qDumpOutBuffer"), WatchUpdate,
        CB(handleDebuggingHelperValue2), var);
}

void GdbEngine::createGdbVariable(const WatchData &data)
{
    if (data.iname == _("local.flist.0")) {
        int i = 1;
        Q_UNUSED(i);
    }
    postCommand(_("-var-delete \"%1\"").arg(data.iname), WatchUpdate);
    QString exp = data.exp;
    if (exp.isEmpty() && data.addr.startsWith(__("0x")))
        exp = _("*(") + gdbQuoteTypes(data.type) + _("*)") + data.addr;
    QVariant val = QVariant::fromValue<WatchData>(data);
    postCommand(_("-var-create \"%1\" * \"%2\"").arg(data.iname).arg(exp),
        WatchUpdate, CB(handleVarCreate), val);
}

void GdbEngine::updateSubItem(const WatchData &data0)
{
    WatchData data = data0;
    #if DEBUG_SUBITEM
    qDebug() << "UPDATE SUBITEM:" << data.toString();
    #endif
    QTC_ASSERT(data.isValid(), return);

    // in any case we need the type first
    if (data.isTypeNeeded()) {
        // This should only happen if we don't have a variable yet.
        // Let's play safe, though.
        if (!data.variable.isEmpty()) {
            // Update: It does so for out-of-scope watchers.
            #if 1
            qDebug() << "FIXME: GdbEngine::updateSubItem:"
                 << data.toString() << "should not happen";
            #else
            data.setType(WatchData::msgNotInScope());
            data.setValue(WatchData::msgNotInScope());
            data.setHasChildren(false);
            insertData(data);
            return;
            #endif
        }
        // The WatchVarCreate handler will receive type information
        // and re-insert a WatchData item with correct type, so
        // we will not re-enter this bit.
        // FIXME: Concurrency issues?
        createGdbVariable(data);
        return;
    }

    // we should have a type now. this is relied upon further below
    QTC_ASSERT(!data.type.isEmpty(), return);

    // a common case that can be easily solved
    if (data.isChildrenNeeded() && isPointerType(data.type)
        && !hasDebuggingHelperForType(data.type)) {
        // We sometimes know what kind of children pointers have
        #if DEBUG_SUBITEM
        qDebug() << "IT'S A POINTER";
        #endif
    
        if (theDebuggerBoolSetting(AutoDerefPointers)) {
            // Try automatic dereferentiation
            data.exp = _("(*(") + data.exp + _("))");
            data.type = data.type + _("."); // FIXME: fragile HACK to avoid recursion
            insertData(data);
        } else {
            data.setChildrenUnneeded();
            insertData(data);
            WatchData data1;
            data1.iname = data.iname + QLatin1String(".*");
            data1.name = QLatin1Char('*') + data.name;
            data1.exp = QLatin1String("(*(") + data.exp + QLatin1String("))");
            data1.type = stripPointerType(data.type);
            data1.setValueNeeded();
            insertData(data1);
        }
        return;
    }

    if (data.isValueNeeded() && hasDebuggingHelperForType(data.type)) {
        #if DEBUG_SUBITEM
        qDebug() << "UPDATE SUBITEM: CUSTOMVALUE";
        #endif
        runDebuggingHelper(data, manager()->watchHandler()->isExpandedIName(data.iname));
        return;
    }

/*
    if (data.isValueNeeded() && data.exp.isEmpty()) {
        #if DEBUG_SUBITEM
        qDebug() << "UPDATE SUBITEM: NO EXPRESSION?";
        #endif
        data.setError("<no expression given>");
        insertData(data);
        return;
    }
*/

    if (data.isValueNeeded() && data.variable.isEmpty()) {
        #if DEBUG_SUBITEM
        qDebug() << "UPDATE SUBITEM: VARIABLE NEEDED FOR VALUE";
        #endif
        createGdbVariable(data);
        // the WatchVarCreate handler will re-insert a WatchData
        // item, with valueNeeded() set.
        return;
    }

    if (data.isValueNeeded()) {
        QTC_ASSERT(!data.variable.isEmpty(), return); // tested above
        #if DEBUG_SUBITEM
        qDebug() << "UPDATE SUBITEM: VALUE";
        #endif
        QString cmd = _("-var-evaluate-expression \"") + data.iname + _c('"');
        postCommand(cmd, WatchUpdate, CB(handleEvaluateExpression),
            QVariant::fromValue(data));
        return;
    }

    if (data.isChildrenNeeded() && hasDebuggingHelperForType(data.type)) {
        #if DEBUG_SUBITEM
        qDebug() << "UPDATE SUBITEM: CUSTOMVALUE WITH CHILDREN";
        #endif
        runDebuggingHelper(data, true);
        return;
    }

    if (data.isChildrenNeeded() && data.variable.isEmpty()) {
        #if DEBUG_SUBITEM
        qDebug() << "UPDATE SUBITEM: VARIABLE NEEDED FOR CHILDREN";
        #endif
        createGdbVariable(data);
        // the WatchVarCreate handler will re-insert a WatchData
        // item, with childrenNeeded() set.
        return;
    }

    if (data.isChildrenNeeded()) {
        QTC_ASSERT(!data.variable.isEmpty(), return); // tested above
        QString cmd = _("-var-list-children --all-values \"") + data.variable + _c('"');
        postCommand(cmd, WatchUpdate, CB(handleVarListChildren), QVariant::fromValue(data));
        return;
    }

    if (data.isHasChildrenNeeded() && hasDebuggingHelperForType(data.type)) {
        #if DEBUG_SUBITEM
        qDebug() << "UPDATE SUBITEM: CUSTOMVALUE WITH CHILDREN";
        #endif
        runDebuggingHelper(data, manager()->watchHandler()->isExpandedIName(data.iname));
        return;
    }

//#if !X
    if (data.isHasChildrenNeeded() && data.variable.isEmpty()) {
        #if DEBUG_SUBITEM
        qDebug() << "UPDATE SUBITEM: VARIABLE NEEDED FOR CHILDCOUNT";
        #endif
        createGdbVariable(data);
        // the WatchVarCreate handler will re-insert a WatchData
        // item, with childrenNeeded() set.
        return;
    }
//#endif

    if (data.isHasChildrenNeeded()) {
        QTC_ASSERT(!data.variable.isEmpty(), return); // tested above
        QString cmd = _("-var-list-children --all-values \"") + data.variable + _c('"');
        postCommand(cmd, Discardable, CB(handleVarListChildren), QVariant::fromValue(data));
        return;
    }

    qDebug() << "FIXME: UPDATE SUBITEM:" << data.toString();
    QTC_ASSERT(false, return);
}

void GdbEngine::updateWatchData(const WatchData &data)
{
    if (isSynchroneous()) {
        // This should only be called for fresh expanded items, not for
        // items that had their children retrieved earlier.
        //qDebug() << "\nUPDATE WATCH DATA: " << data.toString() << "\n";
#if 0
        WatchData data1 = data;
        data1.setAllUnneeded();
        insertData(data1);
        rebuildModel();
#else
        if (data.iname.endsWith(_(".")))
            return;

        // Avoid endless loops created by faulty dumpers.
        QString processedName = QString(_("%1-%2").arg(1).arg(data.iname));
        //qDebug() << "PROCESSED NAMES: " << processedName << m_processedNames;
        if (m_processedNames.contains(processedName)) {
            WatchData data1 = data;
            gdbInputAvailable(LogStatus,
                _("<Breaking endless loop for %1>").arg(data1.iname));
            data1.setAllUnneeded();
            data1.setValue(_("<unavailable>"));
            data1.setHasChildren(false);
            insertData(data1);
            return; 
        }
        m_processedNames.insert(processedName);

        updateLocals();
#endif
    } else {
        // Bump requests to avoid model rebuilding during the nested
        // updateWatchModel runs.
        ++m_pendingRequests;
        PENDING_DEBUG("UPDATE WATCH BUMPS PENDING UP TO " << m_pendingRequests);
#if 1
        QMetaObject::invokeMethod(this, "updateWatchDataHelper",
            Qt::QueuedConnection, Q_ARG(WatchData, data));
#else
        updateWatchDataHelper(data);
#endif
    }
}

void GdbEngine::updateWatchDataHelper(const WatchData &data)
{
    //m_pendingRequests = 0;
    PENDING_DEBUG("UPDATE WATCH DATA");
    #if DEBUG_PENDING
    //qDebug() << "##############################################";
    qDebug() << "UPDATE MODEL, FOUND INCOMPLETE:";
    //qDebug() << data.toString();
    #endif

    updateSubItem(data);
    //PENDING_DEBUG("INTERNAL TRIGGERING UPDATE WATCH MODEL");
    --m_pendingRequests;
    PENDING_DEBUG("UPDATE WATCH DONE BUMPS PENDING DOWN TO " << m_pendingRequests);
    if (m_pendingRequests <= 0)
        rebuildModel();
}

void GdbEngine::rebuildModel()
{
    static int count = 0;
    ++count;
    if (!isSynchroneous())
        m_processedNames.clear();
    PENDING_DEBUG("REBUILDING MODEL" << count);
    gdbInputAvailable(LogStatus, _("<Rebuild Watchmodel %1>").arg(count));
    showStatusMessage(tr("Finished retrieving data."), 400);
    manager()->watchHandler()->endCycle();
    showToolTip();
}

static inline double getDumperVersion(const GdbMi &contents)
{
    const GdbMi dumperVersionG = contents.findChild("dumperversion");
    if (dumperVersionG.type() != GdbMi::Invalid) {
        bool ok;
        const double v = QString::fromAscii(dumperVersionG.data()).toDouble(&ok);
        if (ok)
            return v;
    }
    return 1.0;
}

void GdbEngine::handleQueryDebuggingHelper(const GdbResponse &response)
{
    const double dumperVersionRequired = 1.0;
    //qDebug() << "DATA DUMPER TRIAL:" << response.toString();

    GdbMi contents;
    QTC_ASSERT(parseConsoleStream(response, &contents), qDebug() << response.toString());
    const bool ok = m_dumperHelper.parseQuery(contents, QtDumperHelper::GdbDebugger)
        && m_dumperHelper.typeCount();
    if (ok) {
        // Get version and sizes from dumpers. Expression cache
        // currently causes errors.
        const double dumperVersion = getDumperVersion(contents);
        if (dumperVersion < dumperVersionRequired) {
            manager()->showQtDumperLibraryWarning(
                QtDumperHelper::msgDumperOutdated(dumperVersionRequired, dumperVersion));
            m_debuggingHelperState = DebuggingHelperUnavailable;
            return;
        }
        m_debuggingHelperState = DebuggingHelperAvailable;
        const QString successMsg = tr("Dumper version %1, %n custom dumpers found.",
            0, m_dumperHelper.typeCount()).arg(dumperVersion);
        showStatusMessage(successMsg);
    } else {
        if (!m_dumperInjectionLoad) // Retry if thread has not terminated yet.
            m_debuggingHelperState = DebuggingHelperUnavailable;
        showStatusMessage(tr("Debugging helpers not found."));
    }
    //qDebug() << m_dumperHelper.toString(true);
    //qDebug() << m_availableSimpleDebuggingHelpers << "DATA DUMPERS AVAILABLE";
}

static inline QString arrayFillCommand(const char *array, const QByteArray &params)
{
    char buf[50];
    sprintf(buf, "set {char[%d]} &%s = {", params.size(), array);
    QByteArray encoded;
    encoded.append(buf);
    const int size = params.size();
    for (int i = 0; i != size; ++i) {
        sprintf(buf, "%d,", int(params[i]));
        encoded.append(buf);
    }
    encoded[encoded.size() - 1] = '}';
    return _(encoded);
}

void GdbEngine::sendWatchParameters(const QByteArray &params0)
{
    QByteArray params = params0;
    params.append('\0');
    const QString inBufferCmd = arrayFillCommand("qDumpInBuffer", params);

    params.replace('\0','!');
    gdbInputAvailable(LogMisc, QString::fromUtf8(params));

    params.clear();
    params.append('\0');
    const QString outBufferCmd = arrayFillCommand("qDumpOutBuffer", params);

    postCommand(inBufferCmd);
    postCommand(outBufferCmd);
}

void GdbEngine::handleVarAssign(const GdbResponse &)
{
    // Everything might have changed, force re-evaluation.
    // FIXME: Speed this up by re-using variables and only
    // marking values as 'unknown'
    setTokenBarrier();
    updateLocals();
}

// Find the "type" and "displayedtype" children of root and set up type.
void GdbEngine::setWatchDataType(WatchData &data, const GdbMi &item)
{
    if (item.isValid()) {
        const QString miData = _(item.data());
        if (!data.framekey.isEmpty())
            m_varToType[data.framekey] = miData;
        data.setType(miData);
    } else if (data.type.isEmpty()) {
        data.setTypeNeeded();
    }
}

void GdbEngine::setWatchDataDisplayedType(WatchData &data, const GdbMi &item)
{
    if (item.isValid())
        data.displayedType = _(item.data());
}

void GdbEngine::handleVarCreate(const GdbResponse &response)
{
    WatchData data = response.cookie.value<WatchData>();
    // happens e.g. when we already issued a var-evaluate command
    if (!data.isValid())
        return;
    //qDebug() << "HANDLE VARIABLE CREATION:" << data.toString();
    if (response.resultClass == GdbResultDone) {
        data.variable = data.iname;
        setWatchDataType(data, response.data.findChild("type"));
        if (hasDebuggingHelperForType(data.type)) {
            // we do not trust gdb if we have a custom dumper
            if (response.data.findChild("children").isValid())
                data.setChildrenUnneeded();
            else if (manager()->watchHandler()->isExpandedIName(data.iname))
                data.setChildrenNeeded();
            insertData(data);
        } else {
            if (response.data.findChild("children").isValid())
                data.setChildrenUnneeded();
            else if (manager()->watchHandler()->isExpandedIName(data.iname))
                data.setChildrenNeeded();
            setWatchDataChildCount(data, response.data.findChild("numchild"));
            //if (data.isValueNeeded() && data.childCount > 0)
            //    data.setValue(QString());
            insertData(data);
        }
    } else {
        data.setError(QString::fromLocal8Bit(response.data.findChild("msg").data()));
        if (data.isWatcher()) {
            data.value = WatchData::msgNotInScope();
            data.type = _(" ");
            data.setAllUnneeded();
            data.setHasChildren(false);
            data.valueEnabled = false;
            data.valueEditable = false;
            insertData(data);
        }
    }
}

void GdbEngine::handleEvaluateExpression(const GdbResponse &response)
{
    WatchData data = response.cookie.value<WatchData>();
    QTC_ASSERT(data.isValid(), qDebug() << "HUH?");
    if (response.resultClass == GdbResultDone) {
        //if (col == 0)
        //    data.name = response.data.findChild("value").data();
        //else
            setWatchDataValue(data, response.data.findChild("value"));
    } else {
        data.setError(QString::fromLocal8Bit(response.data.findChild("msg").data()));
    }
    //qDebug() << "HANDLE EVALUATE EXPRESSION:" << data.toString();
    insertData(data);
    //updateWatchModel2();
}

void GdbEngine::handleDebuggingHelperSetup(const GdbResponse &response)
{
    //qDebug() << "CUSTOM SETUP RESULT:" << response.toString();
    if (response.resultClass == GdbResultDone) {
    } else {
        QString msg = QString::fromLocal8Bit(response.data.findChild("msg").data());
        //qDebug() << "CUSTOM DUMPER SETUP ERROR MESSAGE:" << msg;
        showStatusMessage(tr("Custom dumper setup: %1").arg(msg), 10000);
    }
}

void GdbEngine::handleDebuggingHelperValue1(const GdbResponse &response)
{
    WatchData data = response.cookie.value<WatchData>();
    QTC_ASSERT(data.isValid(), return);
    if (response.resultClass == GdbResultDone) {
        // ignore this case, data will follow
    } else {
        QString msg = QString::fromLocal8Bit(response.data.findChild("msg").data());
#ifdef QT_DEBUG
        // Make debugging of dumpers easier
        if (theDebuggerBoolSetting(DebugDebuggingHelpers)
                && msg.startsWith(__("The program being debugged stopped while"))
                && msg.contains(__("qDumpObjectData440"))) {
            // Fake full stop
            postCommand(_("p 3"), CB(handleStop2));  // dummy
            return;
        }
#endif
    }
}

void GdbEngine::handleDebuggingHelperValue2(const GdbResponse &response)
{
    WatchData data = response.cookie.value<WatchData>();
    QTC_ASSERT(data.isValid(), return);

    //qDebug() << "CUSTOM VALUE RESULT:" << response.toString();
    //qDebug() << "FOR DATA:" << data.toString() << response.resultClass;
    if (response.resultClass != GdbResultDone) {
        qDebug() << "STRANGE CUSTOM DUMPER RESULT DATA:" << data.toString();
        return;
    }

    GdbMi contents;
    if (!parseConsoleStream(response, &contents)) {
        data.setError(WatchData::msgNotInScope());
        insertData(data);
        return;
    }

    setWatchDataType(data, response.data.findChild("type"));
    setWatchDataDisplayedType(data, response.data.findChild("displaytype"));
    QList<WatchData> list;
    handleChildren(data, contents, &list);
    //for (int i = 0; i != list.size(); ++i)
    //    qDebug() << "READ: " << list.at(i).toString();
    manager()->watchHandler()->insertBulkData(list);
}

void GdbEngine::handleChildren(const WatchData &data0, const GdbMi &item,
    QList<WatchData> *list)
{
    //qDebug() << "HANDLE CHILDREN: " << data0.toString() << item.toString();
    WatchData data = data0;
    if (!manager()->watchHandler()->isExpandedIName(data.iname))
        data.setChildrenUnneeded();

    GdbMi children = item.findChild("children");
    if (children.isValid() || !manager()->watchHandler()->isExpandedIName(data.iname))
        data.setChildrenUnneeded();

    if (manager()->watchHandler()->isDisplayedIName(data.iname)) {
        GdbMi editvalue = item.findChild("editvalue");
        if (editvalue.isValid()) {
            setWatchDataEditValue(data, editvalue);
            manager()->watchHandler()->showEditValue(data);
        }
    }
    setWatchDataType(data, item.findChild("type"));
    setWatchDataEditValue(data, item.findChild("editvalue"));
    setWatchDataExpression(data, item.findChild("exp"));
    setWatchDataChildCount(data, item.findChild("numchild"));
    setWatchDataValue(data, item.findChild("value"),
        item.findChild("valueencoded").data().toInt());
    setWatchDataAddress(data, item.findChild("addr"));
    setWatchDataSAddress(data, item.findChild("saddr"));
    setWatchDataValueToolTip(data, item.findChild("valuetooltip"),
        item.findChild("valuetooltipencoded").data().toInt());
    setWatchDataValueEnabled(data, item.findChild("valueenabled"));
    setWatchDataValueEditable(data, item.findChild("valueeditable"));
    //qDebug() << "\nAPPEND TO LIST: " << data.toString() << "\n";
    list->append(data);

    // try not to repeat data too often
    WatchData childtemplate;
    setWatchDataType(childtemplate, item.findChild("childtype"));
    setWatchDataChildCount(childtemplate, item.findChild("childnumchild"));
    //qDebug() << "CHILD TEMPLATE:" << childtemplate.toString();

    int i = 0;
    foreach (GdbMi child, children.children()) {
        WatchData data1 = childtemplate;
        GdbMi name = child.findChild("name");
        if (name.isValid())
            data1.name = _(name.data());
        else
            data1.name = QString::number(i);
        data1.iname = data.iname + _c('.') + data1.name;
        if (!data1.name.isEmpty() && data1.name.at(0).isDigit())
            data1.name = _c('[') + data1.name + _c(']');
        QByteArray key = child.findChild("key").data();
        if (!key.isEmpty()) {
            int encoding = child.findChild("keyencoded").data().toInt();
            QString skey = decodeData(key, encoding);
            if (skey.size() > 13) {
                skey = skey.left(12);
                skey += _("...");
            }
            //data1.name += " (" + skey + ")";
            data1.name = skey;
        }
        handleChildren(data1, child, list);
        ++i;
    }
}

void GdbEngine::handleDebuggingHelperValue3(const GdbResponse &response)
{
    if (response.resultClass == GdbResultDone) {
        WatchData data = response.cookie.value<WatchData>();
        QByteArray out = response.data.findChild("consolestreamoutput").data();
        while (out.endsWith(' ') || out.endsWith('\n'))
            out.chop(1);
        QList<QByteArray> list = out.split(' ');
        //qDebug() << "RECEIVED" << response.toString() << "FOR" << data0.toString()
        //    <<  " STREAM:" << out;
        if (list.isEmpty()) {
            //: Value for variable
            data.setError(WatchData::msgNotInScope());
            data.setAllUnneeded();
            insertData(data);
        } else if (data.type == __("QString")
                || data.type.endsWith(__("::QString"))) {
            QList<QByteArray> list = out.split(' ');
            QString str;
            int l = out.isEmpty() ? 0 : list.size();
            for (int i = 0; i < l; ++i)
                 str.append(list.at(i).toInt());
            data.setValue(_c('"') + str + _c('"'));
            data.setHasChildren(false);
            data.setAllUnneeded();
            insertData(data);
        } else if (data.type == __("QStringList")
                || data.type.endsWith(__("::QStringList"))) {
            if (out.isEmpty()) {
                data.setValue(tr("<0 items>"));
                data.setHasChildren(false);
                data.setAllUnneeded();
                insertData(data);
            } else {
                int l = list.size();
                //: In string list
                data.setValue(tr("<%n items>", 0, l));
                data.setHasChildren(!list.empty());
                data.setAllUnneeded();
                insertData(data);
                for (int i = 0; i < l; ++i) {
                    WatchData data1;
                    data1.name = _("[%1]").arg(i);
                    data1.type = data.type.left(data.type.size() - 4);
                    data1.iname = data.iname + _(".%1").arg(i);
                    data1.addr = _(list.at(i));
                    data1.exp = _("((") + gdbQuoteTypes(data1.type) + _("*)") + data1.addr + _c(')');
                    data1.setHasChildren(false);
                    data1.setValueNeeded();
                    QString cmd = _("qdumpqstring (") + data1.exp + _c(')');
                    QVariant var;
                    var.setValue(data1);
                    postCommand(cmd, WatchUpdate, CB(handleDebuggingHelperValue3), var);
                }
            }
        } else {
            //: Value for variable
            data.setError(WatchData::msgNotInScope());
            data.setAllUnneeded();
            insertData(data);
        }
    } else {
        WatchData data = response.cookie.value<WatchData>();
        data.setError(WatchData::msgNotInScope());
        data.setAllUnneeded();
        insertData(data);
    }
}

void GdbEngine::updateLocals(const QVariant &cookie)
{
    m_pendingRequests = 0;
    if (isSynchroneous()) {
        manager()->watchHandler()->beginCycle();
        m_toolTipExpression.clear();
        QStringList expanded = m_manager->watchHandler()->expandedINames().toList();
        postCommand(_("bb %1 %2")
                .arg(int(theDebuggerBoolSetting(UseDebuggingHelpers)))
                .arg(expanded.join(_(","))),
            CB(handleStackFrame));
    } else {
        m_processedNames.clear();

        PENDING_DEBUG("\nRESET PENDING");
        //m_toolTipCache.clear();
        m_toolTipExpression.clear();
        manager()->watchHandler()->beginCycle();

        // Asynchronous load of injected library, initialize in first stop
        if (m_dumperInjectionLoad && m_debuggingHelperState == DebuggingHelperLoadTried
                && m_dumperHelper.typeCount() == 0
                && inferiorPid() > 0)
            tryQueryDebuggingHelpers();

        QString level = QString::number(currentFrame());
        // '2' is 'list with type and value'
        QString cmd = _("-stack-list-arguments 2 ") + level + _c(' ') + level;
        postCommand(cmd, WatchUpdate, CB(handleStackListArguments));
        // '2' is 'list with type and value'
        postCommand(_("-stack-list-locals 2"), WatchUpdate,
            CB(handleStackListLocals), cookie); // stage 2/2
    }
}

void GdbEngine::handleStackFrame(const GdbResponse &response)
{
    if (response.resultClass == GdbResultDone) {
        QByteArray out = response.data.findChild("consolestreamoutput").data();
        while (out.endsWith(' ') || out.endsWith('\n'))
            out.chop(1);
        //qDebug() << "SECOND CHUNK: " << out;
        int pos = out.indexOf("locals=");
        if (pos != 0) {
            qDebug() << "DISCARDING JUNK AT BEGIN OF RESPONSE: "
                << out.left(pos);
            out = out.mid(pos);
        }
        GdbMi all("[" + out + "]");
        //GdbMi all(out);
        
        //qDebug() << "\n\n\nALL: " << all.toString() << "\n";
        GdbMi locals = all.findChild("locals");
        //qDebug() << "\n\n\nLOCALS: " << locals.toString() << "\n";
        WatchData *data = manager()->watchHandler()->findItem(_("local"));
        QTC_ASSERT(data, return);

        QList<WatchData> list;
        //foreach (const GdbMi &local, locals.children)
        //   handleChildren(*data, local, &list);
        handleChildren(*data, locals, &list);
        //for (int i = 0; i != list.size(); ++i)
        //    qDebug() << "READ: " << list.at(i).toString();
        manager()->watchHandler()->insertBulkData(list);

        // FIXME:
        //manager()->watchHandler()->updateWatchers();
        PENDING_DEBUG("AFTER handleStackFrame()");
        // FIXME: This should only be used when updateLocals() was
        // triggered by expanding an item in the view.
        if (m_pendingRequests <= 0) {
            PENDING_DEBUG("\n\n ....  AND TRIGGERS MODEL UPDATE\n");
            rebuildModel();
        }
    } else {
        QTC_ASSERT(false, /**/);
    }
}

void GdbEngine::handleStackListArguments(const GdbResponse &response)
{
    // stage 1/2

    // Linux:
    // 12^done,stack-args=
    //   [frame={level="0",args=[
    //     {name="argc",type="int",value="1"},
    //     {name="argv",type="char **",value="(char **) 0x7..."}]}]
    // Mac:
    // 78^done,stack-args=
    //    {frame={level="0",args={
    //      varobj=
    //        {exp="this",value="0x38a2fab0",name="var21",numchild="3",
    //             type="CurrentDocumentFind *  const",typecode="PTR",
    //             dynamic_type="",in_scope="true",block_start_addr="0x3938e946",
    //             block_end_addr="0x3938eb2d"},
    //      varobj=
    //         {exp="before",value="@0xbfffb9f8: {d = 0x3a7f2a70}",
    //              name="var22",numchild="1",type="const QString  ...} }}}
    //
    // In both cases, iterating over the children of stack-args/frame/args
    // is ok.
    m_currentFunctionArgs.clear();
    if (response.resultClass == GdbResultDone) {
        const GdbMi list = response.data.findChild("stack-args");
        const GdbMi frame = list.findChild("frame");
        const GdbMi args = frame.findChild("args");
        m_currentFunctionArgs = args.children();
    } else {
        qDebug() << "FIXME: GdbEngine::handleStackListArguments: should not happen"
            << response.toString();
    }
}

void GdbEngine::handleStackListLocals(const GdbResponse &response)
{
    // stage 2/2

    // There could be shadowed variables
    QList<GdbMi> locals = response.data.findChild("locals").children();
    locals += m_currentFunctionArgs;
    QMap<QByteArray, int> seen;
    // If desired, retrieve list of uninitialized variables looking at
    // the current frame. This is invoked first time after a stop from
    // handleStop2, which passes on the frame as cookie. The whole stack
    // is not known at this point.
    QStringList uninitializedVariables;
    if (theDebuggerAction(UseCodeModel)->isChecked()) {
        const StackFrame frame = qVariantCanConvert<Debugger::Internal::StackFrame>(response.cookie) ?
                                 qVariantValue<Debugger::Internal::StackFrame>(response.cookie) :
                                 m_manager->stackHandler()->currentFrame();
        if (frame.isUsable())
            getUninitializedVariables(m_manager->cppCodeModelSnapshot(),
                                      frame.function, frame.file, frame.line,
                                      &uninitializedVariables);
    }
    QList<WatchData> list;
    foreach (const GdbMi &item, locals) {
        const WatchData data = localVariable(item, uninitializedVariables, &seen);
        if (data.isValid())
            list.push_back(data);
    }
    manager()->watchHandler()->insertBulkData(list);
    manager()->watchHandler()->updateWatchers();
}

// Parse a local variable from GdbMi
WatchData GdbEngine::localVariable(const GdbMi &item,
                                   const QStringList &uninitializedVariables,
                                   QMap<QByteArray, int> *seen)
{
    // Local variables of inlined code are reported as
    // 26^done,locals={varobj={exp="this",value="",name="var4",exp="this",
    // numchild="1",type="const QtSharedPointer::Basic<CPlusPlus::..."}}
    // We do not want these at all. Current hypotheses is that those
    // "spurious" locals have _two_ "exp" field. Try to filter them:
    QByteArray name;
    if (m_isMacGdb) {
        int numExps = 0;
        foreach (const GdbMi &child, item.children())
            numExps += int(child.name() == "exp");
        if (numExps > 1)
            return WatchData();
        name = item.findChild("exp").data();
    } else {
        name = item.findChild("name").data();
    }
    const QMap<QByteArray, int>::iterator it  = seen->find(name);
    if (it != seen->end()) {
        const int n = it.value();
        ++(it.value());
        WatchData data;
        QString nam = _(name);
        data.iname = _("local.") + nam + QString::number(n + 1);
        //: Variable %1 is the variable name, %2 is a simple count
        data.name = WatchData::shadowedName(nam, n);
        if (uninitializedVariables.contains(data.name)) {
            data.setError(WatchData::msgNotInScope());
            return data;
        }
        //: Type of local variable or parameter shadowed by another        
        //: variable of the same name in a nested block.
        setWatchDataValue(data, item.findChild("value"));
        data.setType(GdbEngine::tr("<shadowed>"));        
        data.setHasChildren(false);
        return data;
    }
    seen->insert(name, 1);
    WatchData data;
    QString nam = _(name);
    data.iname = _("local.") + nam;
    data.name = nam;
    data.exp = nam;
    data.framekey = m_currentFrame + data.name;
    setWatchDataType(data, item.findChild("type"));
    if (uninitializedVariables.contains(data.name)) {
        data.setError(WatchData::msgNotInScope());
        return data;
    }
    if (isSynchroneous()) {
        setWatchDataValue(data, item.findChild("value"),
                          item.findChild("valueencoded").data().toInt());
        // We know that the complete list of children is
        // somewhere in the response.
        data.setChildrenUnneeded();
    } else {
        // set value only directly if it is simple enough, otherwise
        // pass through the insertData() machinery
        if (isIntOrFloatType(data.type) || isPointerType(data.type))
            setWatchDataValue(data, item.findChild("value"));
        if (isSymbianIntType(data.type)) {
            setWatchDataValue(data, item.findChild("value"));
            data.setHasChildren(false);
        }
    }

    if (!m_manager->watchHandler()->isExpandedIName(data.iname))
        data.setChildrenUnneeded();
    if (isPointerType(data.type) || data.name == __("this"))
        data.setHasChildren(true);
    return data;
}

void GdbEngine::insertData(const WatchData &data0)
{
    PENDING_DEBUG("INSERT DATA" << data0.toString());
    WatchData data = data0;
    if (data.value.startsWith(__("mi_cmd_var_create:"))) {
        qDebug() << "BOGUS VALUE:" << data.toString();
        return;
    }
    manager()->watchHandler()->insertData(data);
}

void GdbEngine::handleVarListChildrenHelper(const GdbMi &item,
    const WatchData &parent)
{
    //qDebug() <<  "VAR_LIST_CHILDREN: APPENDEE" << data.toString();
    QByteArray exp = item.findChild("exp").data();
    QByteArray name = item.findChild("name").data();
    if (isAccessSpecifier(_(exp))) {
        // suppress 'private'/'protected'/'public' level
        WatchData data;
        data.variable = _(name);
        data.iname = parent.iname;
        //data.iname = data.variable;
        data.exp = parent.exp;
        data.setTypeUnneeded();
        data.setValueUnneeded();
        data.setHasChildrenUnneeded();
        data.setChildrenUnneeded();
        //qDebug() << "DATA" << data.toString();
        QString cmd = _("-var-list-children --all-values \"") + data.variable + _c('"');
        //iname += '.' + exp;
        postCommand(cmd, WatchUpdate,
            CB(handleVarListChildren), QVariant::fromValue(data));
    } else if (item.findChild("numchild").data() == "0") {
        // happens for structs without data, e.g. interfaces.
        WatchData data;
        data.name = _(exp);
        data.iname = parent.iname + _c('.') + data.name;
        data.variable = _(name);
        setWatchDataType(data, item.findChild("type"));
        setWatchDataValue(data, item.findChild("value"));
        setWatchDataAddress(data, item.findChild("addr"));
        setWatchDataSAddress(data, item.findChild("saddr"));
        data.setHasChildren(false);
        insertData(data);
    } else if (parent.iname.endsWith(_c('.'))) {
        // Happens with anonymous unions
        WatchData data;
        data.iname = _(name);
        QString cmd = _("-var-list-children --all-values \"") + data.variable + _c('"');
        postCommand(cmd, WatchUpdate,
            CB(handleVarListChildren), QVariant::fromValue(data));
    } else if (exp == "staticMetaObject") {
        //    && item.findChild("type").data() == "const QMetaObject")
        // FIXME: Namespaces?
        // { do nothing }    FIXME: make configurable?
        // special "clever" hack to avoid clutter in the GUI.
        // I am not sure this is a good idea...
    } else {
        WatchData data;
        data.iname = parent.iname + _c('.') + __(exp);
        data.variable = _(name);
        setWatchDataType(data, item.findChild("type"));
        setWatchDataValue(data, item.findChild("value"));
        setWatchDataAddress(data, item.findChild("addr"));
        setWatchDataSAddress(data, item.findChild("saddr"));
        setWatchDataChildCount(data, item.findChild("numchild"));
        if (!manager()->watchHandler()->isExpandedIName(data.iname))
            data.setChildrenUnneeded();

        data.name = _(exp);
        if (data.type == data.name) {
            if (isPointerType(parent.type)) {
                data.exp = _("*(") + parent.exp + _c(')');
                data.name = _("*") + parent.name;
            } else {
                // A type we derive from? gdb crashes when creating variables here
                data.exp = parent.exp;
            }
        } else if (exp.startsWith("*")) {
            // A pointer
            data.exp = _("*(") + parent.exp + _c(')');
        } else if (startsWithDigit(data.name)) {
            // An array. No variables needed?
            data.name = _c('[') + data.name + _c(']');
            data.exp = parent.exp + _('[' + exp + ']');
        } else if (0 && parent.name.endsWith(_c('.'))) {
            // Happens with anonymous unions
            data.exp = parent.exp + data.name;
            //data.name = "<anonymous union>";
        } else if (exp.isEmpty()) {
            // Happens with anonymous unions
            data.exp = parent.exp;
            data.name = tr("<n/a>");
            data.iname = parent.iname + _(".@");
            data.type = tr("<anonymous union>");
        } else {
            // A structure. Hope there's nothing else...
            data.exp = parent.exp + _c('.') + data.name;
        }

        if (hasDebuggingHelperForType(data.type)) {
            // we do not trust gdb if we have a custom dumper
            data.setValueNeeded();
            data.setHasChildrenNeeded();
        }

        //qDebug() <<  "VAR_LIST_CHILDREN: PARENT 3" << parent.toString();
        //qDebug() <<  "VAR_LIST_CHILDREN: APPENDEE" << data.toString();
        insertData(data);
    }
}

void GdbEngine::handleVarListChildren(const GdbResponse &response)
{
    //WatchResultCounter dummy(this, WatchVarListChildren);
    WatchData data = response.cookie.value<WatchData>();
    if (!data.isValid())
        return;
    if (response.resultClass == GdbResultDone) {
        //qDebug() <<  "VAR_LIST_CHILDREN: PARENT" << data.toString();
        GdbMi children = response.data.findChild("children");

        foreach (const GdbMi &child, children.children())
            handleVarListChildrenHelper(child, data);

        if (children.children().isEmpty()) {
            // happens e.g. if no debug information is present or
            // if the class really has no children
            WatchData data1;
            data1.iname = data.iname + _(".child");
            //: About variable's value
            data1.value = tr("<no information>");
            data1.hasChildren = false;
            data1.setAllUnneeded();
            insertData(data1);
            data.setAllUnneeded();
            insertData(data);
        } else if (!isAccessSpecifier(data.variable.split(_c('.')).last())) {
            data.setChildrenUnneeded();
            insertData(data);
        } else {
            // this skips the spurious "public", "private" etc levels
            // gdb produces
        }
    } else {
        data.setError(QString::fromLocal8Bit(response.data.findChild("msg").data()));
    }
}

#if 0
void GdbEngine::handleChangedItem(QStandardItem *item)
{
    // HACK: Just store the item for the slot
    //  handleChangedItem(QWidget *widget) below.
    QModelIndex index = item->index().sibling(item->index().row(), 0);
    //WatchData data = m_currentSet.takeData(iname);
    //m_editedData = inameFromItem(m_model.itemFromIndex(index)).exp;
    //qDebug() << "HANDLE CHANGED EXPRESSION:" << m_editedData;
}
#endif

void GdbEngine::assignValueInDebugger(const QString &expression, const QString &value)
{
    postCommand(_("-var-delete assign"));
    postCommand(_("-var-create assign * ") + expression);
    postCommand(_("-var-assign assign ") + value, Discardable, CB(handleVarAssign));
}

void GdbEngine::tryLoadDebuggingHelpers()
{
    if (isSynchroneous())
        return;

    if (m_debuggingHelperState != DebuggingHelperUninitialized)
        return;
    if (!startModeAllowsDumpers()) {
        // Load at least gdb macro based dumpers.
        QFile file(_(":/gdb/gdbmacros.txt"));
        file.open(QIODevice::ReadOnly);
        QByteArray contents = file.readAll(); 
        m_debuggingHelperState = DebuggingHelperLoadTried;
        postCommand(_(contents));
        return;
    }
    if (m_dumperInjectionLoad && inferiorPid() <= 0) // Need PID to inject
        return;

    PENDING_DEBUG("TRY LOAD CUSTOM DUMPERS");
    m_debuggingHelperState = DebuggingHelperUnavailable;
    if (!manager()->qtDumperLibraryEnabled())
        return;
    const QString lib = manager()->qtDumperLibraryName();
    const QStringList &locations = manager()->qtDumperLibraryLocations();
    //qDebug() << "DUMPERLIB:" << lib;
    // @TODO: same in CDB engine...
    const QFileInfo fi(lib);
    if (!fi.exists()) {
        const QString loc = locations.join(QLatin1String(", "));
        const QString msg = tr("The debugging helper library was not found at %1.").arg(loc);
        debugMessage(msg);
        manager()->showQtDumperLibraryWarning(msg);
        return;
    }

    m_debuggingHelperState = DebuggingHelperLoadTried;
    const QString dlopenLib =
        (startParameters().startMode == StartRemote)
            ? startParameters().remoteDumperLib : lib;
#if defined(Q_OS_WIN)
    if (m_dumperInjectionLoad) {
        /// Launch asynchronous remote thread to load.
        SharedLibraryInjector injector(inferiorPid());
        QString errorMessage;
<<<<<<< HEAD
        if (injector.remoteInject(dlopenLib, false, &errorMessage)) {
            debugMessage(tr("Dumper injection loading triggered (%1)...").
                         arg(dlopenLib));
        } else {
            debugMessage(tr("Dumper loading (%1) failed: %2").
                         arg(dlopenLib, errorMessage));
            debugMessage(errorMessage);
=======
        if (injector.remoteInject(lib, false, &errorMessage)) {
            debugMessage(_("Dumper injection loading triggered (%1)...").arg(lib));
        } else {
            debugMessage(_("Dumper loading (%1) failed: %2").arg(lib, errorMessage));
>>>>>>> 33fedfea
            manager()->showQtDumperLibraryWarning(errorMessage);
            m_debuggingHelperState = DebuggingHelperUnavailable;
            return;
        }
    } else {
<<<<<<< HEAD
        debugMessage(tr("Loading dumpers via debugger call (%1)...").
                     arg(dlopenLib));
=======
        debugMessage(_("Loading dumpers via debugger call (%1)...").arg(lib));
>>>>>>> 33fedfea
        postCommand(_("sharedlibrary .*")); // for LoadLibraryA
        //postCommand(_("handle SIGSEGV pass stop print"));
        //postCommand(_("set unwindonsignal off"));
        postCommand(_("call LoadLibraryA(\"") + GdbMi::escapeCString(dlopenLib) + _("\")"),
                    CB(handleDebuggingHelperSetup));
        postCommand(_("sharedlibrary ") + dotEscape(dlopenLib));
    }
#elif defined(Q_OS_MAC)
    //postCommand(_("sharedlibrary libc")); // for malloc
    //postCommand(_("sharedlibrary libdl")); // for dlopen
    postCommand(_("call (void)dlopen(\"") + GdbMi::escapeCString(dlopenLib)
                + _("\", " STRINGIFY(RTLD_NOW) ")"),
        CB(handleDebuggingHelperSetup));
    //postCommand(_("sharedlibrary ") + dotEscape(dlopenLib));
#else
    //postCommand(_("p dlopen"));
    postCommand(_("sharedlibrary libc")); // for malloc
    postCommand(_("sharedlibrary libdl")); // for dlopen
    postCommand(_("call (void*)dlopen(\"") + GdbMi::escapeCString(dlopenLib)
                + _("\", " STRINGIFY(RTLD_NOW) ")"),
        CB(handleDebuggingHelperSetup));
    // some older systems like CentOS 4.6 prefer this:
    postCommand(_("call (void*)__dlopen(\"") + GdbMi::escapeCString(dlopenLib)
                + _("\", " STRINGIFY(RTLD_NOW) ")"),
        CB(handleDebuggingHelperSetup));
    postCommand(_("sharedlibrary ") + dotEscape(dlopenLib));
#endif
    if (!m_dumperInjectionLoad)
        tryQueryDebuggingHelpers();
}

void GdbEngine::tryQueryDebuggingHelpers()
{
#if !X
    // retrieve list of dumpable classes
    postCommand(_("call (void*)qDumpObjectData440(1,%1+1,0,0,0,0,0,0)"), EmbedToken);
    postCommand(_("p (char*)&qDumpOutBuffer"), CB(handleQueryDebuggingHelper));
#else
    m_debuggingHelperState = DebuggingHelperUnavailable;
#endif
}

void GdbEngine::recheckDebuggingHelperAvailability()
{
    if (startModeAllowsDumpers()) {
        // retreive list of dumpable classes
        postCommand(_("call (void*)qDumpObjectData440(1,%1+1,0,0,0,0,0,0)"), EmbedToken);
        postCommand(_("p (char*)&qDumpOutBuffer"), CB(handleQueryDebuggingHelper));
    }
}

bool GdbEngine::startModeAllowsDumpers() const
{
    return m_gdbAdapter->dumpersAvailable();
}

void GdbEngine::watchPoint(const QPoint &pnt)
{
    //qDebug() << "WATCH " << pnt;
    postCommand(_("call (void*)watchPoint(%1,%2)").arg(pnt.x()).arg(pnt.y()),
        NeedsStop, CB(handleWatchPoint));
}

void GdbEngine::handleWatchPoint(const GdbResponse &response)
{
    //qDebug() << "HANDLE WATCH POINT:" << response.toString();
    if (response.resultClass == GdbResultDone) {
        GdbMi contents = response.data.findChild("consolestreamoutput");
        // "$5 = (void *) 0xbfa7ebfc\n"
        QString str = _(parsePlainConsoleStream(response));
        // "(void *) 0xbfa7ebfc"
        QString addr = str.mid(9);
        QString ns = m_dumperHelper.qtNamespace();
        QString type = ns.isEmpty() ? _("QWidget*") : _("'%1QWidget'*").arg(ns);
        QString exp = _("(*(%1)%2)").arg(type).arg(addr);
        theDebuggerAction(WatchExpression)->trigger(exp);
    }
}


struct MemoryAgentCookie
{
    MemoryAgentCookie() : agent(0), address(0) {}
    MemoryAgentCookie(MemoryViewAgent *agent_, quint64 address_)
        : agent(agent_), address(address_)
    {}
    QPointer<MemoryViewAgent> agent;
    quint64 address;
};

void GdbEngine::fetchMemory(MemoryViewAgent *agent, quint64 addr, quint64 length)
{
    //qDebug() << "GDB MEMORY FETCH" << agent << addr << length;
    postCommand(_("-data-read-memory %1 x 1 1 %2").arg(addr).arg(length),
        NeedsStop, CB(handleFetchMemory),
        QVariant::fromValue(MemoryAgentCookie(agent, addr)));
}

void GdbEngine::handleFetchMemory(const GdbResponse &response)
{
    // ^done,addr="0x08910c88",nr-bytes="16",total-bytes="16",
    // next-row="0x08910c98",prev-row="0x08910c78",next-page="0x08910c98",
    // prev-page="0x08910c78",memory=[{addr="0x08910c88",
    // data=["1","0","0","0","5","0","0","0","0","0","0","0","0","0","0","0"]}]
    MemoryAgentCookie ac = response.cookie.value<MemoryAgentCookie>();
    QTC_ASSERT(ac.agent, return);
    QByteArray ba;
    GdbMi memory = response.data.findChild("memory");
    QTC_ASSERT(memory.children().size() <= 1, return);
    if (memory.children().isEmpty())
        return;
    GdbMi memory0 = memory.children().at(0); // we asked for only one 'row'
    GdbMi data = memory0.findChild("data");
    foreach (const GdbMi &child, data.children()) {
        bool ok = true;
        unsigned char c = '?';
        c = child.data().toUInt(&ok, 0);
        QTC_ASSERT(ok, return);
        ba.append(c);
    }
    ac.agent->addLazyData(ac.address, ba);
}


struct DisassemblerAgentCookie
{
    DisassemblerAgentCookie() : agent(0) {}
    DisassemblerAgentCookie(DisassemblerViewAgent *agent_)
        : agent(agent_)
    {}
    QPointer<DisassemblerViewAgent> agent;
};

void GdbEngine::fetchDisassembler(DisassemblerViewAgent *agent,
    const StackFrame &frame)
{
    if (frame.file.isEmpty()) {
        fetchDisassemblerByAddress(agent, true);
    } else {
        // Disassemble full function:
        QString cmd = _("-data-disassemble -f %1 -l %2 -n -1 -- 1");
        postCommand(cmd.arg(frame.file).arg(frame.line),
            Discardable, CB(handleFetchDisassemblerByLine),
            QVariant::fromValue(DisassemblerAgentCookie(agent)));
    }
}

void GdbEngine::fetchDisassemblerByAddress(DisassemblerViewAgent *agent,
    bool useMixedMode)
{
    QTC_ASSERT(agent, return);
    bool ok = true;
    quint64 address = agent->address().toULongLong(&ok, 0);
    QTC_ASSERT(ok, qDebug() << "ADDRESS: " << agent->address() << address; return);
    QString start = QString::number(address - 20, 16);
    QString end = QString::number(address + 100, 16);
    // -data-disassemble [ -s start-addr -e end-addr ]
    //  | [ -f filename -l linenum [ -n lines ] ] -- mode
    if (useMixedMode) 
        postCommand(_("-data-disassemble -s 0x%1 -e 0x%2 -- 1").arg(start).arg(end),
            Discardable, CB(handleFetchDisassemblerByAddress1),
            QVariant::fromValue(DisassemblerAgentCookie(agent)));
    else
        postCommand(_("-data-disassemble -s 0x%1 -e 0x%2 -- 0").arg(start).arg(end),
            Discardable, CB(handleFetchDisassemblerByAddress0),
            QVariant::fromValue(DisassemblerAgentCookie(agent)));
}

static QByteArray parseLine(const GdbMi &line)
{
    QByteArray ba;
    ba.reserve(200);
    QByteArray address = line.findChild("address").data();
    //QByteArray funcName = line.findChild("func-name").data();
    //QByteArray offset = line.findChild("offset").data();
    QByteArray inst = line.findChild("inst").data();
    ba += address + QByteArray(15 - address.size(), ' ');
    //ba += funcName + "+" + offset + "  ";
    //ba += QByteArray(30 - funcName.size() - offset.size(), ' ');
    ba += inst;
    ba += '\n';
    return ba;
}

QString GdbEngine::parseDisassembler(const GdbMi &lines)
{
    // ^done,data={asm_insns=[src_and_asm_line={line="1243",file=".../app.cpp",
    // line_asm_insn=[{address="0x08054857",func-name="main",offset="27",
    // inst="call 0x80545b0 <_Z13testQFileInfov>"}]},
    // src_and_asm_line={line="1244",file=".../app.cpp",
    // line_asm_insn=[{address="0x0805485c",func-name="main",offset="32",
    //inst="call 0x804cba1 <_Z11testObject1v>"}]}]}
    // - or -
    // ^done,asm_insns=[
    // {address="0x0805acf8",func-name="...",offset="25",inst="and $0xe8,%al"},
    // {address="0x0805acfa",func-name="...",offset="27",inst="pop %esp"},

    QList<QByteArray> fileContents;
    bool fileLoaded = false;
    QByteArray ba;
    ba.reserve(200 * lines.children().size());

    // FIXME: Performance?
    foreach (const GdbMi &child, lines.children()) {
        if (child.hasName("src_and_asm_line")) {
            // mixed mode
            if (!fileLoaded) {
                QString fileName = QFile::decodeName(child.findChild("file").data());
                QFile file(fullName(fileName));
                file.open(QIODevice::ReadOnly);
                fileContents = file.readAll().split('\n');
                fileLoaded = true;
            }
            int line = child.findChild("line").data().toInt();
            if (line >= 0 && line < fileContents.size())
                ba += "    " + fileContents.at(line) + '\n';
            GdbMi insn = child.findChild("line_asm_insn");
            foreach (const GdbMi &line, insn.children()) 
                ba += parseLine(line);
        } else {
            // the non-mixed version
            ba += parseLine(child);
        }
    }
    return _(ba);
}

void GdbEngine::handleFetchDisassemblerByLine(const GdbResponse &response)
{
    DisassemblerAgentCookie ac = response.cookie.value<DisassemblerAgentCookie>();
    QTC_ASSERT(ac.agent, return);

    if (response.resultClass == GdbResultDone) {
        GdbMi lines = response.data.findChild("asm_insns");
        if (lines.children().isEmpty())
            fetchDisassemblerByAddress(ac.agent, true);
        else if (lines.children().size() == 1
                    && lines.childAt(0).findChild("line").data() == "0")
            fetchDisassemblerByAddress(ac.agent, true);
        else
            ac.agent->setContents(parseDisassembler(lines));
    } else {
        // 536^error,msg="mi_cmd_disassemble: Invalid line number"
        QByteArray msg = response.data.findChild("msg").data();
        if (msg == "mi_cmd_disassemble: Invalid line number")
            fetchDisassemblerByAddress(ac.agent, true);
        else
            showStatusMessage(tr("Disassembler failed: %1").arg(_(msg)), 5000);
    }
}

void GdbEngine::handleFetchDisassemblerByAddress1(const GdbResponse &response)
{
    DisassemblerAgentCookie ac = response.cookie.value<DisassemblerAgentCookie>();
    QTC_ASSERT(ac.agent, return);

    if (response.resultClass == GdbResultDone) {
        GdbMi lines = response.data.findChild("asm_insns");
        if (lines.children().isEmpty())
            fetchDisassemblerByAddress(ac.agent, false);
        else {
            QString contents = parseDisassembler(lines);
            if (ac.agent->contentsCoversAddress(contents)) {
                ac.agent->setContents(parseDisassembler(lines));
            } else {
                debugMessage(_("FALL BACK TO NON-MIXED"));
                fetchDisassemblerByAddress(ac.agent, false);
            }
        }
    } else {
        // 26^error,msg="Cannot access memory at address 0x801ca308"
        QByteArray msg = response.data.findChild("msg").data();
        showStatusMessage(tr("Disassembler failed: %1").arg(_(msg)), 5000);
    }
}

void GdbEngine::handleFetchDisassemblerByAddress0(const GdbResponse &response)
{
    DisassemblerAgentCookie ac = response.cookie.value<DisassemblerAgentCookie>();
    QTC_ASSERT(ac.agent, return);

    if (response.resultClass == GdbResultDone) {
        GdbMi lines = response.data.findChild("asm_insns");
        ac.agent->setContents(parseDisassembler(lines));
    } else {
        QByteArray msg = response.data.findChild("msg").data();
        showStatusMessage(tr("Disassembler failed: %1").arg(_(msg)), 5000);
    }
}

void GdbEngine::gotoLocation(const StackFrame &frame, bool setMarker)
{
    // qDebug() << "GOTO " << frame << setMarker;
    m_manager->gotoLocation(frame, setMarker);
}

//
// Starting up & shutting down
//

bool GdbEngine::startGdb(const QStringList &args, const QString &gdb, const QString &settingsIdHint)
{
    debugMessage(_("STARTING GDB ") + gdb);

    m_gdbProc.disconnect(); // From any previous runs

    QString location = gdb;
    if (location.isEmpty())
        location = theDebuggerStringSetting(GdbLocation);
    QStringList gdbArgs;
    gdbArgs << _("-i");
    gdbArgs << _("mi");
    gdbArgs += args;
    m_gdbProc.start(location, gdbArgs);

    if (!m_gdbProc.waitForStarted()) {
        const QString msg = tr("Unable to start gdb '%1': %2").arg(gdb, m_gdbProc.errorString());
        handleAdapterStartFailed(msg, settingsIdHint);
        return false;
    }

    // Do this only after the process is running, so we get no needless error notifications
    connect(&m_gdbProc, SIGNAL(error(QProcess::ProcessError)),
        SLOT(handleGdbError(QProcess::ProcessError)));
    connect(&m_gdbProc, SIGNAL(finished(int, QProcess::ExitStatus)),
        SLOT(handleGdbFinished(int, QProcess::ExitStatus)));
    connect(&m_gdbProc, SIGNAL(readyReadStandardOutput()),
        SLOT(readGdbStandardOutput()));
    connect(&m_gdbProc, SIGNAL(readyReadStandardError()),
        SLOT(readGdbStandardError()));

    debugMessage(_("GDB STARTED, INITIALIZING IT"));

    postCommand(_("show version"), CB(handleShowVersion));
    postCommand(_("help bb"), CB(handleIsSynchroneous));
    //postCommand(_("-enable-timings");
    postCommand(_("set print static-members off")); // Seemingly doesn't work.
    //postCommand(_("set debug infrun 1"));
    //postCommand(_("define hook-stop\n-thread-list-ids\n-stack-list-frames\nend"));
    //postCommand(_("define hook-stop\nprint 4\nend"));
    //postCommand(_("define hookpost-stop\nprint 5\nend"));
    //postCommand(_("define hook-call\nprint 6\nend"));
    //postCommand(_("define hookpost-call\nprint 7\nend"));
    //postCommand(_("set print object on")); // works with CLI, but not MI
    //postCommand(_("set step-mode on"));  // we can't work with that yes
    //postCommand(_("set exec-done-display on"));
    //postCommand(_("set print pretty on"));
    //postCommand(_("set confirm off"));
    //postCommand(_("set pagination off"));

    // The following does not work with 6.3.50-20050815 (Apple version gdb-1344)
    // (Mac OS 10.6), but does so for gdb-966 (10.5):
    //postCommand(_("set print inferior-events 1"));

    postCommand(_("set breakpoint pending on"));
    postCommand(_("set print elements 10000"));
    postCommand(_("-data-list-register-names"), CB(handleRegisterListNames));

    //postCommand(_("set substitute-path /var/tmp/qt-x11-src-4.5.0 "
    //    "/home/sandbox/qtsdk-2009.01/qt"));

    // one of the following is needed to prevent crashes in gdb on code like:
    //  template <class T> T foo() { return T(0); }
    //  int main() { return foo<int>(); }
    //  (gdb) call 'int foo<int>'()
    //  /build/buildd/gdb-6.8/gdb/valops.c:2069: internal-error:
    postCommand(_("set overload-resolution off"));
    //postCommand(_("set demangle-style none"));
    // From the docs:
    //  Stop means reenter debugger if this signal happens (implies print).
    //  Print means print a message if this signal happens.
    //  Pass means let program see this signal;
    //  otherwise program doesn't know.
    //  Pass and Stop may be combined.
    // We need "print" as otherwise we would get no feedback whatsoever
    // Custom DebuggingHelper crashs which happen regularily for when accessing
    // uninitialized variables.
    postCommand(_("handle SIGSEGV nopass stop print"));

    // This is useful to kill the inferior whenever gdb dies.
    //postCommand(_("handle SIGTERM pass nostop print"));

    postCommand(_("set unwindonsignal on"));
    //postCommand(_("pwd"));
    postCommand(_("set width 0"));
    postCommand(_("set height 0"));

    if (m_isMacGdb) {
        postCommand(_("-gdb-set inferior-auto-start-cfm off"));
        postCommand(_("-gdb-set sharedLibrary load-rules "
            "dyld \".*libSystem.*\" all "
            "dyld \".*libauto.*\" all "
            "dyld \".*AppKit.*\" all "
            "dyld \".*PBGDBIntrospectionSupport.*\" all "
            "dyld \".*Foundation.*\" all "
            "dyld \".*CFDataFormatters.*\" all "
            "dyld \".*libobjc.*\" all "
            "dyld \".*CarbonDataFormatters.*\" all"));
    }

    QString scriptFileName = theDebuggerStringSetting(GdbScriptFile);
    if (!scriptFileName.isEmpty()) {
        if (QFileInfo(scriptFileName).isReadable()) {
            postCommand(_("source ") + scriptFileName);
        } else {
            showMessageBox(QMessageBox::Warning,
            tr("Cannot find debugger initialization script"),
            tr("The debugger settings point to a script file at '%1' "
               "which is not accessible. If a script file is not needed, "
               "consider clearing that entry to avoid this warning. "
              ).arg(scriptFileName));
        }
    }

    return true;
}

void GdbEngine::handleGdbError(QProcess::ProcessError error)
{
    debugMessage(_("HANDLE GDB ERROR"));
    switch (error) {
    case QProcess::Crashed:
        break; // will get a processExited() as well
    // impossible case QProcess::FailedToStart:
    case QProcess::ReadError:
    case QProcess::WriteError:
    case QProcess::Timedout:
    default:
        m_gdbProc.terminate();
        setState(EngineShuttingDown, true);
        showMessageBox(QMessageBox::Critical, tr("Gdb I/O Error"),
                       errorMessage(error));
        break;
    }
}

void GdbEngine::handleGdbFinished(int code, QProcess::ExitStatus type)
{
    debugMessage(_("GDB PROCESS FINISHED, status %1, code %2").arg(type).arg(code));
    if (!m_gdbAdapter)
        return;
    if (state() == EngineShuttingDown) {
        m_gdbAdapter->shutdown();
    } else if (state() != AdapterStartFailed) {
        showMessageBox(QMessageBox::Critical, tr("Unexpected Gdb Exit"),
                       tr("The gdb process exited unexpectedly (%1).")
                       .arg((type == QProcess::CrashExit)
                            ? tr("crashed") : tr("code %1").arg(code)));
        m_gdbAdapter->shutdown();
    }
    initializeVariables();
    setState(DebuggerNotReady, true);
}

void GdbEngine::handleAdapterStartFailed(const QString &msg, const QString &settingsIdHint)
{
    setState(AdapterStartFailed);
    debugMessage(_("ADAPTER START FAILED"));
    const QString title = tr("Adapter start failed");
    if (settingsIdHint.isEmpty()) {
        Core::ICore::instance()->showWarningWithOptions(title, msg);
    } else {
        Core::ICore::instance()->showWarningWithOptions(title, msg, QString(),
                    _(Debugger::Constants::DEBUGGER_SETTINGS_CATEGORY),
                    settingsIdHint);
    }
    shutdown();
}

void GdbEngine::handleAdapterStarted()
{
    setState(AdapterStarted);
    debugMessage(_("ADAPTER SUCCESSFULLY STARTED"));

    showStatusMessage(tr("Starting inferior..."));
    setState(InferiorStarting);
    m_gdbAdapter->startInferior();
}

void GdbEngine::handleInferiorPrepared()
{
    // Initial attempt to set breakpoints
    showStatusMessage(tr("Setting breakpoints..."));
    attemptBreakpointSynchronization();

    if (m_cookieForToken.isEmpty()) {
        startInferiorPhase2();
    } else {
        QTC_ASSERT(m_commandsDoneCallback == 0, /**/);
        m_commandsDoneCallback = &GdbEngine::startInferiorPhase2;
    }
}

void GdbEngine::startInferiorPhase2()
{
    debugMessage(_("BREAKPOINTS SET, CONTINUING INFERIOR STARTUP"));
    m_gdbAdapter->startInferiorPhase2();
}

void GdbEngine::handleInferiorStartFailed(const QString &msg)
{
    debugMessage(_("INFERIOR START FAILED"));
    showMessageBox(QMessageBox::Critical, tr("Inferior start failed"), msg);
    setState(InferiorStartFailed);
    shutdown();
}

void GdbEngine::handleAdapterCrashed(const QString &msg)
{
    debugMessage(_("ADAPTER CRASHED"));

    // The adapter is expected to have cleaned up after itself when we get here,
    // so the effect is about the same as AdapterStartFailed => use it.
    // Don't bother with state transitions - this can happen in any state and
    // the end result is always the same, so it makes little sense to find a
    // "path" which does not assert.
    setState(AdapterStartFailed, true);

    // No point in being friendly here ...
    m_gdbProc.terminate();

    if (!msg.isEmpty())
        showMessageBox(QMessageBox::Critical, tr("Adapter crashed"), msg);
}

void GdbEngine::addOptionPages(QList<Core::IOptionsPage*> *opts) const
{
    opts->push_back(new GdbOptionsPage);
    opts->push_back(new TrkOptionsPage(m_trkOptions));
}

void GdbEngine::showMessageBox(int icon, const QString &title, const QString &text)
{
    m_manager->showMessageBox(icon, title, text);
}

bool GdbEngine::isSynchroneous() const
{
    return m_isSynchroneous;
}

//
// Factory
//

IDebuggerEngine *createGdbEngine(DebuggerManager *manager)
{
    return new GdbEngine(manager);
}

} // namespace Internal
} // namespace Debugger

Q_DECLARE_METATYPE(Debugger::Internal::MemoryAgentCookie);
Q_DECLARE_METATYPE(Debugger::Internal::DisassemblerAgentCookie);
Q_DECLARE_METATYPE(Debugger::Internal::GdbMi);<|MERGE_RESOLUTION|>--- conflicted
+++ resolved
@@ -1126,7 +1126,6 @@
         initHelpers = false;
     // Don't load helpers on stops triggered by signals unless it's
     // an intentional trap.
-<<<<<<< HEAD
     if (initHelpers && reason == "signal-received") {
         QByteArray name = data.findChild("signal-name").data();
         if (name != STOP_SIGNAL
@@ -1134,13 +1133,8 @@
                 || name != CROSS_STOP_SIGNAL))
             initHelpers = false;
     }
-=======
-    if (initHelpers && reason == "signal-received"
-            && data.findChild("signal-name").data() != "SIGTRAP")
-        initHelpers = false;
     if (isSynchroneous())
         initHelpers = false;
->>>>>>> 33fedfea
     if (initHelpers) {
         tryLoadDebuggingHelpers();
         QVariant var = QVariant::fromValue<GdbMi>(data);
@@ -3833,31 +3827,20 @@
         /// Launch asynchronous remote thread to load.
         SharedLibraryInjector injector(inferiorPid());
         QString errorMessage;
-<<<<<<< HEAD
         if (injector.remoteInject(dlopenLib, false, &errorMessage)) {
-            debugMessage(tr("Dumper injection loading triggered (%1)...").
+            debugMessage(_("Dumper injection loading triggered (%1)...").
                          arg(dlopenLib));
         } else {
-            debugMessage(tr("Dumper loading (%1) failed: %2").
+            debugMessage(_("Dumper loading (%1) failed: %2").
                          arg(dlopenLib, errorMessage));
             debugMessage(errorMessage);
-=======
-        if (injector.remoteInject(lib, false, &errorMessage)) {
-            debugMessage(_("Dumper injection loading triggered (%1)...").arg(lib));
-        } else {
-            debugMessage(_("Dumper loading (%1) failed: %2").arg(lib, errorMessage));
->>>>>>> 33fedfea
             manager()->showQtDumperLibraryWarning(errorMessage);
             m_debuggingHelperState = DebuggingHelperUnavailable;
             return;
         }
     } else {
-<<<<<<< HEAD
-        debugMessage(tr("Loading dumpers via debugger call (%1)...").
+        debugMessage(_("Loading dumpers via debugger call (%1)...").
                      arg(dlopenLib));
-=======
-        debugMessage(_("Loading dumpers via debugger call (%1)...").arg(lib));
->>>>>>> 33fedfea
         postCommand(_("sharedlibrary .*")); // for LoadLibraryA
         //postCommand(_("handle SIGSEGV pass stop print"));
         //postCommand(_("set unwindonsignal off"));
