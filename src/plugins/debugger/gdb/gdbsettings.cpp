--- conflicted
+++ resolved
@@ -166,17 +166,13 @@
         "binary in the future."));
     useIndexCache.setDefaultValue(true);
 
-<<<<<<< HEAD
     useDebugInfoD.setSettingsKey("UseDebugInfoD");
     useDebugInfoD.setLabelText(Tr::tr("Use debug info daemon"));
     useDebugInfoD.setOptionText(TriState::DefaultValue, tr("Use system settings"));
     useDebugInfoD.setToolTip(Tr::tr("Lets GDB attempt to automatically retrieve "
                                     "debug information for system packages."));
 
-    skipKnownFrames.setSettingsKey("SkipKnownFrames");
-=======
     skipKnownFrames.setSettingsKey(debugModeGroup, "SkipKnownFrames");
->>>>>>> 9934a9ca
     skipKnownFrames.setDisplayName(Tr::tr("Skip Known Frames"));
     skipKnownFrames.setLabelText(Tr::tr("Skip known frames when stepping"));
     skipKnownFrames.setToolTip(Tr::tr(
