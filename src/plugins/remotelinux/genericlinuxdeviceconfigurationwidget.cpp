// Copyright (C) 2016 The Qt Company Ltd.
// SPDX-License-Identifier: LicenseRef-Qt-Commercial OR GPL-3.0-only WITH Qt-GPL-exception-1.0

#include "genericlinuxdeviceconfigurationwidget.h"

#include "remotelinux_constants.h"
#include "remotelinuxtr.h"
#include "sshkeycreationdialog.h"

#include <projectexplorer/devicesupport/devicemanager.h>
#include <projectexplorer/devicesupport/idevice.h>
#include <projectexplorer/devicesupport/sshparameters.h>

#include <utils/fancylineedit.h>
#include <utils/layoutbuilder.h>
#include <utils/pathchooser.h>
#include <utils/portlist.h>
#include <utils/utilsicons.h>

#include <QCheckBox>
#include <QComboBox>
#include <QLabel>
#include <QLineEdit>
#include <QPushButton>
#include <QRadioButton>
#include <QSpacerItem>
#include <QSpinBox>

using namespace ProjectExplorer;
using namespace Utils;

namespace RemoteLinux::Internal {

GenericLinuxDeviceConfigurationWidget::GenericLinuxDeviceConfigurationWidget(
        const IDevice::Ptr &device) :
    IDeviceWidget(device)
{
    resize(556, 309);

    m_defaultAuthButton = new QRadioButton(Tr::tr("Default"), this);

    m_keyButton = new QRadioButton(Tr::tr("Specific &key"));

    m_hostLineEdit = new FancyLineEdit(this);
    m_hostLineEdit->setPlaceholderText(Tr::tr("IP or host name of the device"));
    m_hostLineEdit->setHistoryCompleter("HostName");

    m_sshPortSpinBox = new QSpinBox(this);
    m_sshPortSpinBox->setMinimum(0);
    m_sshPortSpinBox->setMaximum(65535);
    m_sshPortSpinBox->setValue(22);

    m_hostKeyCheckBox = new QCheckBox(Tr::tr("&Check host key"));

    m_portsLineEdit = new FancyLineEdit(this);
    m_portsLineEdit->setToolTip(Tr::tr("You can enter lists and ranges like this: '1024,1026-1028,1030'."));
    m_portsLineEdit->setHistoryCompleter("PortRange");

    m_portsWarningLabel = new QLabel(this);

    m_timeoutSpinBox = new QSpinBox(this);
    m_timeoutSpinBox->setMaximum(10000);
    m_timeoutSpinBox->setSingleStep(10);
    m_timeoutSpinBox->setValue(1000);
    m_timeoutSpinBox->setSuffix(Tr::tr("s"));

    m_userLineEdit = new FancyLineEdit(this);
    m_userLineEdit->setHistoryCompleter("UserName");

    m_keyLabel = new QLabel(Tr::tr("Private key file:"));

    m_keyFileLineEdit = new PathChooser(this);

    auto createKeyButton = new QPushButton(Tr::tr("Create New..."));

    m_machineTypeValueLabel = new QLabel(this);

    const QString hint = Tr::tr("Leave empty to look up executable in $PATH");
    m_gdbServerLineEdit = new PathChooser(this);
    m_gdbServerLineEdit->setExpectedKind(PathChooser::ExistingCommand);
    m_gdbServerLineEdit->setPlaceholderText(hint);
    m_gdbServerLineEdit->setToolTip(hint);
    m_gdbServerLineEdit->setHistoryCompleter("GdbServer");

    m_qmlRuntimeLineEdit = new PathChooser(this);
    m_qmlRuntimeLineEdit->setExpectedKind(PathChooser::ExistingCommand);
    m_qmlRuntimeLineEdit->setPlaceholderText(hint);
    m_qmlRuntimeLineEdit->setToolTip(hint);
    m_qmlRuntimeLineEdit->setHistoryCompleter("QmlRuntime");

    m_sourceProfileCheckBox =
        new QCheckBox(Tr::tr("Source %1 and %2").arg("/etc/profile").arg("$HOME/.profile"));

    m_linkDeviceComboBox = new QComboBox;
    m_linkDeviceComboBox->addItem(Tr::tr("Direct"), QVariant());

    auto dm = DeviceManager::instance();
    const int dmCount = dm->deviceCount();
    for (int i = 0; i < dmCount; ++i) {
        IDevice::ConstPtr dev =  dm->deviceAt(i);
        m_linkDeviceComboBox->addItem(dev->displayName(), dev->id().toSetting());
    }

    auto sshPortLabel = new QLabel(Tr::tr("&SSH port:"));
    sshPortLabel->setBuddy(m_sshPortSpinBox);

    using namespace Layouting;

    Form {
        Tr::tr("Machine type:"), m_machineTypeValueLabel, st, br,
        Tr::tr("Authentication type:"), m_defaultAuthButton, m_keyButton, st, br,
        Tr::tr("&Host name:"), m_hostLineEdit, sshPortLabel, m_sshPortSpinBox, m_hostKeyCheckBox, st, br,
        Tr::tr("Free ports:"), m_portsLineEdit, m_portsWarningLabel, Tr::tr("Timeout:"), m_timeoutSpinBox, st, br,
        Tr::tr("&Username:"), m_userLineEdit, st, br,
        m_keyLabel, m_keyFileLineEdit, createKeyButton, br,
        Tr::tr("GDB server executable:"), m_gdbServerLineEdit, br,
        Tr::tr("QML runtime executable:"), m_qmlRuntimeLineEdit, br,
        QString(), m_sourceProfileCheckBox, br,
        Tr::tr("Access via:"), m_linkDeviceComboBox
    }.attachTo(this);

    connect(m_hostLineEdit, &QLineEdit::editingFinished,
            this, &GenericLinuxDeviceConfigurationWidget::hostNameEditingFinished);
    connect(m_userLineEdit, &QLineEdit::editingFinished,
            this, &GenericLinuxDeviceConfigurationWidget::userNameEditingFinished);
    connect(m_keyFileLineEdit, &PathChooser::editingFinished,
            this, &GenericLinuxDeviceConfigurationWidget::keyFileEditingFinished);
    connect(m_keyFileLineEdit, &PathChooser::browsingFinished,
            this, &GenericLinuxDeviceConfigurationWidget::keyFileEditingFinished);
    connect(m_keyButton, &QAbstractButton::toggled,
            this, &GenericLinuxDeviceConfigurationWidget::authenticationTypeChanged);
    connect(m_timeoutSpinBox, &QAbstractSpinBox::editingFinished,
            this, &GenericLinuxDeviceConfigurationWidget::timeoutEditingFinished);
    connect(m_timeoutSpinBox, &QSpinBox::valueChanged,
            this, &GenericLinuxDeviceConfigurationWidget::timeoutEditingFinished);
    connect(m_sshPortSpinBox, &QAbstractSpinBox::editingFinished,
            this, &GenericLinuxDeviceConfigurationWidget::sshPortEditingFinished);
    connect(m_sshPortSpinBox, &QSpinBox::valueChanged,
            this, &GenericLinuxDeviceConfigurationWidget::sshPortEditingFinished);
    connect(m_portsLineEdit, &QLineEdit::editingFinished,
            this, &GenericLinuxDeviceConfigurationWidget::handleFreePortsChanged);
    connect(createKeyButton, &QAbstractButton::clicked,
            this, &GenericLinuxDeviceConfigurationWidget::createNewKey);
    connect(m_gdbServerLineEdit, &PathChooser::editingFinished,
            this, &GenericLinuxDeviceConfigurationWidget::gdbServerEditingFinished);
    connect(m_qmlRuntimeLineEdit, &PathChooser::editingFinished,
            this, &GenericLinuxDeviceConfigurationWidget::qmlRuntimeEditingFinished);
    connect(m_hostKeyCheckBox, &QCheckBox::toggled,
            this, &GenericLinuxDeviceConfigurationWidget::hostKeyCheckingChanged);
    connect(m_sourceProfileCheckBox, &QCheckBox::toggled,
            this, &GenericLinuxDeviceConfigurationWidget::sourceProfileCheckingChanged);
    connect(m_linkDeviceComboBox, &QComboBox::currentIndexChanged,
            this, &GenericLinuxDeviceConfigurationWidget::linkDeviceChanged);

    initGui();
}

GenericLinuxDeviceConfigurationWidget::~GenericLinuxDeviceConfigurationWidget() = default;

void GenericLinuxDeviceConfigurationWidget::authenticationTypeChanged()
{
    SshParameters sshParams = device()->sshParameters();
    const bool useKeyFile = m_keyButton->isChecked();
    sshParams.authenticationType = useKeyFile
            ? SshParameters::AuthenticationTypeSpecificKey
            : SshParameters::AuthenticationTypeAll;
    device()->setSshParameters(sshParams);
    m_keyFileLineEdit->setEnabled(useKeyFile);
    m_keyLabel->setEnabled(useKeyFile);
}

void GenericLinuxDeviceConfigurationWidget::hostNameEditingFinished()
{
    SshParameters sshParams = device()->sshParameters();
    sshParams.setHost(m_hostLineEdit->text().trimmed());
    device()->setSshParameters(sshParams);
}

void GenericLinuxDeviceConfigurationWidget::sshPortEditingFinished()
{
    SshParameters sshParams = device()->sshParameters();
    sshParams.setPort(m_sshPortSpinBox->value());
    device()->setSshParameters(sshParams);
}

void GenericLinuxDeviceConfigurationWidget::timeoutEditingFinished()
{
    SshParameters sshParams = device()->sshParameters();
    sshParams.timeout = m_timeoutSpinBox->value();
    device()->setSshParameters(sshParams);
}

void GenericLinuxDeviceConfigurationWidget::userNameEditingFinished()
{
    SshParameters sshParams = device()->sshParameters();
    sshParams.setUserName(m_userLineEdit->text());
    device()->setSshParameters(sshParams);
}

void GenericLinuxDeviceConfigurationWidget::keyFileEditingFinished()
{
    SshParameters sshParams = device()->sshParameters();
    sshParams.privateKeyFile = m_keyFileLineEdit->filePath();
    device()->setSshParameters(sshParams);
}

void GenericLinuxDeviceConfigurationWidget::gdbServerEditingFinished()
{
    device()->setDebugServerPath(m_gdbServerLineEdit->filePath());
}

void GenericLinuxDeviceConfigurationWidget::qmlRuntimeEditingFinished()
{
    device()->setQmlRunCommand(m_qmlRuntimeLineEdit->filePath());
}

void GenericLinuxDeviceConfigurationWidget::handleFreePortsChanged()
{
    device()->setFreePorts(PortList::fromString(m_portsLineEdit->text()));
    updatePortsWarningLabel();
}

void GenericLinuxDeviceConfigurationWidget::setPrivateKey(const FilePath &path)
{
    m_keyFileLineEdit->setFilePath(path);
    keyFileEditingFinished();
}

void GenericLinuxDeviceConfigurationWidget::createNewKey()
{
    SshKeyCreationDialog dialog(this);
    if (dialog.exec() == QDialog::Accepted)
        setPrivateKey(dialog.privateKeyFilePath());
}

void GenericLinuxDeviceConfigurationWidget::hostKeyCheckingChanged(bool doCheck)
{
    SshParameters sshParams = device()->sshParameters();
    sshParams.hostKeyCheckingMode
            = doCheck ? SshHostKeyCheckingAllowNoMatch : SshHostKeyCheckingNone;
    device()->setSshParameters(sshParams);
}

void GenericLinuxDeviceConfigurationWidget::sourceProfileCheckingChanged(bool doCheck)
{
    device()->setExtraData(Constants::SourceProfile, doCheck);
}

void GenericLinuxDeviceConfigurationWidget::linkDeviceChanged(int index)
{
    const QVariant deviceId = m_linkDeviceComboBox->itemData(index);
    device()->setExtraData(Constants::LinkDevice, deviceId);
}

void GenericLinuxDeviceConfigurationWidget::updateDeviceFromUi()
{
    hostNameEditingFinished();
    sshPortEditingFinished();
    timeoutEditingFinished();
    userNameEditingFinished();
    keyFileEditingFinished();
    handleFreePortsChanged();
    gdbServerEditingFinished();
<<<<<<< HEAD
    sshPortEditingFinished();
    timeoutEditingFinished();
    sourceProfileCheckingChanged(m_sourceProfileCheckBox->isChecked());
    linkDeviceChanged(m_linkDeviceComboBox->currentIndex());
=======
    qmlRuntimeEditingFinished();
>>>>>>> 81a5e214
}

void GenericLinuxDeviceConfigurationWidget::updatePortsWarningLabel()
{
    m_portsWarningLabel->setVisible(!device()->freePorts().hasMore());
}

void GenericLinuxDeviceConfigurationWidget::initGui()
{
    if (device()->machineType() == IDevice::Hardware)
        m_machineTypeValueLabel->setText(Tr::tr("Physical Device"));
    else
        m_machineTypeValueLabel->setText(Tr::tr("Emulator"));
    m_portsWarningLabel->setPixmap(Utils::Icons::CRITICAL.pixmap());
    m_portsWarningLabel->setToolTip(QLatin1String("<font color=\"red\">")
        + Tr::tr("You will need at least one port.") + QLatin1String("</font>"));
    m_keyFileLineEdit->setExpectedKind(PathChooser::File);
    m_keyFileLineEdit->setHistoryCompleter(QLatin1String("Ssh.KeyFile.History"));
    m_keyFileLineEdit->lineEdit()->setMinimumWidth(0);
    QRegularExpressionValidator * const portsValidator
        = new QRegularExpressionValidator(QRegularExpression(PortList::regularExpression()), this);
    m_portsLineEdit->setValidator(portsValidator);

    const SshParameters &sshParams = device()->sshParameters();

    switch (sshParams.authenticationType) {
    case SshParameters::AuthenticationTypeSpecificKey:
        m_keyButton->setChecked(true);
        break;
    case SshParameters::AuthenticationTypeAll:
        m_defaultAuthButton->setChecked(true);
        break;
    }
    m_timeoutSpinBox->setValue(sshParams.timeout);
    m_hostLineEdit->setEnabled(!device()->isAutoDetected());
    m_sshPortSpinBox->setEnabled(!device()->isAutoDetected());
    m_hostKeyCheckBox->setChecked(sshParams.hostKeyCheckingMode != SshHostKeyCheckingNone);
    m_sourceProfileCheckBox->setChecked(device()->extraData(Constants::SourceProfile).toBool());
    Id linkDeviceId = Id::fromSetting(device()->extraData(Constants::LinkDevice));
    auto dm = DeviceManager::instance();
    int found = -1;
    for (int i = 0, n = dm->deviceCount(); i < n; ++i) {
        if (dm->deviceAt(i)->id() == linkDeviceId) {
            found = i;
            break;
        }
    }
    m_linkDeviceComboBox->setCurrentIndex(found + 1); // There's the "Direct" entry first.

    m_hostLineEdit->setText(sshParams.host());
    m_sshPortSpinBox->setValue(sshParams.port());
    m_portsLineEdit->setText(device()->freePorts().toString());
    m_timeoutSpinBox->setValue(sshParams.timeout);
    m_userLineEdit->setText(sshParams.userName());
    m_keyFileLineEdit->setFilePath(sshParams.privateKeyFile);
    m_gdbServerLineEdit->setFilePath(device()->debugServerPath());
    m_qmlRuntimeLineEdit->setFilePath(device()->qmlRunCommand());

    updatePortsWarningLabel();
}

} // RemoteLinux::Internal<|MERGE_RESOLUTION|>--- conflicted
+++ resolved
@@ -261,14 +261,11 @@
     keyFileEditingFinished();
     handleFreePortsChanged();
     gdbServerEditingFinished();
-<<<<<<< HEAD
     sshPortEditingFinished();
     timeoutEditingFinished();
     sourceProfileCheckingChanged(m_sourceProfileCheckBox->isChecked());
     linkDeviceChanged(m_linkDeviceComboBox->currentIndex());
-=======
     qmlRuntimeEditingFinished();
->>>>>>> 81a5e214
 }
 
 void GenericLinuxDeviceConfigurationWidget::updatePortsWarningLabel()
