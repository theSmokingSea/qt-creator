--- conflicted
+++ resolved
@@ -22,12 +22,9 @@
     $$PWD/qmljsscopebuilder.h \
     $$PWD/qmljslineinfo.h \
     $$PWD/qmljscompletioncontextfinder.h \
-<<<<<<< HEAD
     $$PWD/qmljscomponentversion.h \
     $$PWD/qmljsmodelmanagerinterface.h \
-=======
     $$PWD/qmljspropertyreader.h \
->>>>>>> 9ab9f9d3
     $$PWD/qmljsrewriter.h
 
 SOURCES += \
@@ -41,12 +38,9 @@
     $$PWD/qmljsscopebuilder.cpp \
     $$PWD/qmljslineinfo.cpp \
     $$PWD/qmljscompletioncontextfinder.cpp \
-<<<<<<< HEAD
     $$PWD/qmljscomponentversion.cpp \
     $$PWD/qmljsmodelmanagerinterface.cpp \
-=======
     $$PWD/qmljspropertyreader.cpp \
->>>>>>> 9ab9f9d3
     $$PWD/qmljsrewriter.cpp
 
 OTHER_FILES += \
