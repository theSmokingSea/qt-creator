--- conflicted
+++ resolved
@@ -145,18 +145,10 @@
     string.append(number);
 }
 
-<<<<<<< HEAD
-template<typename Enumeration>
-constexpr std::underlying_type_t<Enumeration> to_underlying(Enumeration enumeration) noexcept
-{
-    static_assert(std::is_enum_v<Enumeration>, "to_underlying expect an enumeration");
-    return static_cast<std::underlying_type_t<Enumeration>>(enumeration);
-}
-
 template<typename String, typename Enumeration, typename std::enable_if_t<std::is_enum_v<Enumeration>, bool> = true>
 void convertToString(String &string, Enumeration enumeration)
 {
-    string.append(to_underlying(enumeration));
+    string.append(Utils::to_underlying(enumeration));
 }
 
 template<typename String>
@@ -166,21 +158,6 @@
 }
 
 template<typename String>
-=======
-template<typename String, typename Enumeration, typename std::enable_if_t<std::is_enum_v<Enumeration>, bool> = true>
-void convertToString(String &string, Enumeration enumeration)
-{
-    string.append(Utils::to_underlying(enumeration));
-}
-
-template<typename String>
-void convertToString(String &string, const QString &text)
-{
-    convertToString(string, QStringView{text});
-}
-
-template<typename String>
->>>>>>> 8790cbc9
 void convertToString(String &string, const QVariant &value)
 {
     convertToString(string, value.toString());
@@ -262,7 +239,6 @@
 
 template<typename String, typename Container, typename std::enable_if_t<is_container<Container>::value, bool> = true>
 void convertToString(String &string, const Container &values)
-<<<<<<< HEAD
 {
     string.append('[');
 
@@ -271,61 +247,6 @@
         string.append(',');
     }
 
-    if (values.size())
-        string.pop_back();
-
-    string.append(']');
-}
-
-template<typename T>
-struct is_map : std::false_type
-{};
-
-template<typename... Arguments>
-struct is_map<QtPrivate::QKeyValueRange<Arguments...>> : std::true_type
-{};
-
-template<typename... Arguments>
-struct is_map<std::map<Arguments...>> : std::true_type
-{};
-
-template<typename String, typename Map, typename std::enable_if_t<is_map<Map>::value, bool> = true>
-void convertToString(String &string, const Map &map)
-{
-    string.append('{');
-
-    for (const auto &[key, value] : map) {
-        convertToString(string, key);
-        string.append(':');
-=======
-{
-    string.append('[');
-
-    for (const auto &value : values) {
->>>>>>> 8790cbc9
-        convertToString(string, value);
-        string.append(',');
-    }
-
-<<<<<<< HEAD
-    if (map.begin() != map.end())
-        string.pop_back();
-
-    string.append('}');
-}
-
-template<typename String, typename Key, typename Value>
-void convertToString(String &string, const QMap<Key, Value> &dictonary)
-{
-    convertToString(string, dictonary.asKeyValueRange());
-}
-
-namespace Internal {
-
-template<typename String, typename... Arguments>
-void toArguments(String &text, Arguments &&...arguments)
-{
-=======
     if (values.size())
         string.pop_back();
 
@@ -373,7 +294,6 @@
 template<typename String, typename... Arguments>
 void toArguments(String &text, Arguments &&...arguments)
 {
->>>>>>> 8790cbc9
     constexpr auto argumentCount = sizeof...(Arguments);
     text.append('{');
     (convertDictonaryEntryToString(text, arguments), ...);
