/****************************************************************************
**
** Copyright (C) 2016 The Qt Company Ltd.
** Contact: https://www.qt.io/licensing/
**
** This file is part of Qt Creator.
**
** Commercial License Usage
** Licensees holding valid commercial Qt licenses may use this file in
** accordance with the commercial license agreement provided with the
** Software or, alternatively, in accordance with the terms contained in
** a written agreement between you and The Qt Company. For licensing terms
** and conditions see https://www.qt.io/terms-conditions. For further
** information use the contact form at https://www.qt.io/contact-us.
**
** GNU General Public License Usage
** Alternatively, this file may be used under the terms of the GNU
** General Public License version 3 as published by the Free Software
** Foundation with exceptions as appearing in the file LICENSE.GPL3-EXCEPT
** included in the packaging of this file. Please review the following
** information to ensure the GNU General Public License requirements will
** be met: https://www.gnu.org/licenses/gpl-3.0.html.
**
****************************************************************************/

#pragma once

#include "sshconnection.h"
#include "sshremoteprocess.h"

namespace QSsh {
namespace Internal { class SshRemoteProcessRunnerPrivate; }

class QSSH_EXPORT SshRemoteProcessRunner : public QObject
{
    Q_OBJECT

public:
    SshRemoteProcessRunner(QObject *parent = nullptr);
    ~SshRemoteProcessRunner();

    void run(const QString &command, const SshConnectionParameters &sshParams);
<<<<<<< HEAD
    QString command() const;
=======
>>>>>>> 0923d867

    QString lastConnectionErrorString() const;

    bool isProcessRunning() const;
    void cancel();
    QProcess::ExitStatus processExitStatus() const;
    int processExitCode() const;
    QString processErrorString() const;
    QByteArray readAllStandardOutput();
    QByteArray readAllStandardError();

signals:
    void connectionError();
    void processStarted();
    void readyReadStandardOutput();
    void readyReadStandardError();
    void processClosed(const QString &error);

private:
    void handleConnected();
    void handleConnectionError();
    void handleDisconnected();
    void handleProcessStarted();
    void handleProcessFinished(const QString &error);
    void handleStdout();
    void handleStderr();
    void runInternal(const QString &command, const QSsh::SshConnectionParameters &sshParams);
    void setState(int newState);

    Internal::SshRemoteProcessRunnerPrivate * const d;
};

} // namespace QSsh<|MERGE_RESOLUTION|>--- conflicted
+++ resolved
@@ -40,10 +40,7 @@
     ~SshRemoteProcessRunner();
 
     void run(const QString &command, const SshConnectionParameters &sshParams);
-<<<<<<< HEAD
-    QString command() const;
-=======
->>>>>>> 0923d867
+    void runInTerminal(const QString &command, const SshConnectionParameters &sshParams);
 
     QString lastConnectionErrorString() const;
 
