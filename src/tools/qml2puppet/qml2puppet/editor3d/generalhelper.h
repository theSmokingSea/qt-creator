--- conflicted
+++ resolved
@@ -72,12 +72,9 @@
                                              bool closeUp = false);
     Q_INVOKABLE QVector4D approachNode(QQuick3DCamera *camera, float defaultLookAtDistance,
                                        QObject *node, QQuick3DViewport *viewPort);
-<<<<<<< HEAD
-=======
     void calculateBoundsAndFocusCamera(QQuick3DCamera *camera, QQuick3DNode *node,
                                        QQuick3DViewport *viewPort, float defaultLookAtDistance,
                                        bool closeUp, QVector3D &lookAt, QVector3D &extents);
->>>>>>> 8790cbc9
     Q_INVOKABLE void calculateNodeBoundsAndFocusCamera(QQuick3DCamera *camera, QQuick3DNode *node,
                                                        QQuick3DViewport *viewPort,
                                                        float defaultLookAtDistance, bool closeUp);
@@ -153,10 +150,7 @@
     void setSnapRotationInterval(double interval) { m_snapRotationInterval = interval; }
     void setSnapScaleInterval(double interval) { m_snapScaleInterval = interval / 100.; }
     void setCameraSpeed(double speed);
-<<<<<<< HEAD
-=======
     Q_INVOKABLE void setCameraSpeedModifier(double modifier);
->>>>>>> 8790cbc9
 
     Q_INVOKABLE QString snapPositionDragTooltip(const QVector3D &pos) const;
     Q_INVOKABLE QString snapRotationDragTooltip(double angle) const;
@@ -187,10 +181,7 @@
     void requestCameraMove(QQuick3DCamera *camera, const QVector3D &moveVector);
     void requestRender();
     void cameraSpeedChanged();
-<<<<<<< HEAD
-=======
     void requestedTimerEvent(const QString &timerId);
->>>>>>> 8790cbc9
 
 private:
     void handlePendingToolStateUpdate();
@@ -246,10 +237,7 @@
     double m_snapRotationInterval = 5.;
     double m_snapScaleInterval = .1;
     double m_cameraSpeed = 10.;
-<<<<<<< HEAD
-=======
     double m_cameraSpeedModifier = 1.;
->>>>>>> 8790cbc9
 
     QVariant m_bgColor;
     QHash<QString, QTimer *> m_eventTimers;
