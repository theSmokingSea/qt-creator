--- conflicted
+++ resolved
@@ -17,20 +17,13 @@
   include(QtCreatorIDEBranding)
   include(QtCreatorAPI)
 
-<<<<<<< HEAD
   find_package(Qt5
     COMPONENTS Concurrent Core Gui Network PrintSupport Qml Quick Sql Widgets Xml Core5Compat
     REQUIRED
   )
 endif()
-=======
+
 configure_file(../../app/app_version.h.cmakein app/app_version.h ESCAPE_QUOTES)
-
-find_package(Qt5
-  COMPONENTS Concurrent Core Gui Network PrintSupport Qml Quick Sql Widgets Xml Core5Compat
-  REQUIRED
-)
->>>>>>> d5cf9ffd
 
 if (NOT TARGET QmlPuppetCommunication)
   include(../../libs/qmlpuppetcommunication/QmlPuppetCommunication.cmake)
@@ -54,26 +47,23 @@
     OUTPUT_NAME qml2puppet-${IDE_VERSION}
 )
 
-<<<<<<< HEAD
-=======
-set_target_properties(qml2puppet PROPERTIES OUTPUT_NAME qml2puppet-${IDE_VERSION})
-
-execute_process(
-    COMMAND git describe --tags --always --dirty=+
-    WORKING_DIRECTORY ${CMAKE_SOURCE_DIR}
-    RESULT_VARIABLE GIT_SHA_RESULT
-    OUTPUT_VARIABLE GIT_SHA_OUTPUT
-    ERROR_VARIABLE GIT_SHA_ERROR
-)
-
-#if we are not a git repository use the .tag file
-if(NOT GIT_SHA_OUTPUT)
-    file(READ ${CMAKE_CURRENT_SOURCE_DIR}/../../../.tag GIT_SHA_OUTPUT)
-endif()
-
-add_definitions( -D GIT_SHA=${GIT_SHA_OUTPUT} )
-
->>>>>>> d5cf9ffd
+if(TARGET qml2puppet)
+  execute_process(
+      COMMAND git describe --tags --always --dirty=+
+      WORKING_DIRECTORY ${CMAKE_SOURCE_DIR}
+      RESULT_VARIABLE GIT_SHA_RESULT
+      OUTPUT_VARIABLE GIT_SHA_OUTPUT
+      ERROR_VARIABLE GIT_SHA_ERROR
+  )
+
+  #if we are not a git repository use the .tag file
+  if(NOT GIT_SHA_OUTPUT)
+      file(READ ${CMAKE_CURRENT_SOURCE_DIR}/../../../.tag GIT_SHA_OUTPUT)
+  endif()
+
+  add_definitions( -D GIT_SHA=${GIT_SHA_OUTPUT} )
+endif()
+
 extend_qtc_executable(qml2puppet
   CONDITION Qt5_VERSION VERSION_GREATER_EQUAL 6.0.0
   SOURCES
