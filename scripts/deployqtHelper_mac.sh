--- conflicted
+++ resolved
@@ -140,24 +140,13 @@
 
     echo "- Running macdeployqt ($(which macdeployqt))"
 
-<<<<<<< HEAD
     macdeployqt "$app_path" \
         "-executable=$app_path/Contents/Resources/qtpromaker" \
         "-executable=$app_path/Contents/Resources/sdktool" \
         "-executable=$app_path/Contents/Resources/ios/iostool" \
-        "-executable=$app_path/Contents/Resources/ios/iossim" \
-        "-executable=$app_path/Contents/Resources/ios/iossim_1_8_2" \
         "-executable=$app_path/Contents/Resources/buildoutputparser" \
         "-executable=$app_path/Contents/Resources/cpaster" \
         "-executable=$app_path/Contents/MacOS/qtdiag" \
-=======
-    macdeployqt "$1" \
-        "-executable=$1/Contents/Resources/qtpromaker" \
-        "-executable=$1/Contents/Resources/sdktool" \
-        "-executable=$1/Contents/Resources/ios/iostool" \
-        "-executable=$1/Contents/Resources/buildoutputparser" \
-        "-executable=$1/Contents/Resources/cpaster" \
->>>>>>> c1a46127
         "-executable=$qbsapp" \
         "-executable=$qbsapp-config" \
         "-executable=$qbsapp-config-ui" \
