--- conflicted
+++ resolved
@@ -1960,11 +1960,7 @@
             <param name="x" type="qreal"/>
             <param name="y" type="qreal"/>
         </method>
-<<<<<<< HEAD
-        <method name="forceFocus"/>
-=======
         <method name="forceActiveFocus"/>
->>>>>>> df87d970
         <method name="childAt" type="QDeclarativeItem*">
             <param name="x" type="qreal"/>
             <param name="y" type="qreal"/>
@@ -2717,11 +2713,7 @@
         <property name="selectionStart" type="int"/>
         <property name="selectionEnd" type="int"/>
         <property name="selectedText" type="string"/>
-<<<<<<< HEAD
-        <property name="focusOnPress" type="bool"/>
-=======
         <property name="activeFocusOnPress" type="bool"/>
->>>>>>> df87d970
         <property name="persistentSelection" type="bool"/>
         <property name="textMargin" type="qreal"/>
         <property name="inputMethodHints" type="Qt.InputMethodHints"/>
@@ -2830,11 +2822,7 @@
         <property name="inputMethodHints" type="Qt.InputMethodHints"/>
         <property name="acceptableInput" type="bool"/>
         <property name="echoMode" type="EchoMode"/>
-<<<<<<< HEAD
-        <property name="focusOnPress" type="bool"/>
-=======
         <property name="activeFocusOnPress" type="bool"/>
->>>>>>> df87d970
         <property name="passwordCharacter" type="string"/>
         <property name="displayText" type="string"/>
         <property name="autoScroll" type="bool"/>
@@ -2895,12 +2883,9 @@
             <param name="start" type="int"/>
             <param name="end" type="int"/>
         </method>
-<<<<<<< HEAD
-=======
         <method name="cut"/>
         <method name="copy"/>
         <method name="paste"/>
->>>>>>> df87d970
         <method name="positionAt" type="int">
             <param name="x" type="int"/>
         </method>
@@ -3163,30 +3148,7 @@
             <param name="count" type="int"/>
         </method>
     </type>
-<<<<<<< HEAD
-    <type name="__extended__.Qt.QGraphicsWidget" version="4.7" defaultProperty="children" extends="QGraphicsObject">
-        <property name="palette" type="QPalette"/>
-        <property name="font" type="QFont"/>
-        <property name="layoutDirection" type="Qt.LayoutDirection"/>
-        <property name="size" type="QSizeF"/>
-        <property name="minimumSize" type="QSizeF"/>
-        <property name="preferredSize" type="QSizeF"/>
-        <property name="maximumSize" type="QSizeF"/>
-        <property name="sizePolicy" type="QSizePolicy"/>
-        <property name="focusPolicy" type="Qt.FocusPolicy"/>
-        <property name="windowFlags" type="Qt.WindowFlags"/>
-        <property name="windowTitle" type="string"/>
-        <property name="geometry" type="QRectF"/>
-        <property name="autoFillBackground" type="bool"/>
-        <property name="layout" type="QGraphicsLayout"/>
-        <signal name="geometryChanged"/>
-        <signal name="layoutChanged"/>
-        <method name="close" type="bool"/>
-    </type>
-    <type name="org.webkit.WebView" version="1.0" defaultProperty="data" extends="Qt.Item">
-=======
     <type name="QtWebKit.WebView" version="1.0" defaultProperty="data" extends="Qt.Item">
->>>>>>> df87d970
         <enum name="Status">
             <enumerator name="Null" value="0"/>
             <enumerator name="Ready" value="1"/>
@@ -3259,9 +3221,7 @@
             <param name="maxzoom" type="qreal"/>
         </method>
     </type>
-<<<<<<< HEAD
     <type name="QEasingCurve" extends="Qt.Easing"/>
-=======
     <type name="__extended__.Qt.QGraphicsWidget" version="4.7" defaultProperty="children" extends="QGraphicsObject">
         <property name="palette" type="QPalette"/>
         <property name="font" type="QFont"/>
@@ -3281,9 +3241,4 @@
         <signal name="layoutChanged"/>
         <method name="close" type="bool"/>
     </type>
-    <type name="Script">
-        <property name="script" type="string"/>
-        <property name="source" type="QUrl"/>
-    </type>
->>>>>>> df87d970
 </module>