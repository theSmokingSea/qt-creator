// Copyright (C) 2022 The Qt Company Ltd.
// SPDX-License-Identifier: LicenseRef-Qt-Commercial OR GPL-3.0-only WITH Qt-GPL-exception-1.0

import QtQuick
import QtQuick.Layouts
import QtQuick.Controls
import HelperWidgets
import StudioControls as StudioControls
import StudioTheme as StudioTheme

Row {
    id: root

    property variant backendValue
    property color textColor: colorLogic.highlight ? colorLogic.textColor
                                                   : StudioTheme.Values.themeTextColor
    property string filter: "*.png *.gif *.jpg *.bmp *.jpeg *.svg *.pbm *.pgm *.ppm *.xbm *.xpm *.hdr *.ktx *.webp"

    // This property takes an array of strings which define default items that should be added
    // to the ComboBox model in addition to the items from the FileResourcesModel. This is used
    // by QtQuick3D to add built-in primitives to the model.
    property var defaultItems

    // These paths will be used for default items if they are defined. Otherwise, default item
    // itself is used as the path.
    property var defaultPaths

    // Current item
    property string absoluteFilePath: ""

    // If this property is set, this path will be opened instead of the default path
    property string resourcesPath

    property alias comboBox: comboBox
    property alias spacer: spacer
    property alias actionIndicatorVisible: comboBox.actionIndicatorVisible

    property bool hideDuplicates: true

    FileResourcesModel {
        id: fileModel
        modelNodeBackendProperty: modelNodeBackend
        filter: root.filter
    }

    ColorLogic {
        id: colorLogic
        backendValue: root.backendValue
    }

    component ThumbnailToolTip: ToolTip {
        id: toolTip

        property alias checkerVisible: checker.visible
        property alias thumbnailSource: thumbnail.source

        property alias titleText: title.text
        property alias descriptionText: description.text

        property int maximumWidth: 420

        delay: StudioTheme.Values.toolTipDelay

        background: Rectangle {
            color: StudioTheme.Values.themeToolTipBackground
            border.color: StudioTheme.Values.themeToolTipOutline
            border.width: StudioTheme.Values.border
        }

        contentItem: Row {
            id: row

            readonly property real __epsilon: 2

            height: Math.max(wrapper.visible ? wrapper.height : 0, column.height)
            spacing: 10

            Item {
                id: wrapper
                visible: thumbnail.status === Image.Ready
                width: 96
                height: 96

                Image {
                    id: checker
                    anchors.fill: parent
                    fillMode: Image.Tile
                    source: "images/checkers.png"
                }

                Image {
                    id: thumbnail
                    anchors.fill: parent
                    sourceSize.width: wrapper.width
                    sourceSize.height: wrapper.height
                    asynchronous: true
                    fillMode: Image.PreserveAspectFit
                }
            }

            Column {
                id: column

                property int thumbnailSize: wrapper.visible ? wrapper.width + row.spacing : 0

                spacing: 10
                anchors.verticalCenter: parent.verticalCenter
                width: Math.min(toolTip.maximumWidth - column.thumbnailSize,
                                Math.max(titleTextMetrics.width + row.__epsilon,
                                         descriptionTextMetrics.width + row.__epsilon))

                Text {
                    id: title
                    font: toolTip.font
                    color: StudioTheme.Values.themeToolTipText

                    TextMetrics {
                        id: titleTextMetrics
                        text: title.text
                        font: title.font
                    }
                }

                Text {
                    id: description
                    width: column.width
                    font: toolTip.font
                    color: StudioTheme.Values.themeToolTipText
                    wrapMode: Text.Wrap

                    TextMetrics {
                        id: descriptionTextMetrics
                        text: description.text
                        font: description.font
                    }
                }
            }
        }
    }

    StudioControls.FilterComboBox {
        id: comboBox

        property ListModel listModel: ListModel {}

        hasActiveDrag: activeDragSuffix !== "" && root.filter.includes(activeDragSuffix)
        implicitWidth: StudioTheme.Values.singleControlColumnWidth
                        + StudioTheme.Values.actionIndicatorWidth
        width: implicitWidth
        allowUserInput: true

        // Note: highlightedIndex property isn't used because it has no setter and it doesn't reset
        // when the combobox is closed by focusing on some other control.
        property int hoverIndex: -1

        onCurrentIndexChanged: {
            // This is needed to correctly update root.absoluteFilePath in cases where selection
            // changes between two nodes of same type.
            if (currentIndex !== -1 && !root.backendValue.isBound)
                root.absoluteFilePath = fileModel.resolve(root.backendValue.value)
        }

        DropArea {
            id: dropArea

            anchors.fill: parent

            property string assetPath: ""

            onEntered: function(drag) {
                dropArea.assetPath = drag.getDataAsString(drag.keys[0]).split(",")[0]
                drag.accepted = comboBox.hasActiveDrag
                comboBox.hasActiveHoverDrag = drag.accepted
            }

            onExited: comboBox.hasActiveHoverDrag = false

            onDropped: function(drop) {
                drop.accepted = comboBox.hasActiveHoverDrag
                comboBox.editText = dropArea.assetPath
                comboBox.accepted()
                comboBox.hasActiveHoverDrag = false
                root.backendValue.commitDrop(dropArea.assetPath)
            }
        }

        ThumbnailToolTip {
            id: rootToolTip

            visible: comboBox.hover && rootToolTip.text !== ""
            text: root.backendValue?.valueToString ?? ""

            checkerVisible: !root.isMesh(root.absoluteFilePath)
            thumbnailSource: {
                if (root.isBuiltInPrimitive(root.absoluteFilePath))
                    return "image://qmldesigner_thumbnails/"
                        + root.absoluteFilePath.substring(1, root.absoluteFilePath.length)
                        + ".builtin"

                if (fileModel.isLocal(root.absoluteFilePath))
                    return "image://qmldesigner_thumbnails/" + root.absoluteFilePath

                return root.absoluteFilePath
            }
            titleText: root.fileName(rootToolTip.text)
            descriptionText: root.isBuiltInPrimitive(rootToolTip.text)
                                ? qsTr("Built-in primitive")
                                : rootToolTip.text
        }

        delegate: ItemDelegate {
            required property string absoluteFilePath
            required property string relativeFilePath
            required property string name
            required property int group
            required property int index

            id: delegateRoot
            width: comboBox.popup.width - comboBox.popup.leftPadding - comboBox.popup.rightPadding
            height: StudioTheme.Values.height - 2 * StudioTheme.Values.border
            padding: 0
            hoverEnabled: true
            highlighted: comboBox.highlightedIndex === delegateRoot.DelegateModel.itemsIndex

            onHoveredChanged: {
                if (delegateRoot.hovered && !comboBox.popupMouseArea.active)
                    comboBox.setHighlightedIndexItems(delegateRoot.DelegateModel.itemsIndex)
            }

            onClicked: comboBox.selectItem(delegateRoot.DelegateModel.itemsIndex)

            contentItem: Text {
                leftPadding: 8
                text: name
                color: {
                    if (!delegateRoot.enabled)
                        return comboBox.style.text.disabled

                    if (comboBox.currentIndex === delegateRoot.DelegateModel.itemsIndex)
                        return comboBox.style.text.selectedText

                    return comboBox.style.text.idle
                }
                font: comboBox.font
                elide: Text.ElideRight
                verticalAlignment: Text.AlignVCenter
            }

            background: Rectangle {
                x: 0
                y: 0
                width: delegateRoot.width
                height: delegateRoot.height
                color: {
                    if (!delegateRoot.enabled)
                        return "transparent"

                    if (delegateRoot.hovered && comboBox.currentIndex === delegateRoot.DelegateModel.itemsIndex)
                        return comboBox.style.interactionHover

                    if (comboBox.currentIndex === delegateRoot.DelegateModel.itemsIndex)
                        return comboBox.style.interaction

                    if (delegateRoot.hovered)
                        return comboBox.style.background.hover

                    return "transparent"
                }
            }

            ThumbnailToolTip {
                id: delegateToolTip

                visible: delegateRoot.hovered
                text: delegateRoot.relativeFilePath

                checkerVisible: !root.isMesh(delegateRoot.absoluteFilePath)
                thumbnailSource: {
                    if (root.isBuiltInPrimitive(delegateRoot.name))
                        return "image://qmldesigner_thumbnails/"
                            + delegateRoot.name.substring(1, delegateRoot.name.length)
                            + ".builtin"

                    return "image://qmldesigner_thumbnails/" + delegateRoot.absoluteFilePath
                }
                titleText: delegateRoot.name
                descriptionText: root.isBuiltInPrimitive(delegateToolTip.text)
                                    ? qsTr("Built-in primitive")
                                    : delegateToolTip.text
            }
        }

        actionIndicator.icon.color: extFuncLogic.color
        actionIndicator.icon.text: extFuncLogic.glyph
        actionIndicator.onClicked: extFuncLogic.show()
        actionIndicator.forceVisible: extFuncLogic.menuVisible

        ExtendedFunctionLogic {
            id: extFuncLogic
            backendValue: root.backendValue
            onReseted: comboBox.editText = ""
        }

        property bool isComplete: false
        property bool dirty: false

        onEditTextChanged: comboBox.dirty = true

        function setCurrentText(text) {
            comboBox.currentIndex = comboBox.find(text)
            comboBox.setHighlightedIndexItems(comboBox.currentIndex)
            comboBox.autocompleteString = ""
            comboBox.editText = text
            comboBox.dirty = false
        }

        // Takes into account applied bindings
        function updateTextValue() {
            if (root.backendValue.isBound) {
                comboBox.textValue = root.backendValue.expression
            } else {
                // Can be absolute or relative file path
                var filePath = root.backendValue.valueToString
                comboBox.textValue = filePath.substr(filePath.lastIndexOf('/') + 1)
            }

            comboBox.setCurrentText(comboBox.textValue)
        }

        Connections {
            target: root.backendValue

            function onIsBoundChanged() { comboBox.updateTextValue() }
            function onExpressionChanged() { comboBox.updateTextValue() }
            function onValueChangedQml() { comboBox.updateTextValue() }
        }

        property string textValue: ""

        onModelChanged: {
            if (!comboBox.isComplete)
                return

            comboBox.setCurrentText(comboBox.textValue)
        }

        onAccepted: {
            if (!comboBox.isComplete)
                return

            let inputValue = comboBox.editText

            // Check if value set by user matches with a name in the model then pick the full path
            let index = comboBox.find(inputValue)
            if (index !== -1)
                inputValue = comboBox.items.get(index).model.relativeFilePath

            root.backendValue.value = inputValue

            if (!root.backendValue.isBound)
                root.absoluteFilePath = fileModel.resolve(root.backendValue.value)

            comboBox.dirty = false
        }

        onFocusChanged: {
            if (comboBox.dirty)
               comboBox.handleActivate(comboBox.currentIndex)
        }

        onCompressedActivated: function (index) {
            comboBox.handleActivate(index)
        }

        function handleActivate(index) {
            if (root.backendValue === undefined || !comboBox.isComplete)
                return

            let inputValue = comboBox.editText

            if (index >= 0)
                inputValue = comboBox.items.get(index).model.relativeFilePath

            if (root.backendValue.value !== inputValue)
                root.backendValue.value = inputValue

            if (!root.backendValue.isBound)
                root.absoluteFilePath = fileModel.resolve(root.backendValue.value)

            comboBox.dirty = false
        }

        Component.onCompleted: {
            // Hack to style the text input
            for (var i = 0; i < comboBox.children.length; i++) {
                if (comboBox.children[i].text !== undefined) {
                    comboBox.children[i].color = root.textColor
                    comboBox.children[i].anchors.rightMargin = 34
                }
            }
            comboBox.isComplete = true
            comboBox.setCurrentText(comboBox.textValue)
        }
    }

    function isBuiltInPrimitive(value) {
        return value.startsWith('#')
    }

    function isMesh(value) {
        return root.isBuiltInPrimitive(value)
                || root.hasFileExtension(root.fileName(value), "mesh")
    }

    function hasFileExtension(fileName, extension) {
        return fileName.split('.').pop() === extension
    }

    function fileName(filePath) {
        return filePath.substr(filePath.lastIndexOf('/') + 1)
    }

    function createModel() {
        // Build the combobox model
        comboBox.listModel.clear()
        // While adding items to the model this binding needs to be interrupted, otherwise the
        // update function of the SortFilterModel is triggered every time on append() which makes
        // QtDS very slow. This will happen when selecting different items in the scene.
        comboBox.model = {}

        let nameMap = new Map;

        if (root.defaultItems !== undefined) {
            for (var i = 0; i < root.defaultItems.length; ++i) {
                comboBox.listModel.append({
                    absoluteFilePath: root.defaultPaths ? root.defaultPaths[i]
                                                        : "",
                    relativeFilePath: root.defaultPaths ? root.defaultPaths[i]
                                                        : root.defaultItems[i],
                    name: root.defaultItems[i],
                    group: 0
                })
                nameMap.set(root.defaultItems[i], i)
            }
        }

        const myModel = fileModel.model
        for (var j = 0; j < myModel.length; ++j) {
            let item = myModel[j]
            if (root.hideDuplicates && nameMap.has(item.fileName)) {
                // Prefer hiding generated component files rather than other project files
                let listIndex = nameMap.get(item.fileName)
                let absPath = comboBox.listModel.get(listIndex).absoluteFilePath
<<<<<<< HEAD
                if (absPath.includes("/GeneratedComponents/") || absPath.includes("/asset_imports/")) {
=======
                if (absPath.includes("/Generated/") || absPath.includes("/asset_imports/")) {
>>>>>>> 8790cbc9
                    comboBox.listModel.set(listIndex, {
                        absoluteFilePath: item.absoluteFilePath,
                        relativeFilePath: item.relativeFilePath,
                        name: item.fileName,
                        group: 1
                    })
                }
            } else {
                comboBox.listModel.append({
                    absoluteFilePath: item.absoluteFilePath,
                    relativeFilePath: item.relativeFilePath,
                    name: item.fileName,
                    group: 1
                })
                nameMap.set(item.fileName, comboBox.listModel.count - 1)
            }
        }

        comboBox.model = Qt.binding(function() { return comboBox.listModel })
    }

    Connections {
        target: fileModel
        function onModelChanged() {
            root.createModel()
            comboBox.setCurrentText(comboBox.textValue)
        }
    }

    onDefaultItemsChanged: root.createModel()
    onDefaultPathsChanged: root.createModel()
    onHideDuplicatesChanged: root.createModel()

    Component.onCompleted: {
        root.createModel()
        comboBox.updateTextValue()

        if (!root.backendValue.isBound)
            root.absoluteFilePath = fileModel.resolve(root.backendValue.value)
    }

    function indexOf(model, criteria) {
        for (var i = 0; i < model.count; ++i) {
            if (criteria(model.get(i)))
                return i
        }
        return -1
    }

    Connections {
        target: comboBox
        function onStateChanged(state) {
            // update currentIndex when the popup opens to override the default behavior in super classes
            // that selects currentIndex based on values in the combo box.
            if (comboBox.popup.opened && !root.backendValue.isBound) {
                var index = root.indexOf(comboBox.items,
                                               function(item) {
                                                   return item.relativeFilePath === root.backendValue.value
                                               })

                if (index !== -1) {
                    comboBox.currentIndex = index
                    comboBox.hoverIndex = index
                    comboBox.editText = comboBox.items.get(index).model.name
                }
            }
        }
    }

    Spacer { id: spacer
        implicitWidth: StudioTheme.Values.twoControlColumnGap
    }

    IconIndicator {
        icon: StudioTheme.Constants.addFile
        iconColor: root.textColor
        onClicked: {
            fileModel.openFileDialog(resourcesPath)
            if (fileModel.fileName !== "") {
                root.backendValue.value = fileModel.fileName
                root.absoluteFilePath = fileModel.resolve(root.backendValue.value)
            }
        }
    }
}<|MERGE_RESOLUTION|>--- conflicted
+++ resolved
@@ -451,11 +451,7 @@
                 // Prefer hiding generated component files rather than other project files
                 let listIndex = nameMap.get(item.fileName)
                 let absPath = comboBox.listModel.get(listIndex).absoluteFilePath
-<<<<<<< HEAD
-                if (absPath.includes("/GeneratedComponents/") || absPath.includes("/asset_imports/")) {
-=======
                 if (absPath.includes("/Generated/") || absPath.includes("/asset_imports/")) {
->>>>>>> 8790cbc9
                     comboBox.listModel.set(listIndex, {
                         absoluteFilePath: item.absoluteFilePath,
                         relativeFilePath: item.relativeFilePath,
