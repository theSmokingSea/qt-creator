--- conflicted
+++ resolved
@@ -158,12 +158,8 @@
 
         Label {
             text: qsTr("Font capitalization")
-<<<<<<< HEAD
             toolTip: qsTr("Capitalization for the text.")
-=======
-            toolTip: qsTr("Sets the capitalization for the text.")
             disabledState: !getBackendValue("capitalization").isAvailable
->>>>>>> 1074dab4
         }
 
         ComboBox {
@@ -189,12 +185,8 @@
 
         Label {
             text: qsTr("Style name")
-<<<<<<< HEAD
             toolTip: qsTr("Font's style.")
-=======
-            toolTip: qsTr("Sets the font's style.")
             disabledState: !styleNameComboBox.enabled
->>>>>>> 1074dab4
         }
 
         ComboBox {
@@ -285,12 +277,8 @@
                 Layout.fillWidth: true
                 backendValue: getBackendValue("kerning")
                 tooltip: qsTr("Enables or disables the kerning OpenType feature when shaping the text. Disabling this may " +
-<<<<<<< HEAD
                               "improve performance when creating or changing the text, at the expense of some cosmetic features.")
-=======
-                              "improve performance when creating or changing the text, at the expense of some cosmetic features. The default value is true.")
                 enabled: backendValue.isAvailable
->>>>>>> 1074dab4
             }
 
             CheckBox {
@@ -306,12 +294,8 @@
 
         Label {
             text: qsTr("Hinting preference")
-<<<<<<< HEAD
             toolTip: qsTr("Preferred hinting on the text.")
-=======
-            toolTip: qsTr("Sets the preferred hinting on the text.")
             disabledState: !getBackendValue("hintingPreference").isAvailable
->>>>>>> 1074dab4
         }
 
         ComboBox {
