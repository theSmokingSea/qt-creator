--- conflicted
+++ resolved
@@ -13,11 +13,8 @@
 Column {
     id: root
 
-<<<<<<< HEAD
-=======
     property bool eyeDropperActive: ColorPaletteBackend.eyeDropperActive
 
->>>>>>> dc42b62d
     property bool supportGradient: false
     property bool shapeGradients: false
     property alias gradientLine: gradientLine
@@ -557,15 +554,9 @@
                         textRole: "text"
                         valueRole: "value"
                         model: [
-<<<<<<< HEAD
-                            { value: ColorPicker.Mode.HSVA, text: "HSVA" },
-                            { value: ColorPicker.Mode.RGBA, text: "RGBA" },
-                            { value: ColorPicker.Mode.HSLA, text: "HSLA" }
-=======
                             { value: StudioControls.ColorPicker.Mode.HSVA, text: "HSVA" },
                             { value: StudioControls.ColorPicker.Mode.RGBA, text: "RGBA" },
                             { value: StudioControls.ColorPicker.Mode.HSLA, text: "HSLA" }
->>>>>>> dc42b62d
                         ]
 
                         onActivated: colorPicker.mode = colorMode.currentValue
@@ -608,11 +599,7 @@
 
                 Row {
                     id: rgbaRow
-<<<<<<< HEAD
-                    visible: colorPicker.mode === ColorPicker.Mode.RGBA
-=======
                     visible: colorPicker.mode === StudioControls.ColorPicker.Mode.RGBA
->>>>>>> dc42b62d
                     spacing: StudioTheme.Values.controlGap
 
                     DoubleSpinBox {
@@ -698,11 +685,7 @@
 
                 Row {
                     id: hslaRow
-<<<<<<< HEAD
-                    visible: colorPicker.mode === ColorPicker.Mode.HSLA
-=======
                     visible: colorPicker.mode === StudioControls.ColorPicker.Mode.HSLA
->>>>>>> dc42b62d
                     spacing: StudioTheme.Values.controlGap
 
                     DoubleSpinBox {
@@ -768,11 +751,7 @@
 
                 Row {
                     id: hsvaRow
-<<<<<<< HEAD
-                    visible: colorPicker.mode === ColorPicker.Mode.HSVA
-=======
                     visible: colorPicker.mode === StudioControls.ColorPicker.Mode.HSVA
->>>>>>> dc42b62d
                     spacing: StudioTheme.Values.controlGap
 
                     DoubleSpinBox {
