--- conflicted
+++ resolved
@@ -7,38 +7,19 @@
 
 StudioControls.ComboBox {
     id: root
-<<<<<<< HEAD
-
-    property alias typeFilter: itemFilterModel.typeFilter
-=======
->>>>>>> df7398e2
 
     property var initialModelData
     property bool __isCompleted: false
 
     editable: true
-<<<<<<< HEAD
-    model: itemFilterModel
-    textRole: "IdRole"
-    valueRole: "IdRole"
-=======
     textRole: "id"
     valueRole: "id"
->>>>>>> df7398e2
 
     Component.onCompleted: {
         root.__isCompleted = true
         root.resetInitialIndex()
     }
 
-<<<<<<< HEAD
-    Component.onCompleted: {
-        root.__isCompleted = true
-        root.resetInitialIndex()
-    }
-
-=======
->>>>>>> df7398e2
     onInitialModelDataChanged: root.resetInitialIndex()
     onValueRoleChanged: root.resetInitialIndex()
     onModelChanged: root.resetInitialIndex()
@@ -53,13 +34,7 @@
             currentSelectedDataIndex = root.find(root.initialModelData)
         } else {
             for (let i = 0; i < root.count; ++i) {
-<<<<<<< HEAD
-                let movingModelIndex = root.model.index(i)
-                let movingModelValueData = root.model.data(movingModelIndex, root.valueRole)
-                if (movingModelValueData === root.initialModelData) {
-=======
                 if (root.valueAt(i) === root.initialModelData) {
->>>>>>> df7398e2
                     currentSelectedDataIndex = i
                     break
                 }
@@ -70,17 +45,6 @@
             root.editText = root.initialModelData
     }
 
-<<<<<<< HEAD
-    function currentData(role = root.valueRole) {
-        if (root.currentIndex !== -1) {
-            let currentModelIndex = root.model.index(root.currentIndex)
-            return root.model.data(currentModelIndex, role)
-        }
-        return root.editText
-    }
-
-=======
->>>>>>> df7398e2
     function availableValue() {
         if (root.currentIndex !== -1 && root.currentValue !== "")
             return root.currentValue
