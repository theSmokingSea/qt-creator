--- conflicted
+++ resolved
@@ -21,9 +21,6 @@
     color: StudioTheme.Values.themeControlBackground
 
     function closeDialogs() {
-<<<<<<< HEAD
-        editPropertyDialog.close()
-=======
         editPropertyDialog.reject()
         deleteColumnDialog.reject()
         toolbar.closeDialogs()
@@ -32,7 +29,6 @@
     MouseArea {
         anchors.fill: parent
         onClicked: tableView.model.deselectAll()
->>>>>>> 7dfa7469
     }
 
     Column {
@@ -379,15 +375,6 @@
                     }
                 }
 
-<<<<<<< HEAD
-                    Connections {
-                        target: tableView.model
-
-                        function onModelReset() {
-                            tableView.clearColumnWidths()
-                            tableView.clearRowHeights()
-                        }
-=======
                 Timer {
                     id: resetSizeTimer
 
@@ -448,7 +435,6 @@
                             nextColumn = 0
 
                         tableView.model.selectColumn(nextColumn)
->>>>>>> 7dfa7469
                     }
                 }
 
