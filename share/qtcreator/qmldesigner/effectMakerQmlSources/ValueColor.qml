// Copyright (C) 2023 The Qt Company Ltd.
// SPDX-License-Identifier: LicenseRef-Qt-Commercial OR GPL-3.0-only WITH Qt-GPL-exception-1.0

import QtQuick
<<<<<<< HEAD
import QtQuickDesignerTheme
import StudioControls as StudioControls
import StudioTheme 1.0 as StudioTheme
=======
import StudioControls as StudioControls
import StudioTheme as StudioTheme
>>>>>>> 4e16d1a0
import EffectMakerBackend

Row {
    id: itemPane

    width: parent.width
    spacing: 5

    StudioControls.ColorEditor {
        actionIndicatorVisible: false

        Component.onCompleted: color = uniformValue

        onColorChanged: uniformValue = color
    }
}<|MERGE_RESOLUTION|>--- conflicted
+++ resolved
@@ -2,14 +2,8 @@
 // SPDX-License-Identifier: LicenseRef-Qt-Commercial OR GPL-3.0-only WITH Qt-GPL-exception-1.0
 
 import QtQuick
-<<<<<<< HEAD
-import QtQuickDesignerTheme
-import StudioControls as StudioControls
-import StudioTheme 1.0 as StudioTheme
-=======
 import StudioControls as StudioControls
 import StudioTheme as StudioTheme
->>>>>>> 4e16d1a0
 import EffectMakerBackend
 
 Row {
