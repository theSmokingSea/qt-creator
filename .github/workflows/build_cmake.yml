--- conflicted
+++ resolved
@@ -7,13 +7,8 @@
       - 'doc/**'
 
 env:
-<<<<<<< HEAD
-  QT_VERSION: 6.3.1
+  QT_VERSION: 6.3.2
   CLANG_VERSION: 15.0.0
-=======
-  QT_VERSION: 6.3.2
-  CLANG_VERSION: 14.0.3
->>>>>>> 67408ac1
   ELFUTILS_VERSION: 0.175
   CMAKE_VERSION: 3.21.1
   NINJA_VERSION: 1.10.2
