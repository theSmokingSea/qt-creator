/**************************************************************************
**
** This file is part of Qt Creator
**
** Copyright (c) 2011 Nokia Corporation and/or its subsidiary(-ies).
**
** Contact: Nokia Corporation (info@qt.nokia.com)
**
**
** GNU Lesser General Public License Usage
**
** This file may be used under the terms of the GNU Lesser General Public
** License version 2.1 as published by the Free Software Foundation and
** appearing in the file LICENSE.LGPL included in the packaging of this file.
** Please review the following information to ensure the GNU Lesser General
** Public License version 2.1 requirements will be met:
** http://www.gnu.org/licenses/old-licenses/lgpl-2.1.html.
**
** In addition, as a special exception, Nokia gives you certain additional
** rights. These rights are described in the Nokia Qt LGPL Exception
** version 1.1, included in the file LGPL_EXCEPTION.txt in this package.
**
** Other Usage
**
** Alternatively, this file may be used in accordance with the terms and
** conditions contained in a signed written agreement between you and Nokia.
**
** If you have questions regarding the use of this file, please contact
** Nokia at info@qt.nokia.com.
**
**************************************************************************/

#include <QtTest>
#include <QObject>
#include <QList>
#include <QTextDocument>
#include <QTextBlock>

#include <qmljstools/qmljsqtstylecodeformatter.h>

using namespace QmlJSTools;

class tst_QMLCodeFormatter: public QObject
{
    Q_OBJECT

private Q_SLOTS:
    void objectDefinitions1();
    void objectDefinitions2();
    void expressionEndSimple();
    void expressionEnd();
    void expressionEndBracket();
    void expressionEndParen();
    void objectBinding();
    void arrayBinding();
    void functionDeclaration();
    void functionExpression();
    void propertyDeclarations();
    void signalDeclarations();
    void ifBinding1();
    void ifBinding2();
    void ifBinding3();
    void ifStatementWithoutBraces1();
    void ifStatementWithoutBraces2();
    void ifStatementWithoutBraces3();
    void ifStatementWithBraces1();
    void ifStatementWithBraces2();
    void ifStatementWithBraces3();
    void ifStatementMixed();
    void ifStatementAndComments();
    void ifStatementLongCondition();
    void moreIfThenElse();
    void strayElse();
    void oneLineIf();
    void forStatement();
    void whileStatement();
    void tryStatement();
    void doWhile();
    void cStyleComments();
    void cppStyleComments();
    void qmlKeywords();
    void ternary();
    void switch1();
//    void gnuStyle();
//    void whitesmithsStyle();
    void expressionContinuation();
    void objectLiteral1();
    void objectLiteral2();
    void objectLiteral3();
    void objectLiteral4();
    void propertyWithStatement();
    void keywordStatement();
    void namespacedObjects();
    void labelledStatements1();
    void labelledStatements2();
    void labelledStatements3();
<<<<<<< HEAD
    void json1();
=======
    void multilineTernaryInProperty();
>>>>>>> a9eb8803
};

struct Line {
    Line(QString l)
        : line(l)
    {
        for (int i = 0; i < l.size(); ++i) {
            if (!l.at(i).isSpace()) {
                expectedIndent = i;
                return;
            }
        }
        expectedIndent = l.size();
    }

    Line(QString l, int expect)
        : line(l), expectedIndent(expect)
    {}

    QString line;
    int expectedIndent;
};

QString concatLines(QList<Line> lines)
{
    QString result;
    foreach (const Line &l, lines) {
        result += l.line;
        result += "\n";
    }
    return result;
}

void checkIndent(QList<Line> data, int style = 0)
{
    Q_UNUSED(style)

    QString text = concatLines(data);
    QTextDocument document(text);
    QtStyleCodeFormatter formatter;

    int i = 0;
    foreach (const Line &l, data) {
        QTextBlock b = document.findBlockByLineNumber(i);
        if (l.expectedIndent != -1) {
            int actualIndent = formatter.indentFor(b);
            if (actualIndent != l.expectedIndent) {
                QFAIL(QString("Wrong indent in line %1 with text '%2', expected indent %3, got %4").arg(
                        QString::number(i+1), l.line, QString::number(l.expectedIndent), QString::number(actualIndent)).toLatin1().constData());
            }
        }
        formatter.updateLineStateChange(b);
        ++i;
    }
}

void tst_QMLCodeFormatter::objectDefinitions1()
{
    QList<Line> data;
    data << Line("import Qt 4.7")
         << Line("")
         << Line("Rectangle {")
         << Line("    foo: bar;")
         << Line("    Item {")
         << Line("        x: 42;")
         << Line("        y: x;")
         << Line("    }")
         << Line("    Component.onCompleted: foo;")
         << Line("    ")
         << Line("    Foo.Bar {")
         << Line("        width: 12 + 54;")
         << Line("        anchors.fill: parent;")
         << Line("    }")
         << Line("}")
         ;
    checkIndent(data);
}

void tst_QMLCodeFormatter::objectDefinitions2()
{
    QList<Line> data;
    data << Line("import Qt 4.7")
         << Line("")
         << Line("Rectangle {")
         << Line("    foo: bar;")
         << Line("    Image { source: \"a+b+c\"; x: 42; y: 12 }")
         << Line("    Component.onCompleted: foo;")
         << Line("}")
         ;
    checkIndent(data);
}

void tst_QMLCodeFormatter::expressionEndSimple()
{
    QList<Line> data;
    data << Line("Rectangle {")
         << Line("    foo: bar +")
         << Line("         foo(4, 5) +")
         << Line("         7")
         << Line("    x: 42")
         << Line("    y: 43")
         << Line("    width: 10")
         << Line("}")
         ;
    checkIndent(data);
}

void tst_QMLCodeFormatter::expressionEnd()
{
    QList<Line> data;
    data << Line("Rectangle {")
         << Line("    foo: bar +")
         << Line("         foo(4")
         << Line("             + 5)")
         << Line("         + 7")
         << Line("    x: 42")
         << Line("       + 43")
         << Line("       + 10")
         << Line("}")
         ;
    checkIndent(data);
}

void tst_QMLCodeFormatter::expressionEndParen()
{
    QList<Line> data;
    data << Line("Rectangle {")
         << Line("    foo: bar")
         << Line("         (foo(4")
         << Line("              + 5)")
         << Line("          + 7,")
         << Line("          abc)")
         << Line("    x: a + b(fpp, ba + 12) + foo(")
         << Line("           bar,")
         << Line("           10)")
         << Line("       + 10")
         << Line("}")
         ;
    checkIndent(data);
}

void tst_QMLCodeFormatter::expressionEndBracket()
{
    QList<Line> data;
    data << Line("Rectangle {")
         << Line("    foo: bar")
         << Line("         [foo[4")
         << Line("              + 5]")
         << Line("          + 7,")
         << Line("          abc]")
         << Line("    x: a + b[fpp, ba + 12] + foo[")
         << Line("           bar,")
         << Line("           10]")
         << Line("       + 10")
         << Line("}")
         ;
    checkIndent(data);
}

void tst_QMLCodeFormatter::objectBinding()
{
    QList<Line> data;
    data << Line("Rectangle {")
         << Line("    foo: bar")
         << Line("    x: 3")
         << Line("    foo: Gradient {")
         << Line("        x: 12")
         << Line("        y: x")
         << Line("    }")
         << Line("    Item {")
         << Line("        states: State {}")
         << Line("    }")
         << Line("    x: 1")
         << Line("}")
         ;
    checkIndent(data);
}

void tst_QMLCodeFormatter::arrayBinding()
{
    QList<Line> data;
    data << Line("Rectangle {")
         << Line("    foo: bar")
         << Line("    x: 3")
         << Line("    foo: [")
         << Line("        State {")
         << Line("            y: x")
         << Line("        },")
         << Line("        State {},")
         << Line("        State")
         << Line("        {")
         << Line("        }")
         << Line("    ]")
         << Line("    foo: [")
         << Line("        1 +")
         << Line("        2")
         << Line("        + 345 * foo(")
         << Line("            bar, car,")
         << Line("            dar),")
         << Line("        x, y,")
         << Line("        z,")
         << Line("    ]")
         << Line("    x: 1")
         << Line("}")
         ;
    checkIndent(data);
}



void tst_QMLCodeFormatter::moreIfThenElse()
{
    QList<Line> data;
    data << Line("Image {")
         << Line("    source: {")
         << Line("        if(type == 1) {")
         << Line("            \"pics/blueStone.png\";")
         << Line("        } else if (type == 2) {")
         << Line("            \"pics/head.png\";")
         << Line("        } else {")
         << Line("            \"pics/redStone.png\";")
         << Line("        }")
         << Line("    }")
         << Line("}");
    checkIndent(data);
}


void tst_QMLCodeFormatter::functionDeclaration()
{
    QList<Line> data;
    data << Line("Rectangle {")
         << Line("    foo: bar")
         << Line("    function foo(a, b, c) {")
         << Line("        if (a)")
         << Line("            b;")
         << Line("    }")
         << Line("    property alias boo :")
         << Line("        foo")
         << Line("    Item {")
         << Line("        property variant g : Gradient {")
         << Line("            v: 12")
         << Line("        }")
         << Line("        function bar(")
         << Line("            a, b,")
         << Line("            c)")
         << Line("        {")
         << Line("            var b")
         << Line("        }")
         << Line("        function bar(a,")
         << Line("                     a, b,")
         << Line("                     c)")
         << Line("        {")
         << Line("            var b")
         << Line("        }")
         << Line("    }")
         << Line("    x: 1")
         << Line("}")
         ;
    checkIndent(data);
}

void tst_QMLCodeFormatter::functionExpression()
{
    QList<Line> data;
    data << Line("Rectangle {")
         << Line("onFoo: {", 4)
         << Line("    function foo(a, b, c) {")
         << Line("        if (a)")
         << Line("            b;")
         << Line("    }")
         << Line("    return function(a, b) { return a + b; }")
         << Line("    return function foo(a, b) {")
         << Line("        return a")
         << Line("    }")
         << Line("}")
         << Line("}")
         ;
    checkIndent(data);
}

void tst_QMLCodeFormatter::propertyDeclarations()
{
    QList<Line> data;
    data << Line("Rectangle {")
         << Line("    foo: bar")
         << Line("    property int foo : 2 +")
         << Line("                       x")
         << Line("    property list<Foo> bar")
         << Line("    property alias boo :")
         << Line("        foo")
         << Line("    Item {")
         << Line("        property variant g : Gradient {")
         << Line("            v: 12")
         << Line("        }")
         << Line("        default property Item g")
         << Line("        default property Item g : parent.foo")
         << Line("    }")
         << Line("    x: 1")
         << Line("}")
         ;
    checkIndent(data);
}

void tst_QMLCodeFormatter::signalDeclarations()
{
    QList<Line> data;
    data << Line("Rectangle {")
         << Line("    foo: bar")
         << Line("    signal foo")
         << Line("    x: bar")
         << Line("    signal bar(a, int b)")
         << Line("    signal bar2()")
         << Line("    Item {")
         << Line("        signal property")
         << Line("        signal import(a, b);")
         << Line("    }")
         << Line("    x: 1")
         << Line("}")
         ;
    checkIndent(data);
}

void tst_QMLCodeFormatter::ifBinding1()
{
    QList<Line> data;
    data << Line("A.Rectangle {")
         << Line("    foo: bar")
         << Line("    x: if (a) b")
         << Line("    x: if (a)")
         << Line("           b")
         << Line("    x: if (a) b;")
         << Line("    x: if (a)")
         << Line("           b;")
         << Line("    x: if (a) b; else c")
         << Line("    x: if (a) b")
         << Line("       else c")
         << Line("    x: if (a) b;")
         << Line("       else c")
         << Line("    x: if (a) b;")
         << Line("       else")
         << Line("           c")
         << Line("    x: if (a)")
         << Line("           b")
         << Line("       else")
         << Line("           c")
         << Line("    x: if (a) b; else c;")
         << Line("    x: 1")
         << Line("}")
         ;
    checkIndent(data);
}

void tst_QMLCodeFormatter::ifBinding2()
{
    QList<Line> data;
    data << Line("A.Rectangle {")
         << Line("    foo: bar")
         << Line("    x: if (a) b +")
         << Line("              5 +")
         << Line("              5 * foo(")
         << Line("                  1, 2)")
         << Line("       else a =")
         << Line("            foo(15,")
         << Line("                bar(")
         << Line("                    1),")
         << Line("                bar)")
         << Line("    x: if (a) b")
         << Line("              + 5")
         << Line("              + 5")
         << Line("    x: if (a)")
         << Line("           b")
         << Line("                   + 5")
         << Line("                   + 5")
         << Line("}")
         ;
    checkIndent(data);
}

void tst_QMLCodeFormatter::ifBinding3()
{
    QList<Line> data;
    data << Line("A.Rectangle {")
         << Line("    foo: bar")
         << Line("    x: if (a) 1")
         << Line("    x: if (a)")
         << Line("           1")
         << Line("    x: if (a) 1;")
         << Line("    x: if (a)")
         << Line("           1;")
         << Line("    x: if (a) 1; else 2")
         << Line("    x: if (a) 1")
         << Line("       else 2")
         << Line("    x: if (a) 1;")
         << Line("       else 2")
         << Line("    x: if (a) 1;")
         << Line("       else")
         << Line("           2")
         << Line("    x: if (a)")
         << Line("           1")
         << Line("       else")
         << Line("           2")
         << Line("    x: if (a) 1; else 2;")
         << Line("    x: 1")
         << Line("}")
         ;
    checkIndent(data);
}

void tst_QMLCodeFormatter::ifStatementWithoutBraces1()
{
    QList<Line> data;
    data << Line("Rectangle {")
         << Line("    x: if (a)")
         << Line("           if (b)")
         << Line("               foo")
         << Line("           else if (c)")
         << Line("               foo")
         << Line("           else")
         << Line("               if (d)")
         << Line("                   foo;")
         << Line("               else")
         << Line("                   a + b + ")
         << Line("                           c")
         << Line("       else")
         << Line("           foo;")
         << Line("    y: 2")
         << Line("}")
         ;
    checkIndent(data);
}

void tst_QMLCodeFormatter::ifStatementWithoutBraces2()
{
    QList<Line> data;
    data << Line("Rectangle {")
         << Line("    x: {")
         << Line("        if (a)")
         << Line("            if (b)")
         << Line("                foo;")
         << Line("        if (a) b();")
         << Line("        if (a) b(); else")
         << Line("            foo;")
         << Line("        if (a)")
         << Line("            if (b)")
         << Line("                foo;")
         << Line("            else if (c)")
         << Line("                foo;")
         << Line("            else")
         << Line("                if (d)")
         << Line("                    foo;")
         << Line("                else")
         << Line("                    e")
         << Line("        else")
         << Line("            foo;")
         << Line("    }")
         << Line("    foo: bar")
         << Line("}")
         ;
    checkIndent(data);
}

void tst_QMLCodeFormatter::ifStatementWithoutBraces3()
{
    QList<Line> data;
    data << Line("Rectangle {")
         << Line("    x: {")
         << Line("        if (a)")
         << Line("            while (b)")
         << Line("                foo;")
         << Line("        while (a) if (a) b();")
         << Line("        if (a) while (a) b; else")
         << Line("            while (c)")
         << Line("                while (d) break")
         << Line("        while (a)")
         << Line("            if (b)")
         << Line("                for (;;) {}")
         << Line("            else if (c)")
         << Line("                for (;;) e")
         << Line("            else")
         << Line("                if (d)")
         << Line("                    foo;")
         << Line("                else")
         << Line("                    e")
         << Line("        if (a) ; else")
         << Line("            while (true)")
         << Line("                f")
         << Line("    }")
         << Line("    foo: bar")
         << Line("}")
         ;
    checkIndent(data);
}

void tst_QMLCodeFormatter::ifStatementWithBraces1()
{
    QList<Line> data;
    data << Line("Rectangle {")
         << Line("onClicked: {", 4)
         << Line("    if (a) {")
         << Line("        if (b) {")
         << Line("            foo;")
         << Line("        } else if (c) {")
         << Line("            foo")
         << Line("        } else {")
         << Line("            if (d) {")
         << Line("                foo")
         << Line("            } else {")
         << Line("                foo;")
         << Line("            }")
         << Line("        }")
         << Line("    } else {")
         << Line("        foo;")
         << Line("    }")
         << Line("}")
         << Line("}");
    checkIndent(data);
}

void tst_QMLCodeFormatter::ifStatementWithBraces2()
{
    QList<Line> data;
    data << Line("Rectangle {")
         << Line("onClicked:", 4)
         << Line("    if (a)")
         << Line("    {")
         << Line("        if (b)")
         << Line("        {")
         << Line("            foo")
         << Line("        }")
         << Line("        else if (c)")
         << Line("        {")
         << Line("            foo;")
         << Line("        }")
         << Line("        else")
         << Line("        {")
         << Line("            if (d)")
         << Line("            {")
         << Line("                foo;")
         << Line("            }")
         << Line("            else")
         << Line("            {")
         << Line("                foo")
         << Line("            }")
         << Line("        }")
         << Line("    }")
         << Line("    else")
         << Line("    {")
         << Line("        foo")
         << Line("    }")
         << Line("}");
    checkIndent(data);
}

void tst_QMLCodeFormatter::ifStatementWithBraces3()
{
    QList<Line> data;
    data << Line("function foo() {")
         << Line("    if (a) {")
         << Line("        continue")
         << Line("    }")
         << Line("    var foo")
         << Line("}");
    checkIndent(data);
}

void tst_QMLCodeFormatter::ifStatementMixed()
{
    QList<Line> data;
    data << Line("Rectangle {")
         << Line("onClicked:", 4)
         << Line("    if (foo)")
         << Line("        if (bar)")
         << Line("        {")
         << Line("            foo;")
         << Line("        }")
         << Line("        else")
         << Line("            if (car)")
         << Line("            {}")
         << Line("            else doo")
         << Line("    else abc")
         << Line("}");
    checkIndent(data);
}

void tst_QMLCodeFormatter::ifStatementAndComments()
{
    QList<Line> data;
    data << Line("Rectangle {")
         << Line("onClicked: {", 4)
         << Line("    if (foo)")
         << Line("        ; // bla")
         << Line("    else if (bar)")
         << Line("        ;")
         << Line("    if (foo)")
         << Line("        ; /*bla")
         << Line("        bla */")
         << Line("    else if (bar)")
         << Line("        // foobar")
         << Line("        ;")
         << Line("    else if (bar)")
         << Line("        /* bla")
         << Line("  bla */")
         << Line("        ;")
         << Line("}")
         << Line("}");
    checkIndent(data);
}

void tst_QMLCodeFormatter::ifStatementLongCondition()
{
    QList<Line> data;
    data << Line("Rectangle {")
         << Line("onClicked: {", 4)
         << Line("    if (foo &&")
         << Line("            bar")
         << Line("            || (a + b > 4")
         << Line("                && foo(bar)")
         << Line("                )")
         << Line("            ) {")
         << Line("        foo;")
         << Line("    }")
         << Line("}");
    checkIndent(data);
}

void tst_QMLCodeFormatter::strayElse()
{
    QList<Line> data;
    data << Line("Rectangle {")
         << Line("onClicked: {", 4)
         << Line("    while ( true ) {}")
         << Line("    else", -1)
         << Line("    else {", -1)
         << Line("    }", -1)
         << Line("}");
    checkIndent(data);
}

void tst_QMLCodeFormatter::oneLineIf()
{
    QList<Line> data;
    data << Line("Rectangle {")
         << Line("    onClicked: { if (showIt) show(); }")
         << Line("    x: 2")
         << Line("};")
         ;
    checkIndent(data);
}

void tst_QMLCodeFormatter::forStatement()
{
    QList<Line> data;
    data << Line("for (var i = 0; i < 20; ++i) {")
         << Line("    print(i);")
         << Line("}")
         << Line("for (var x in [a, b, c, d])")
         << Line("    x += 5")
         << Line("var z")
         << Line("for (var x in [a, b, c, d])")
         << Line("    for (;;)")
         << Line("    {")
         << Line("        for (a(); b(); c())")
         << Line("            for (a();")
         << Line("                 b(); c())")
         << Line("                for (a(); b(); c())")
         << Line("                    print(3*d)")
         << Line("    }")
         << Line("z = 2")
         ;
    checkIndent(data);
}

void tst_QMLCodeFormatter::whileStatement()
{
    QList<Line> data;
    data << Line("while (i < 20) {")
         << Line("    print(i);")
         << Line("}")
         << Line("while (x in [a, b, c, d])")
         << Line("    x += 5")
         << Line("var z")
         << Line("while (a + b > 0")
         << Line("       && b + c > 0)")
         << Line("    for (;;)")
         << Line("    {")
         << Line("        for (a(); b(); c())")
         << Line("            while (a())")
         << Line("                for (a(); b(); c())")
         << Line("                    print(3*d)")
         << Line("    }")
         << Line("z = 2")
         ;
    checkIndent(data);
}

void tst_QMLCodeFormatter::tryStatement()
{
    QList<Line> data;
    data << Line("try {")
         << Line("    print(i);")
         << Line("} catch (foo) {")
         << Line("    print(foo)")
         << Line("} finally {")
         << Line("    var z")
         << Line("    while (a + b > 0")
         << Line("           && b + c > 0)")
         << Line("        ;")
         << Line("}")
         << Line("z = 2")
         ;
    checkIndent(data);
}

void tst_QMLCodeFormatter::doWhile()
{
    QList<Line> data;
    data << Line("function foo() {")
         << Line("    do { if (c) foo; } while (a);")
         << Line("    do {")
         << Line("        if (a);")
         << Line("    } while (a);")
         << Line("    do")
         << Line("        foo;")
         << Line("    while (a);")
         << Line("    do foo; while (a);")
         << Line("};")
         ;
    checkIndent(data);
}

void tst_QMLCodeFormatter::cStyleComments()
{
    QList<Line> data;
    data << Line("/*")
         << Line("  ")
         << Line("      foo")
         << Line("      ")
         << Line("   foo")
         << Line("   ")
         << Line("*/")
         << Line("Rectangle {")
         << Line("    /*")
         << Line("      ")
         << Line("   foo")
         << Line("   ")
         << Line("    */")
         << Line("    /* bar */")
         << Line("}")
         << Line("Item {")
         << Line("    /* foo */")
         << Line("    /*")
         << Line("      ")
         << Line("   foo")
         << Line("   ")
         << Line("    */")
         << Line("    /* bar */")
         ;
    checkIndent(data);
}

void tst_QMLCodeFormatter::cppStyleComments()
{
    QList<Line> data;
    data << Line("// abc")
         << Line("Item {  ")
         << Line("    // ghij")
         << Line("    // def")
         << Line("    // ghij")
         << Line("    x: 4 // hik")
         << Line("    // doo")
         << Line("} // ba")
         << Line("// ba")
         ;
    checkIndent(data);
}

void tst_QMLCodeFormatter::ternary()
{
    QList<Line> data;
    data << Line("function foo() {")
         << Line("    var i = a ? b : c;")
         << Line("    foo += a_bigger_condition ?")
         << Line("                b")
         << Line("              : c;")
         << Line("    foo += a_bigger_condition")
         << Line("            ? b")
         << Line("            : c;")
         << Line("    var i = a ?")
         << Line("                b : c;")
         << Line("    var i = aooo ? b")
         << Line("                 : c +")
         << Line("                   2;")
         << Line("    var i = (a ? b : c) + (foo")
         << Line("                           bar);")
         << Line("}")
         ;
    checkIndent(data);
}

void tst_QMLCodeFormatter::switch1()
{
    QList<Line> data;
    data << Line("function foo() {")
         << Line("    switch (a) {")
         << Line("    case 1:")
         << Line("        foo;")
         << Line("        if (a);")
         << Line("    case 2:")
         << Line("    case 3: {")
         << Line("        foo")
         << Line("    }")
         << Line("    case 4:")
         << Line("    {")
         << Line("        foo;")
         << Line("    }")
         << Line("    case bar:")
         << Line("        break")
         << Line("    }")
         << Line("    case 4:")
         << Line("    {")
         << Line("        if (a) {")
         << Line("        }")
         << Line("    }")
         << Line("}")
         ;
    checkIndent(data);
}

//void tst_QMLCodeFormatter::gnuStyle()
//{
//    QList<Line> data;
//    data << Line("struct S")
//         << Line("{")
//         << Line("    void foo()")
//         << Line("    {")
//         << Line("        if (a)")
//         << Line("            {")
//         << Line("                fpp;")
//         << Line("            }")
//         << Line("        else if (b)")
//         << Line("            {")
//         << Line("                fpp;")
//         << Line("            }")
//         << Line("        else")
//         << Line("            {")
//         << Line("            }")
//         << Line("        if (b) {")
//         << Line("            fpp;")
//         << Line("        }")
//         << Line("    }")
//         << Line("};")
//         ;
//    checkIndent(data, 1);
//}

//void tst_QMLCodeFormatter::whitesmithsStyle()
//{
//    QList<Line> data;
//    data << Line("struct S")
//         << Line("    {")
//         << Line("    void foo()")
//         << Line("        {")
//         << Line("        if (a)")
//         << Line("            {")
//         << Line("            fpp;")
//         << Line("            }")
//         << Line("        if (b) {")
//         << Line("            fpp;")
//         << Line("            }")
//         << Line("        }")
//         << Line("    };")
//         ;
//    checkIndent(data, 2);
//}

void tst_QMLCodeFormatter::qmlKeywords()
{
    QList<Line> data;
    data << Line("Rectangle {")
         << Line("    on: 2")
         << Line("    property: 2")
         << Line("    signal: 2")
         << Line("    list: 2")
         << Line("    as: 2")
         << Line("    import: 2")
         << Line("    Item {")
         << Line("    }")
         << Line("    x: 2")
         << Line("};")
         ;
    checkIndent(data);
}

void tst_QMLCodeFormatter::expressionContinuation()
{
    QList<Line> data;
    data << Line("var x = 1 ? 2")
         << Line("            + 3 : 4")
         << Line("++x")
         << Line("++y--")
         << Line("x +=")
         << Line("        y++")
         << Line("var z")
         ;
    checkIndent(data);
}

void tst_QMLCodeFormatter::objectLiteral1()
{
    QList<Line> data;
    data << Line("function shuffle() {")
         << Line("    for (var i = 0; i < 10; ++i) {")
         << Line("        x[i] = { index: i }")
         << Line("    }")
         << Line("}")
         ;
    checkIndent(data);
}

void tst_QMLCodeFormatter::objectLiteral2()
{
    QList<Line> data;
    data << Line("var x = {")
         << Line("    \"x\": 12,")
         << Line("    \"y\": 34,")
         << Line("    z: \"abc\"")
         << Line("}")
         ;
    checkIndent(data);
}

void tst_QMLCodeFormatter::objectLiteral3()
{
    QList<Line> data;
    data << Line("var x = {")
         << Line("    x: {")
         << Line("        y: 12,")
         << Line("        z: [1, 3]")
         << Line("    },")
         << Line("    \"z\": {")
         << Line("        a: 1 + 2 + 3,")
         << Line("        b: \"12\"")
         << Line("    },")
         << Line("    a: b")
         << Line("}")
         ;
    checkIndent(data);
}

void tst_QMLCodeFormatter::objectLiteral4()
{
    QList<Line> data;
    data << Line("var x = { a: 12, b: 13 }")
         << Line("y = {")
         << Line("    a: 1 +")
         << Line("       2 + 3")
         << Line("       + 4")
         << Line("}")
         << Line("y = {")
         << Line("    a: 1 +")
         << Line("       2 + 3")
         << Line("       + 4,")
         << Line("    b: {")
         << Line("        adef: 1 +")
         << Line("              2 + 3")
         << Line("              + 4,")
         << Line("    }")
         << Line("}")
         ;
    checkIndent(data);
}

void tst_QMLCodeFormatter::propertyWithStatement()
{
    QList<Line> data;
    data << Line("Rectangle {")
         << Line("    property int x: { if (a) break }")
         << Line("    property int y: {")
         << Line("        if (a)")
         << Line("            break")
         << Line("        switch (a) {")
         << Line("        case 1:")
         << Line("        case 2:")
         << Line("            continue")
         << Line("        }")
         << Line("    }")
         << Line("    property int y:")
         << Line("    {")
         << Line("        if (a)")
         << Line("            break")
         << Line("        switch (a) {")
         << Line("        case 1:")
         << Line("        case 2:")
         << Line("            continue")
         << Line("        }")
         << Line("    }")
         << Line("}")
         ;
    checkIndent(data);
}

void tst_QMLCodeFormatter::keywordStatement()
{
    QList<Line> data;
    data << Line("function shuffle() {")
         << Line("    if (1)")
         << Line("        break")
         << Line("    if (1)")
         << Line("        continue")
         << Line("    if (1)")
         << Line("        throw 1")
         << Line("    if (1)")
         << Line("        return")
         << Line("    if (1)")
         << Line("        return 1")
         << Line("    var x = 2")
         << Line("}")
         ;
    checkIndent(data);
}

void tst_QMLCodeFormatter::namespacedObjects()
{
    QList<Line> data;
    data << Line("Item {")
         << Line("    width: Q.Foo {")
         << Line("        Q.Bar {")
         << Line("            x: 12")
         << Line("        }")
         << Line("    }")
         ;
    checkIndent(data);
}

void tst_QMLCodeFormatter::labelledStatements1()
{
    QList<Line> data;
    data << Line("lab: while (1) {")
         << Line("    while (1)")
         << Line("        break lab")
         << Line("}")
         << Line("for (;;) {")
         << Line("    lab: do {")
         << Line("        while (1) {")
         << Line("            break lab")
         << Line("        }")
         << Line("    }")
         << Line("}")
         << Line("var x = function() {")
         << Line("    x + 1;")
         << Line("}")
         ;
    checkIndent(data);
}

void tst_QMLCodeFormatter::labelledStatements2()
{
    QList<Line> data;
    data << Line("function a() {")
         << Line("    lab: while (1)")
         << Line("        break lab")
         << Line("    if (a)")
         << Line("        lab: while (1)")
         << Line("            break lab")
         << Line("    var a;")
         << Line("    if (a)")
         << Line("        lab: while (1)")
         << Line("            break lab")
         << Line("    else")
         << Line("        lab: switch (a) {")
         << Line("        case 1:")
         << Line("        }")
         << Line("}")
         << Line("var x")
         ;
    checkIndent(data);
}

void tst_QMLCodeFormatter::labelledStatements3()
{
    QList<Line> data;
    data << Line("function a() {")
         << Line("    lab: while (1)")
         << Line("        break lab")
         << Line("    if (a) {")
         << Line("        lab: while (1)")
         << Line("            break lab")
         << Line("    }")
         << Line("    var a;")
         << Line("    if (a) {")
         << Line("        lab: while (1)")
         << Line("            break lab")
         << Line("    } else {")
         << Line("        lab: switch (a) {")
         << Line("        case 1:")
         << Line("        }")
         << Line("    }")
         << Line("}")
         << Line("var x")
         ;
    checkIndent(data);
}

<<<<<<< HEAD
void tst_QMLCodeFormatter::json1()
{
    QList<Line> data;
    data << Line("{")
         << Line("    \"lab\": \"abc\",")
         << Line("    \"foo\": \"baroooo\",")
         << Line("    \"foo\": [ \"baroooo\", \"foo\" ],")
         << Line("    \"foo\": [")
         << Line("        \"baroooo\",")
         << Line("        \"doo\"")
         << Line("    ],")
         << Line("    \"lab\": \"abc\",")
         << Line("    \"object\": {")
         << Line("        \"lab\": \"abc\",")
         << Line("        \"foo\": \"baroooo\",")
         << Line("        \"foo\": [ \"baroooo\", \"foo\" ],")
         << Line("        \"foo\": [")
         << Line("            \"baroooo\",")
         << Line("            \"doo\"")
         << Line("        ],")
         << Line("        \"lab\": \"abc\"")
         << Line("    }")
=======
void tst_QMLCodeFormatter::multilineTernaryInProperty()
{
    QList<Line> data;
    data << Line("Item {")
         << Line("    property int a: 1 ?")
         << Line("                        2 :")
         << Line("                        3 +")
         << Line("                        4")
         << Line("    property int a: 1 ? 2")
         << Line("                      : 3 +")
         << Line("                        4")
         << Line("    a: 1 ?")
         << Line("           2 :")
         << Line("           3")
         << Line("    a: 1 ? 2")
         << Line("         : 3 +")
         << Line("           4")
         << Line("    ba: 1")
>>>>>>> a9eb8803
         << Line("}")
         ;
    checkIndent(data);
}

QTEST_APPLESS_MAIN(tst_QMLCodeFormatter)
#include "tst_qmlcodeformatter.moc"

<|MERGE_RESOLUTION|>--- conflicted
+++ resolved
@@ -94,11 +94,8 @@
     void labelledStatements1();
     void labelledStatements2();
     void labelledStatements3();
-<<<<<<< HEAD
     void json1();
-=======
     void multilineTernaryInProperty();
->>>>>>> a9eb8803
 };
 
 struct Line {
@@ -1203,7 +1200,6 @@
     checkIndent(data);
 }
 
-<<<<<<< HEAD
 void tst_QMLCodeFormatter::json1()
 {
     QList<Line> data;
@@ -1226,7 +1222,11 @@
          << Line("        ],")
          << Line("        \"lab\": \"abc\"")
          << Line("    }")
-=======
+         << Line("}")
+         ;
+    checkIndent(data);
+}
+
 void tst_QMLCodeFormatter::multilineTernaryInProperty()
 {
     QList<Line> data;
@@ -1245,7 +1245,6 @@
          << Line("         : 3 +")
          << Line("           4")
          << Line("    ba: 1")
->>>>>>> a9eb8803
          << Line("}")
          ;
     checkIndent(data);
