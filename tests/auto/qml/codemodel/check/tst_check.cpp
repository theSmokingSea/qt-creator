--- conflicted
+++ resolved
@@ -131,18 +131,11 @@
     QList<Message> messages = checker();
     std::sort(messages.begin(), messages.end(), &offsetComparator);
 
-<<<<<<< HEAD
-    const QRegularExpression messagePattern(" (\\d+) (\\d+) (\\d+)");
-
-    QList<Message> expectedMessages;
-    for (const SourceLocation &comment : doc->engine()->comments()) {
-=======
-    const QRegExp messagePattern(" (-?\\d+) (\\d+) (\\d+)\\s*(# false positive|# wrong warning.*)?");
+    const QRegularExpression messagePattern(" (-?\\d+) (\\d+) (\\d+)\\s*(# false positive|# wrong warning.*)?");
 
     QList<Message> expectedMessages;
     QHash<int, QString> xfails;
-    foreach (const SourceLocation &comment, doc->engine()->comments()) {
->>>>>>> acadee71
+    for (const SourceLocation &comment : doc->engine()->comments()) {
         const QString text = doc->source().mid(comment.begin(), comment.end() - comment.begin());
         const QRegularExpressionMatch match = messagePattern.match(text);
         if (!match.hasMatch())
@@ -160,8 +153,8 @@
         message.type = static_cast<QmlJS::StaticAnalysis::Type>(type);
         expectedMessages += message;
 
-        if (messagePattern.captureCount() == 4 && !messagePattern.cap(4).isEmpty())
-            xfails.insert(expectedMessages.size() - 1, messagePattern.cap(4));
+        if (messagePattern.captureCount() == 4 && !match.captured(4).isEmpty())
+            xfails.insert(expectedMessages.size() - 1, match.captured(4));
     }
 
     for (int i = 0; i < messages.size(); ++i) {
